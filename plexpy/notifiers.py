--- conflicted
+++ resolved
@@ -699,24 +699,17 @@
         if not subject or not body:
             return
 
-<<<<<<< HEAD
         # Check mobile device is still registered
         if not mobile_app.get_mobile_devices(device_id=self.config['device_id']):
             logger.warn(u"PlexPy Notifiers :: Unable to send Android app notification: device not registered.")
             return
 
-        data = {'app_id': self.ONESIGNAL_APP_ID,
-                'include_player_ids': [self.config['device_id']],
-                'headings': {'en': subject.encode("utf-8")},
-                'contents': {'en': body.encode("utf-8")}
-                }
-=======
         plaintext_data = {'notification_id': notification_id,
                           'subject': subject.encode("utf-8"),
                           'body': body.encode("utf-8"),
                           'priority': self.config['priority']}
 
-        logger.debug("Plaintext data: {}".format(plaintext_data))
+        #logger.debug("Plaintext data: {}".format(plaintext_data))
 
         if CRYPTODOME:
             # Key generation
@@ -727,7 +720,7 @@
             key = PBKDF2(passphrase, salt, dkLen=key_length, count=iterations,
                          prf=lambda p, s: HMAC.new(p, s, SHA1).digest())
 
-            logger.debug("Encryption key (base64): {}".format(base64.b64encode(key)))
+            #logger.debug("Encryption key (base64): {}".format(base64.b64encode(key)))
 
             # Encrypt using AES GCM
             nonce = get_random_bytes(16)
@@ -735,10 +728,10 @@
             encrypted_data, gcm_tag = cipher.encrypt_and_digest(json.dumps(plaintext_data))
             encrypted_data += gcm_tag
 
-            logger.debug("Encrypted data (base64): {}".format(base64.b64encode(encrypted_data)))
-            logger.debug("GCM tag (base64): {}".format(base64.b64encode(gcm_tag)))
-            logger.debug("Nonce (base64): {}".format(base64.b64encode(nonce)))
-            logger.debug("Salt (base64): {}".format(base64.b64encode(salt)))
+            #logger.debug("Encrypted data (base64): {}".format(base64.b64encode(encrypted_data)))
+            #logger.debug("GCM tag (base64): {}".format(base64.b64encode(gcm_tag)))
+            #logger.debug("Nonce (base64): {}".format(base64.b64encode(nonce)))
+            #logger.debug("Salt (base64): {}".format(base64.b64encode(salt)))
 
             payload = {'app_id': self.ONESIGNAL_APP_ID,
                        'include_player_ids': [self.config['device_id']],
@@ -759,16 +752,15 @@
                        'data': {'encrypted': False,
                                 'plain_text': plaintext_data}
                        }
->>>>>>> 0528ce98
-
-        logger.debug("OneSignal payload: {}".format(payload))
+
+        #logger.debug("OneSignal payload: {}".format(payload))
 
         headers = {'Content-Type': 'application/json'}
 
         r = requests.post("https://onesignal.com/api/v1/notifications", headers=headers, json=payload)
         request_status = r.status_code
 
-        logger.debug("OneSignal response: {}".format(r.content))
+        #logger.debug("OneSignal response: {}".format(r.content))
 
         if request_status == 200:
             logger.info(u"PlexPy Notifiers :: Android app notification sent.")
@@ -829,22 +821,13 @@
         devices = self.get_devices()
 
         if not devices:
-<<<<<<< HEAD
-            devices_config = {'label': 'Device',
-                              'description': 'No devices registered. ' \
-                                  '<a data-tab-destination="tabs-android_app" data-toggle="tab" data-dismiss="modal" ' \
-                                  'style="cursor: pointer;">Get the Android App</a> and register a device.',
-                              'input_type': 'help'
-                              }
-=======
             config_option.append({
                 'label': 'Device',
                 'description': 'No devices registered. ' \
                     '<a data-tab-destination="tabs-android_app" data-toggle="tab" data-dismiss="modal" ' \
-                    'style="cursor: pointer;">Click here</a> to get the Android App.',
+                    'style="cursor: pointer;">Get the Android App</a> and register a device.',
                 'input_type': 'help'
                 })
->>>>>>> 0528ce98
         else:
             config_option.append({
                 'label': 'Device',
