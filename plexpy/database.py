--- conflicted
+++ resolved
@@ -70,14 +70,8 @@
     if row_ids and isinstance(row_ids, str):
         row_ids = list(map(cast_to_int, row_ids.split(',')))
 
-<<<<<<< HEAD
-    logger.info("Tautulli Database :: Deleting row ids %s from %s database table", row_ids, table)
-    query = "DELETE FROM " + table + " WHERE id IN (%s) " % ','.join(['?'] * len(row_ids))
-    monitor_db = MonitorDatabase()
-    monitor_db.action(query, row_ids)
-=======
     if row_ids:
-        logger.info(u"Tautulli Database :: Deleting row ids %s from %s database table", row_ids, table)
+        logger.info("Tautulli Database :: Deleting row ids %s from %s database table", row_ids, table)
         query = "DELETE FROM " + table + " WHERE id IN (%s) " % ','.join(['?'] * len(row_ids))
         monitor_db = MonitorDatabase()
 
@@ -85,11 +79,10 @@
             monitor_db.action(query, row_ids)
             return True
         except Exception as e:
-            logger.error(u"Tautulli Database :: Failed to delete rows from %s database table: %s" % (table, row_ids))
+            logger.error("Tautulli Database :: Failed to delete rows from %s database table: %s" % (table, e))
             return False
 
     return True
->>>>>>> 6d5c3207
 
 
 def delete_session_history_rows(row_ids=None):
@@ -123,12 +116,7 @@
                                    [section_id])
         row_ids = [row['id'] for row in result]
 
-<<<<<<< HEAD
-        logger.info("Tautulli Database :: Deleting all history for library server_id %s and section_id %s from database."
-                    % (server_id, section_id))
-=======
-        logger.info(u"Tautulli Database :: Deleting all history for library section_id %s from database." % section_id)
->>>>>>> 6d5c3207
+        logger.info("Tautulli Database :: Deleting all history for library section_id %s from database." % section_id)
         return delete_session_history_rows(row_ids=row_ids)
 
 
