# This file is part of Tautulli.
#
#  Tautulli is free software: you can redistribute it and/or modify
#  it under the terms of the GNU General Public License as published by
#  the Free Software Foundation, either version 3 of the License, or
#  (at your option) any later version.
#
#  Tautulli is distributed in the hope that it will be useful,
#  but WITHOUT ANY WARRANTY; without even the implied warranty of
#  MERCHANTABILITY or FITNESS FOR A PARTICULAR PURPOSE.  See the
#  GNU General Public License for more details.
#
#  You should have received a copy of the GNU General Public License
#  along with Tautulli.  If not, see <http://www.gnu.org/licenses/>.

from __future__ import unicode_literals
from future.builtins import object

import arrow
import os
import sqlite3
import shutil
import threading
import time

import plexpy
<<<<<<< HEAD
if plexpy.PYTHON2:
    import logger
else:
    from plexpy import logger

=======
import helpers
import logger
>>>>>>> 33d86038

FILENAME = "tautulli.db"
db_lock = threading.Lock()


def integrity_check():
    monitor_db = MonitorDatabase()
    result = monitor_db.select_single('PRAGMA integrity_check')
    return result


def clear_table(table=None):
    if table:
        monitor_db = MonitorDatabase()

        logger.debug("Tautulli Database :: Clearing database table '%s'." % table)
        try:
            monitor_db.action('DELETE FROM %s' % table)
            monitor_db.action('VACUUM')
            return True
        except Exception as e:
            logger.error("Tautulli Database :: Failed to clear database table '%s': %s." % (table, e))
            return False


def delete_sessions():
    logger.info("Tautulli Database :: Clearing temporary sessions from database.")
    return clear_table('sessions')


def delete_recently_added():
    logger.info("Tautulli Database :: Clearing recently added items from database.")
    return clear_table('recently_added')


def delete_rows_from_table(table, row_ids):
    if row_ids and isinstance(row_ids, basestring):
        row_ids = map(helpers.cast_to_int, row_ids.split(','))

    logger.info(u"Tautulli Database :: Deleting row ids %s from %s database table", row_ids, table)
    query = "DELETE FROM " + table + " WHERE id IN (%s) " % ','.join(['?'] * len(row_ids))
    monitor_db = MonitorDatabase()
    monitor_db.action(query, row_ids)


def delete_session_history_rows(row_ids=None):
    if row_ids:
        for table in ('session_history', 'session_history_media_info', 'session_history_metadata'):
            delete_rows_from_table(table=table, row_ids=row_ids)
        return True
    return False


def delete_user_history(user_id=None):
    if str(user_id).isdigit():
        monitor_db = MonitorDatabase()

        # Get all history associated with the user_id
        result = monitor_db.select('SELECT id FROM session_history WHERE user_id = ?',
                                   [user_id])
        row_ids = [row['id'] for row in result]

        logger.info(u"Tautulli Database :: Deleting all history for user_id %s from database." % user_id)
        return delete_session_history_rows(row_ids=row_ids)


def delete_library_history(server_id=None, section_id=None):
    if server_id and str(section_id).isdigit():
        monitor_db = MonitorDatabase()

        # Get all history associated with the server_id and section_id
        result = monitor_db.select('SELECT session_history.id FROM session_history '
                                   'JOIN session_history_metadata ON session_history.id = session_history_metadata.id '
                                   'WHERE session_history.server_id = ? AND session_history_metadata.section_id = ?',
                                   [server_id, section_id])
        row_ids = [row['id'] for row in result]

        logger.info(u"Tautulli Database :: Deleting all history for library server_id %s and section_id %s from database."
                    % (server_id, section_id))
        return delete_session_history_rows(row_ids=row_ids)


def db_filename(filename=FILENAME):
    """ Returns the filepath to the db """

    return os.path.join(plexpy.DATA_DIR, filename)


def make_backup(cleanup=False, scheduler=False):
    """ Makes a backup of db, removes all but the last 5 backups """

    # Check the integrity of the database first
    integrity = (integrity_check()['integrity_check'] == 'ok')

    corrupt = ''
    if not integrity:
        corrupt = '.corrupt'
        plexpy.NOTIFY_QUEUE.put({'notify_action': 'on_plexpydbcorrupt'})

    if scheduler:
        backup_file = 'tautulli.backup-{}{}.sched.db'.format(arrow.now().format('YYYYMMDDHHmmss'), corrupt)
    else:
        backup_file = 'tautulli.backup-{}{}.db'.format(arrow.now().format('YYYYMMDDHHmmss'), corrupt)
    backup_folder = plexpy.CONFIG.BACKUP_DIR
    backup_file_fp = os.path.join(backup_folder, backup_file)

    # In case the user has deleted it manually
    if not os.path.exists(backup_folder):
        os.makedirs(backup_folder)

    db = MonitorDatabase()
    db.connection.execute('begin immediate')
    shutil.copyfile(db_filename(), backup_file_fp)
    db.connection.rollback()

    # Only cleanup if the database integrity is okay
    if cleanup and integrity:
        now = time.time()
        # Delete all scheduled backup older than BACKUP_DAYS.
        for root, dirs, files in os.walk(backup_folder):
            db_files = [os.path.join(root, f) for f in files if f.endswith('.sched.db')]
            for file_ in db_files:
                if os.stat(file_).st_mtime < now - plexpy.CONFIG.BACKUP_DAYS * 86400:
                    try:
                        os.remove(file_)
                    except OSError as e:
                        logger.error("Tautulli Database :: Failed to delete %s from the backup folder: %s" % (file_, e))

    if backup_file in os.listdir(backup_folder):
        logger.debug("Tautulli Database :: Successfully backed up %s to %s" % (db_filename(), backup_file))
        return True
    else:
        logger.error("Tautulli Database :: Failed to backup %s to %s" % (db_filename(), backup_file))
        return False


def get_cache_size():
    # This will protect against typecasting problems produced by empty string and None settings
    if not plexpy.CONFIG.CACHE_SIZEMB:
        # sqlite will work with this (very slowly)
        return 0
    return int(plexpy.CONFIG.CACHE_SIZEMB)


def dict_factory(cursor, row):
    d = {}
    for idx, col in enumerate(cursor.description):
        d[col[0]] = row[idx]

    return d


class MonitorDatabase(object):

    def __init__(self, filename=FILENAME):
        self.filename = filename
        self.connection = sqlite3.connect(db_filename(filename), timeout=20)
        # Set database synchronous mode (default NORMAL)
        self.connection.execute("PRAGMA synchronous = %s" % plexpy.CONFIG.SYNCHRONOUS_MODE)
        # Set database journal mode (default WAL)
        self.connection.execute("PRAGMA journal_mode = %s" % plexpy.CONFIG.JOURNAL_MODE)
        # Set database cache size (default 32MB)
        self.connection.execute("PRAGMA cache_size = -%s" % (get_cache_size() * 1024))
        self.connection.row_factory = dict_factory

    def action(self, query, args=None, return_last_id=False):
        if query is None:
            return

        with db_lock:
            sql_result = None
            attempts = 0

            while attempts < 5:
                try:
                    with self.connection as c:
                        if args is None:
                            sql_result = c.execute(query)
                        else:
                            sql_result = c.execute(query, args)
                    # Our transaction was successful, leave the loop
                    break

                except sqlite3.OperationalError as e:
                    if "unable to open database file" in e or "database is locked" in e:
                        logger.warn("Tautulli Database :: Database Error: %s", e)
                        attempts += 1
                        time.sleep(1)
                    else:
                        logger.error("Tautulli Database :: Database error: %s", e)
                        raise

                except sqlite3.DatabaseError as e:
                    logger.error("Tautulli Database :: Fatal Error executing %s :: %s", query, e)
                    raise

            return sql_result

    def select(self, query, args=None):

        sql_results = self.action(query, args).fetchall()

        if sql_results is None or sql_results == [None]:
            return []

        return sql_results

    def select_single(self, query, args=None):

        sql_results = self.action(query, args).fetchone()

        if sql_results is None or sql_results == "":
            return ""

        return sql_results

    def upsert(self, table_name, value_dict, key_dict):

        trans_type = 'update'
        changes_before = self.connection.total_changes

        gen_params = lambda my_dict: [x + " = ?" for x in my_dict]

        update_query = "UPDATE " + table_name + " SET " + ", ".join(gen_params(value_dict)) + \
                       " WHERE " + " AND ".join(gen_params(key_dict))

        self.action(update_query, list(value_dict.values()) + list(key_dict.values()))

        if self.connection.total_changes == changes_before:
            trans_type = 'insert'
            insert_query = (
                "INSERT INTO " + table_name + " (" + ", ".join(list(value_dict.keys()) + list(key_dict.keys())) + ")" +
                " VALUES (" + ", ".join(["?"] * len(list(value_dict.keys()) + list(key_dict.keys()))) + ")"
            )
            try:
                self.action(insert_query, list(value_dict.values()) + list(key_dict.values()))
            except sqlite3.IntegrityError:
                logger.info("Tautulli Database :: Queries failed: %s and %s", update_query, insert_query)

        # We want to know if it was an update or insert
        return trans_type

    def last_insert_id(self):
        # Get the last insert row id
        result = self.select_single(query='SELECT last_insert_rowid() AS last_id')
        if result:
            return result.get('last_id', None)<|MERGE_RESOLUTION|>--- conflicted
+++ resolved
@@ -24,16 +24,13 @@
 import time
 
 import plexpy
-<<<<<<< HEAD
 if plexpy.PYTHON2:
+    import helpers
     import logger
 else:
+    from plexpy import helpers
     from plexpy import logger
 
-=======
-import helpers
-import logger
->>>>>>> 33d86038
 
 FILENAME = "tautulli.db"
 db_lock = threading.Lock()
@@ -73,7 +70,7 @@
     if row_ids and isinstance(row_ids, basestring):
         row_ids = map(helpers.cast_to_int, row_ids.split(','))
 
-    logger.info(u"Tautulli Database :: Deleting row ids %s from %s database table", row_ids, table)
+    logger.info("Tautulli Database :: Deleting row ids %s from %s database table", row_ids, table)
     query = "DELETE FROM " + table + " WHERE id IN (%s) " % ','.join(['?'] * len(row_ids))
     monitor_db = MonitorDatabase()
     monitor_db.action(query, row_ids)
@@ -96,7 +93,7 @@
                                    [user_id])
         row_ids = [row['id'] for row in result]
 
-        logger.info(u"Tautulli Database :: Deleting all history for user_id %s from database." % user_id)
+        logger.info("Tautulli Database :: Deleting all history for user_id %s from database." % user_id)
         return delete_session_history_rows(row_ids=row_ids)
 
 
@@ -111,7 +108,7 @@
                                    [server_id, section_id])
         row_ids = [row['id'] for row in result]
 
-        logger.info(u"Tautulli Database :: Deleting all history for library server_id %s and section_id %s from database."
+        logger.info("Tautulli Database :: Deleting all history for library server_id %s and section_id %s from database."
                     % (server_id, section_id))
         return delete_session_history_rows(row_ids=row_ids)
 
