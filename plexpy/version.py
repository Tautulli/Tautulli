--- conflicted
+++ resolved
@@ -1,4 +1,3 @@
-<<<<<<< HEAD
 ﻿# -*- coding: utf-8 -*-
 
 # This file is part of Tautulli.
@@ -18,9 +17,5 @@
 
 from __future__ import unicode_literals
 
-PLEXPY_BRANCH = "beta"
-PLEXPY_RELEASE_VERSION = "v2.2.0-beta"
-=======
-﻿PLEXPY_BRANCH = "master"
-PLEXPY_RELEASE_VERSION = "v2.2.0"
->>>>>>> 6205af1a
+PLEXPY_BRANCH = "master"
+PLEXPY_RELEASE_VERSION = "v2.2.0"