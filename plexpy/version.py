--- conflicted
+++ resolved
@@ -1,7 +1,2 @@
-<<<<<<< HEAD
-PLEXPY_BRANCH = "master"
-PLEXPY_RELEASE_VERSION = "1.4.16"
-=======
-﻿PLEXPY_VERSION = "master"
-PLEXPY_RELEASE_VERSION = "1.4.17"
->>>>>>> e85cdd56
+﻿PLEXPY_BRANCH = "master"
+PLEXPY_RELEASE_VERSION = "1.4.17"