--- conflicted
+++ resolved
@@ -1,5 +1,4 @@
-<<<<<<< HEAD
-﻿# -*- coding: utf-8 -*-
+# -*- coding: utf-8 -*-
 
 # This file is part of Tautulli.
 #
@@ -19,8 +18,4 @@
 from __future__ import unicode_literals
 
 PLEXPY_BRANCH = "python3"
-PLEXPY_RELEASE_VERSION = "v2.2.0"
-=======
-﻿PLEXPY_BRANCH = "master"
-PLEXPY_RELEASE_VERSION = "v2.2.1"
->>>>>>> 16ffbd99
+PLEXPY_RELEASE_VERSION = "v2.2.1"