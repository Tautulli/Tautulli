<<<<<<< HEAD
# -*- coding: utf-8 -*-

# This file is part of Tautulli.
#
#  Tautulli is free software: you can redistribute it and/or modify
#  it under the terms of the GNU General Public License as published by
#  the Free Software Foundation, either version 3 of the License, or
#  (at your option) any later version.
#
#  Tautulli is distributed in the hope that it will be useful,
#  but WITHOUT ANY WARRANTY; without even the implied warranty of
#  MERCHANTABILITY or FITNESS FOR A PARTICULAR PURPOSE.  See the
#  GNU General Public License for more details.
#
#  You should have received a copy of the GNU General Public License
#  along with Tautulli.  If not, see <http://www.gnu.org/licenses/>.

from __future__ import unicode_literals

PLEXPY_BRANCH = "python3"
PLEXPY_RELEASE_VERSION = "v2.2.3-beta"
=======
﻿PLEXPY_BRANCH = "master"
PLEXPY_RELEASE_VERSION = "v2.2.3"
>>>>>>> 5499e890
<|MERGE_RESOLUTION|>--- conflicted
+++ resolved
@@ -1,4 +1,3 @@
-<<<<<<< HEAD
 # -*- coding: utf-8 -*-
 
 # This file is part of Tautulli.
@@ -19,8 +18,4 @@
 from __future__ import unicode_literals
 
 PLEXPY_BRANCH = "python3"
-PLEXPY_RELEASE_VERSION = "v2.2.3-beta"
-=======
-﻿PLEXPY_BRANCH = "master"
-PLEXPY_RELEASE_VERSION = "v2.2.3"
->>>>>>> 5499e890
+PLEXPY_RELEASE_VERSION = "v2.2.3"