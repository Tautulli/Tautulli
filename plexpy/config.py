﻿# This file is part of PlexPy.
#
#  PlexPy is free software: you can redistribute it and/or modify
#  it under the terms of the GNU General Public License as published by
#  the Free Software Foundation, either version 3 of the License, or
#  (at your option) any later version.
#
#  PlexPy is distributed in the hope that it will be useful,
#  but WITHOUT ANY WARRANTY; without even the implied warranty of
#  MERCHANTABILITY or FITNESS FOR A PARTICULAR PURPOSE.  See the
#  GNU General Public License for more details.
#
#  You should have received a copy of the GNU General Public License
#  along with PlexPy.  If not, see <http://www.gnu.org/licenses/>.

import arrow
import os
import re
import shutil

from configobj import ConfigObj

import plexpy
import logger


def bool_int(value):
    """
    Casts a config value into a 0 or 1
    """
    if isinstance(value, basestring):
        if value.lower() in ('', '0', 'false', 'f', 'no', 'n', 'off'):
            value = 0
    return int(bool(value))

FILENAME = "config.ini"

_CONFIG_DEFINITIONS = {
    'ALLOW_GUEST_ACCESS': (int, 'General', 0),
    'DATE_FORMAT': (str, 'General', 'YYYY-MM-DD'),
    'GROUPING_GLOBAL_HISTORY': (int, 'PlexWatch', 0),
    'GROUPING_USER_HISTORY': (int, 'PlexWatch', 0),
    'GROUPING_CHARTS': (int, 'PlexWatch', 0),
    'PLEXWATCH_DATABASE': (str, 'PlexWatch', ''),
    'PMS_IDENTIFIER': (str, 'PMS', ''),
    'PMS_IP': (str, 'PMS', '127.0.0.1'),
    'PMS_IS_REMOTE': (int, 'PMS', 0),
    'PMS_LOGS_FOLDER': (str, 'PMS', ''),
    'PMS_LOGS_LINE_CAP': (int, 'PMS', 1000),
    'PMS_NAME': (unicode, 'PMS', ''),
    'PMS_PORT': (int, 'PMS', 32400),
    'PMS_TOKEN': (str, 'PMS', ''),
    'PMS_SSL': (int, 'PMS', 0),
    'PMS_URL': (str, 'PMS', ''),
    'PMS_USE_BIF': (int, 'PMS', 0),
    'PMS_UUID': (str, 'PMS', ''),
    'PMS_TIMEOUT': (int, 'Advanced', 15),
    'PMS_PLEXPASS': (int, 'PMS', 0),
    'PMS_PLATFORM': (str, 'PMS', ''),
    'PMS_VERSION': (str, 'PMS', ''),
    'PMS_UPDATE_CHANNEL': (str, 'PMS', 'public'),
    'PMS_UPDATE_DISTRO': (str, 'PMS', ''),
    'PMS_UPDATE_DISTRO_BUILD': (str, 'PMS', ''),
    'TIME_FORMAT': (str, 'General', 'HH:mm'),
    'ANON_REDIRECT': (str, 'General', 'http://www.nullrefer.com/?'),
    'API_ENABLED': (int, 'General', 0),
    'API_KEY': (str, 'General', ''),
    'API_SQL': (int, 'General', 0),
    'BOXCAR_ENABLED': (int, 'Boxcar', 0),
    'BOXCAR_TOKEN': (str, 'Boxcar', ''),
    'BOXCAR_SOUND': (str, 'Boxcar', ''),
    'BOXCAR_ON_PLAY': (int, 'Boxcar', 0),
    'BOXCAR_ON_STOP': (int, 'Boxcar', 0),
    'BOXCAR_ON_PAUSE': (int, 'Boxcar', 0),
    'BOXCAR_ON_RESUME': (int, 'Boxcar', 0),
    'BOXCAR_ON_BUFFER': (int, 'Boxcar', 0),
    'BOXCAR_ON_WATCHED': (int, 'Boxcar', 0),
    'BOXCAR_ON_CREATED': (int, 'Boxcar', 0),
    'BOXCAR_ON_EXTDOWN': (int, 'Boxcar', 0),
    'BOXCAR_ON_INTDOWN': (int, 'Boxcar', 0),
    'BOXCAR_ON_EXTUP': (int, 'Boxcar', 0),
    'BOXCAR_ON_INTUP': (int, 'Boxcar', 0),
    'BOXCAR_ON_PMSUPDATE': (int, 'Boxcar', 0),
    'BOXCAR_ON_CONCURRENT': (int, 'Boxcar', 0),
    'BOXCAR_ON_NEWDEVICE': (int, 'Boxcar', 0),
    'BROWSER_ENABLED': (int, 'Browser', 0),
    'BROWSER_AUTO_HIDE_DELAY': (int, 'Browser', 5),
    'BROWSER_ON_PLAY': (int, 'Browser', 0),
    'BROWSER_ON_STOP': (int, 'Browser', 0),
    'BROWSER_ON_PAUSE': (int, 'Browser', 0),
    'BROWSER_ON_RESUME': (int, 'Browser', 0),
    'BROWSER_ON_BUFFER': (int, 'Browser', 0),
    'BROWSER_ON_WATCHED': (int, 'Browser', 0),
    'BROWSER_ON_CREATED': (int, 'Browser', 0),
    'BROWSER_ON_EXTDOWN': (int, 'Browser', 0),
    'BROWSER_ON_INTDOWN': (int, 'Browser', 0),
    'BROWSER_ON_EXTUP': (int, 'Browser', 0),
    'BROWSER_ON_INTUP': (int, 'Browser', 0),
    'BROWSER_ON_PMSUPDATE': (int, 'Browser', 0),
    'BROWSER_ON_CONCURRENT': (int, 'Browser', 0),
    'BROWSER_ON_NEWDEVICE': (int, 'Browser', 0),
    'BUFFER_THRESHOLD': (int, 'Monitoring', 3),
    'BUFFER_WAIT': (int, 'Monitoring', 900),
    'BACKUP_DAYS': (int, 'General', 3),
    'BACKUP_DIR': (str, 'General', ''),
    'BACKUP_INTERVAL': (int, 'General', 6),
    'CACHE_DIR': (str, 'General', ''),
    'CACHE_IMAGES': (int, 'General', 1),
    'CACHE_SIZEMB': (int, 'Advanced', 32),
    'CHECK_GITHUB': (int, 'General', 1),
    'CHECK_GITHUB_INTERVAL': (int, 'General', 360),
    'CHECK_GITHUB_ON_STARTUP': (int, 'General', 1),
    'CLEANUP_FILES': (int, 'General', 0),
    'CONFIG_VERSION': (int, 'Advanced', 0),
    'DO_NOT_OVERRIDE_GIT_BRANCH': (int, 'General', 0),
    'EMAIL_ENABLED': (int, 'Email', 0),
    'EMAIL_FROM_NAME': (str, 'Email', 'PlexPy'),
    'EMAIL_FROM': (str, 'Email', ''),
    'EMAIL_TO': (str, 'Email', ''),
    'EMAIL_CC': (str, 'Email', ''),
    'EMAIL_BCC': (str, 'Email', ''),
    'EMAIL_SMTP_SERVER': (str, 'Email', ''),
    'EMAIL_SMTP_USER': (str, 'Email', ''),
    'EMAIL_SMTP_PASSWORD': (str, 'Email', ''),
    'EMAIL_SMTP_PORT': (int, 'Email', 25),
    'EMAIL_TLS': (int, 'Email', 0),
    'EMAIL_HTML_SUPPORT': (int, 'Email', 1),
    'EMAIL_ON_PLAY': (int, 'Email', 0),
    'EMAIL_ON_STOP': (int, 'Email', 0),
    'EMAIL_ON_PAUSE': (int, 'Email', 0),
    'EMAIL_ON_RESUME': (int, 'Email', 0),
    'EMAIL_ON_BUFFER': (int, 'Email', 0),
    'EMAIL_ON_WATCHED': (int, 'Email', 0),
    'EMAIL_ON_CREATED': (int, 'Email', 0),
    'EMAIL_ON_EXTDOWN': (int, 'Email', 0),
    'EMAIL_ON_INTDOWN': (int, 'Email', 0),
    'EMAIL_ON_EXTUP': (int, 'Email', 0),
    'EMAIL_ON_INTUP': (int, 'Email', 0),
    'EMAIL_ON_PMSUPDATE': (int, 'Email', 0),
    'EMAIL_ON_CONCURRENT': (int, 'Email', 0),
    'EMAIL_ON_NEWDEVICE': (int, 'Email', 0),
    'ENABLE_HTTPS': (int, 'General', 0),
    'FACEBOOK_ENABLED': (int, 'Facebook', 0),
    'FACEBOOK_REDIRECT_URI': (str, 'Facebook', ''),
    'FACEBOOK_APP_ID': (str, 'Facebook', ''),
    'FACEBOOK_APP_SECRET': (str, 'Facebook', ''),
    'FACEBOOK_TOKEN': (str, 'Facebook', ''),
    'FACEBOOK_GROUP': (str, 'Facebook', ''),
    'FACEBOOK_INCL_PMSLINK': (int, 'Facebook', 0),
    'FACEBOOK_INCL_POSTER': (int, 'Facebook', 0),
    'FACEBOOK_INCL_SUBJECT': (int, 'Facebook', 1),
    'FACEBOOK_ON_PLAY': (int, 'Facebook', 0),
    'FACEBOOK_ON_STOP': (int, 'Facebook', 0),
    'FACEBOOK_ON_PAUSE': (int, 'Facebook', 0),
    'FACEBOOK_ON_RESUME': (int, 'Facebook', 0),
    'FACEBOOK_ON_BUFFER': (int, 'Facebook', 0),
    'FACEBOOK_ON_WATCHED': (int, 'Facebook', 0),
    'FACEBOOK_ON_CREATED': (int, 'Facebook', 0),
    'FACEBOOK_ON_EXTDOWN': (int, 'Facebook', 0),
    'FACEBOOK_ON_INTDOWN': (int, 'Facebook', 0),
    'FACEBOOK_ON_EXTUP': (int, 'Facebook', 0),
    'FACEBOOK_ON_INTUP': (int, 'Facebook', 0),
    'FACEBOOK_ON_PMSUPDATE': (int, 'Facebook', 0),
    'FACEBOOK_ON_CONCURRENT': (int, 'Facebook', 0),
    'FACEBOOK_ON_NEWDEVICE': (int, 'Facebook', 0),
    'FIRST_RUN_COMPLETE': (int, 'General', 0),
    'FREEZE_DB': (int, 'General', 0),
    'GEOIP_DB': (str, 'General', ''),
    'GET_FILE_SIZES': (int, 'General', 0),
    'GET_FILE_SIZES_HOLD': (dict, 'General', {'section_ids': [], 'rating_keys': []}),
    'GIT_BRANCH': (str, 'General', 'master'),
    'GIT_PATH': (str, 'General', ''),
    'GIT_REMOTE': (str, 'General', 'origin'),
    'GIT_TOKEN': (str, 'General', ''),
    'GIT_USER': (str, 'General', 'JonnyWong16'),
    'GRAPH_TYPE': (str, 'General', 'plays'),
    'GRAPH_DAYS': (int, 'General', 30),
    'GRAPH_MONTHS': (int, 'General', 12),
    'GRAPH_TAB': (str, 'General', 'tabs-1'),
    'GROUP_HISTORY_TABLES': (int, 'General', 0),
    'GROWL_ENABLED': (int, 'Growl', 0),
    'GROWL_HOST': (str, 'Growl', ''),
    'GROWL_PASSWORD': (str, 'Growl', ''),
    'GROWL_ON_PLAY': (int, 'Growl', 0),
    'GROWL_ON_STOP': (int, 'Growl', 0),
    'GROWL_ON_PAUSE': (int, 'Growl', 0),
    'GROWL_ON_RESUME': (int, 'Growl', 0),
    'GROWL_ON_BUFFER': (int, 'Growl', 0),
    'GROWL_ON_WATCHED': (int, 'Growl', 0),
    'GROWL_ON_CREATED': (int, 'Growl', 0),
    'GROWL_ON_EXTDOWN': (int, 'Growl', 0),
    'GROWL_ON_INTDOWN': (int, 'Growl', 0),
    'GROWL_ON_EXTUP': (int, 'Growl', 0),
    'GROWL_ON_INTUP': (int, 'Growl', 0),
    'GROWL_ON_PMSUPDATE': (int, 'Growl', 0),
    'GROWL_ON_CONCURRENT': (int, 'Growl', 0),
    'GROWL_ON_NEWDEVICE': (int, 'Growl', 0),
    'HISTORY_TABLE_ACTIVITY': (int, 'General', 1),
    'HOME_SECTIONS': (list, 'General', ['current_activity','watch_stats','library_stats','recently_added']),
    'HOME_LIBRARY_CARDS': (list, 'General', ['first_run']),
    'HOME_STATS_LENGTH': (int, 'General', 30),
    'HOME_STATS_TYPE': (int, 'General', 0),
    'HOME_STATS_COUNT': (int, 'General', 5),
    'HOME_STATS_CARDS': (list, 'General', ['top_movies', 'popular_movies', 'top_tv', 'popular_tv', 'top_music', \
        'popular_music', 'last_watched', 'top_users', 'top_platforms', 'most_concurrent']),
    'HTTPS_CREATE_CERT': (int, 'General', 1),
    'HTTPS_CERT': (str, 'General', ''),
    'HTTPS_CERT_CHAIN': (str, 'General', ''),
    'HTTPS_KEY': (str, 'General', ''),
    'HTTPS_DOMAIN': (str, 'General', 'localhost'),
    'HTTPS_IP': (str, 'General', '127.0.0.1'),
    'HTTP_BASIC_AUTH': (int, 'General', 0),
    'HTTP_ENVIRONMENT': (str, 'General', 'production'),
    'HTTP_HASH_PASSWORD': (int, 'General', 0),
    'HTTP_HASHED_PASSWORD': (int, 'General', 0),
    'HTTP_HOST': (str, 'General', '0.0.0.0'),
    'HTTP_PASSWORD': (str, 'General', ''),
    'HTTP_PORT': (int, 'General', 8181),
    'HTTP_PROXY': (int, 'General', 0),
    'HTTP_ROOT': (str, 'General', ''),
    'HTTP_USERNAME': (str, 'General', ''),
    'HIPCHAT_URL': (str, 'Hipchat', ''),
    'HIPCHAT_COLOR': (str, 'Hipchat', ''),
    'HIPCHAT_INCL_SUBJECT': (int, 'Hipchat', 1),
    'HIPCHAT_INCL_PMSLINK': (int, 'Hipchat', 0),
    'HIPCHAT_INCL_POSTER': (int, 'Hipchat', 0),
    'HIPCHAT_EMOTICON': (str, 'Hipchat', ''),
    'HIPCHAT_ENABLED': (int, 'Hipchat', 0),
    'HIPCHAT_ON_PLAY': (int, 'Hipchat', 0),
    'HIPCHAT_ON_STOP': (int, 'Hipchat', 0),
    'HIPCHAT_ON_PAUSE': (int, 'Hipchat', 0),
    'HIPCHAT_ON_RESUME': (int, 'Hipchat', 0),
    'HIPCHAT_ON_BUFFER': (int, 'Hipchat', 0),
    'HIPCHAT_ON_WATCHED': (int, 'Hipchat', 0),
    'HIPCHAT_ON_CREATED': (int, 'Hipchat', 0),
    'HIPCHAT_ON_EXTDOWN': (int, 'Hipchat', 0),
    'HIPCHAT_ON_INTDOWN': (int, 'Hipchat', 0),
    'HIPCHAT_ON_EXTUP': (int, 'Hipchat', 0),
    'HIPCHAT_ON_INTUP': (int, 'Hipchat', 0),
    'HIPCHAT_ON_PMSUPDATE': (int, 'Hipchat', 0),
    'HIPCHAT_ON_CONCURRENT': (int, 'Hipchat', 0),
    'HIPCHAT_ON_NEWDEVICE': (int, 'Hipchat', 0),
    'INTERFACE': (str, 'General', 'default'),
    'IP_LOGGING_ENABLE': (int, 'General', 0),
    'IFTTT_KEY': (str, 'IFTTT', ''),
    'IFTTT_EVENT': (str, 'IFTTT', 'plexpy'),
    'IFTTT_ENABLED': (int, 'IFTTT', 0),
    'IFTTT_ON_PLAY': (int, 'IFTTT', 0),
    'IFTTT_ON_STOP': (int, 'IFTTT', 0),
    'IFTTT_ON_PAUSE': (int, 'IFTTT', 0),
    'IFTTT_ON_RESUME': (int, 'IFTTT', 0),
    'IFTTT_ON_BUFFER': (int, 'IFTTT', 0),
    'IFTTT_ON_WATCHED': (int, 'IFTTT', 0),
    'IFTTT_ON_CREATED': (int, 'IFTTT', 0),
    'IFTTT_ON_EXTDOWN': (int, 'IFTTT', 0),
    'IFTTT_ON_INTDOWN': (int, 'IFTTT', 0),
    'IFTTT_ON_EXTUP': (int, 'IFTTT', 0),
    'IFTTT_ON_INTUP': (int, 'IFTTT', 0),
    'IFTTT_ON_PMSUPDATE': (int, 'IFTTT', 0),
    'IFTTT_ON_CONCURRENT': (int, 'IFTTT', 0),
    'IFTTT_ON_NEWDEVICE': (int, 'IFTTT', 0),
    'IMGUR_CLIENT_ID': (str, 'Monitoring', ''),
    'JOIN_APIKEY': (str, 'Join', ''),
    'JOIN_DEVICEID': (str, 'Join', ''),
    'JOIN_ENABLED': (int, 'Join', 0),
    'JOIN_INCL_SUBJECT': (int, 'Join', 1),
    'JOIN_ON_PLAY': (int, 'Join', 0),
    'JOIN_ON_STOP': (int, 'Join', 0),
    'JOIN_ON_PAUSE': (int, 'Join', 0),
    'JOIN_ON_RESUME': (int, 'Join', 0),
    'JOIN_ON_BUFFER': (int, 'Join', 0),
    'JOIN_ON_WATCHED': (int, 'Join', 0),
    'JOIN_ON_CREATED': (int, 'Join', 0),
    'JOIN_ON_EXTDOWN': (int, 'Join', 0),
    'JOIN_ON_INTDOWN': (int, 'Join', 0),
    'JOIN_ON_EXTUP': (int, 'Join', 0),
    'JOIN_ON_INTUP': (int, 'Join', 0),
    'JOIN_ON_PMSUPDATE': (int, 'Join', 0),
    'JOIN_ON_CONCURRENT': (int, 'Join', 0),
    'JOIN_ON_NEWDEVICE': (int, 'Join', 0),
    'JOURNAL_MODE': (str, 'Advanced', 'wal'),
    'LAUNCH_BROWSER': (int, 'General', 1),
    'LOG_BLACKLIST': (int, 'General', 1),
    'LOG_DIR': (str, 'General', ''),
    'LOGGING_IGNORE_INTERVAL': (int, 'Monitoring', 120),
    'MOVIE_LOGGING_ENABLE': (int, 'Monitoring', 1),
    'MOVIE_NOTIFY_ENABLE': (int, 'Monitoring', 0),
    'MOVIE_NOTIFY_ON_START': (int, 'Monitoring', 1),
    'MOVIE_NOTIFY_ON_STOP': (int, 'Monitoring', 0),
    'MOVIE_NOTIFY_ON_PAUSE': (int, 'Monitoring', 0),
    'MUSIC_LOGGING_ENABLE': (int, 'Monitoring', 1),
    'MUSIC_NOTIFY_ENABLE': (int, 'Monitoring', 0),
    'MUSIC_NOTIFY_ON_START': (int, 'Monitoring', 1),
    'MUSIC_NOTIFY_ON_STOP': (int, 'Monitoring', 0),
    'MUSIC_NOTIFY_ON_PAUSE': (int, 'Monitoring', 0),
    'MONITOR_PMS_UPDATES': (int, 'Monitoring', 0),
    'MONITOR_REMOTE_ACCESS': (int, 'Monitoring', 0),
    'MONITORING_INTERVAL': (int, 'Monitoring', 60),
    'MONITORING_USE_WEBSOCKET': (int, 'Monitoring', 0),
    'NMA_APIKEY': (str, 'NMA', ''),
    'NMA_ENABLED': (int, 'NMA', 0),
    'NMA_PRIORITY': (int, 'NMA', 0),
    'NMA_ON_PLAY': (int, 'NMA', 0),
    'NMA_ON_STOP': (int, 'NMA', 0),
    'NMA_ON_PAUSE': (int, 'NMA', 0),
    'NMA_ON_RESUME': (int, 'NMA', 0),
    'NMA_ON_BUFFER': (int, 'NMA', 0),
    'NMA_ON_WATCHED': (int, 'NMA', 0),
    'NMA_ON_CREATED': (int, 'NMA', 0),
    'NMA_ON_EXTDOWN': (int, 'NMA', 0),
    'NMA_ON_INTDOWN': (int, 'NMA', 0),
    'NMA_ON_EXTUP': (int, 'NMA', 0),
    'NMA_ON_INTUP': (int, 'NMA', 0),
    'NMA_ON_PMSUPDATE': (int, 'NMA', 0),
    'NMA_ON_CONCURRENT': (int, 'NMA', 0),
    'NMA_ON_NEWDEVICE': (int, 'NMA', 0),
    'NOTIFICATION_THREADS': (int, 'Advanced', 2),
    'NOTIFY_CONSECUTIVE': (int, 'Monitoring', 1),
    'NOTIFY_GROUP_RECENTLY_ADDED_GRANDPARENT': (int, 'Monitoring', 0),
    'NOTIFY_GROUP_RECENTLY_ADDED_PARENT': (int, 'Monitoring', 1),
    'NOTIFY_GROUP_RECENTLY_ADDED': (int, 'Monitoring', 0),
    'NOTIFY_UPLOAD_POSTERS': (int, 'Monitoring', 0),
    'NOTIFY_RECENTLY_ADDED': (int, 'Monitoring', 0),
    'NOTIFY_RECENTLY_ADDED_DELAY': (int, 'Monitoring', 60),
    'NOTIFY_RECENTLY_ADDED_GRANDPARENT': (int, 'Monitoring', 0),
    'NOTIFY_RECENTLY_ADDED_UPGRADE': (int, 'Monitoring', 0),
    'NOTIFY_CONCURRENT_BY_IP': (int, 'Monitoring', 0),
    'NOTIFY_CONCURRENT_THRESHOLD': (int, 'Monitoring', 2),
    'NOTIFY_WATCHED_PERCENT': (int, 'Monitoring', 85),
    'NOTIFY_ON_START_SUBJECT_TEXT': (unicode, 'Monitoring', 'PlexPy ({server_name})'),
    'NOTIFY_ON_START_BODY_TEXT': (unicode, 'Monitoring', '{user} ({player}) started playing {title}.'),
    'NOTIFY_ON_STOP_SUBJECT_TEXT': (unicode, 'Monitoring', 'PlexPy ({server_name})'),
    'NOTIFY_ON_STOP_BODY_TEXT': (unicode, 'Monitoring', '{user} ({player}) has stopped {title}.'),
    'NOTIFY_ON_PAUSE_SUBJECT_TEXT': (unicode, 'Monitoring', 'PlexPy ({server_name})'),
    'NOTIFY_ON_PAUSE_BODY_TEXT': (unicode, 'Monitoring', '{user} ({player}) has paused {title}.'),
    'NOTIFY_ON_RESUME_SUBJECT_TEXT': (unicode, 'Monitoring', 'PlexPy ({server_name})'),
    'NOTIFY_ON_RESUME_BODY_TEXT': (unicode, 'Monitoring', '{user} ({player}) has resumed {title}.'),
    'NOTIFY_ON_BUFFER_SUBJECT_TEXT': (unicode, 'Monitoring', 'PlexPy ({server_name})'),
    'NOTIFY_ON_BUFFER_BODY_TEXT': (unicode, 'Monitoring', '{user} ({player}) is buffering {title}.'),
    'NOTIFY_ON_WATCHED_SUBJECT_TEXT': (unicode, 'Monitoring', 'PlexPy ({server_name})'),
    'NOTIFY_ON_WATCHED_BODY_TEXT': (unicode, 'Monitoring', '{user} ({player}) has watched {title}.'),
    'NOTIFY_ON_CREATED_SUBJECT_TEXT': (unicode, 'Monitoring', 'PlexPy ({server_name})'),
    'NOTIFY_ON_CREATED_BODY_TEXT': (unicode, 'Monitoring', '{title} was recently added to Plex.'),
    'NOTIFY_ON_EXTDOWN_SUBJECT_TEXT': (unicode, 'Monitoring', 'PlexPy ({server_name})'),
    'NOTIFY_ON_EXTDOWN_BODY_TEXT': (unicode, 'Monitoring', 'The Plex Media Server remote access is down.'),
    'NOTIFY_ON_INTDOWN_SUBJECT_TEXT': (unicode, 'Monitoring', 'PlexPy ({server_name})'),
    'NOTIFY_ON_INTDOWN_BODY_TEXT': (unicode, 'Monitoring', 'The Plex Media Server is down.'),
    'NOTIFY_ON_EXTUP_SUBJECT_TEXT': (unicode, 'Monitoring', 'PlexPy ({server_name})'),
    'NOTIFY_ON_EXTUP_BODY_TEXT': (unicode, 'Monitoring', 'The Plex Media Server remote access is back up.'),
    'NOTIFY_ON_INTUP_SUBJECT_TEXT': (unicode, 'Monitoring', 'PlexPy ({server_name})'),
    'NOTIFY_ON_INTUP_BODY_TEXT': (unicode, 'Monitoring', 'The Plex Media Server is back up.'),
    'NOTIFY_ON_PMSUPDATE_SUBJECT_TEXT': (unicode, 'Monitoring', 'PlexPy ({server_name})'),
    'NOTIFY_ON_PMSUPDATE_BODY_TEXT': (unicode, 'Monitoring', 'An update is available for the Plex Media Server (version {update_version}).'),
    'NOTIFY_ON_CONCURRENT_SUBJECT_TEXT': (unicode, 'Monitoring', 'PlexPy ({server_name})'),
    'NOTIFY_ON_CONCURRENT_BODY_TEXT': (unicode, 'Monitoring', '{user} has {user_streams} concurrent streams.'),
    'NOTIFY_ON_NEWDEVICE_SUBJECT_TEXT': (unicode, 'Monitoring', 'PlexPy ({server_name})'),
    'NOTIFY_ON_NEWDEVICE_BODY_TEXT': (unicode, 'Monitoring', '{user} is streaming from a new device: {player}.'),
    'NOTIFY_SCRIPTS_ARGS_TEXT': (unicode, 'Monitoring', ''),
    'OSX_NOTIFY_APP': (str, 'OSX_Notify', '/Applications/PlexPy'),
    'OSX_NOTIFY_ENABLED': (int, 'OSX_Notify', 0),
    'OSX_NOTIFY_ON_PLAY': (int, 'OSX_Notify', 0),
    'OSX_NOTIFY_ON_STOP': (int, 'OSX_Notify', 0),
    'OSX_NOTIFY_ON_PAUSE': (int, 'OSX_Notify', 0),
    'OSX_NOTIFY_ON_RESUME': (int, 'OSX_Notify', 0),
    'OSX_NOTIFY_ON_BUFFER': (int, 'OSX_Notify', 0),
    'OSX_NOTIFY_ON_WATCHED': (int, 'OSX_Notify', 0),
    'OSX_NOTIFY_ON_CREATED': (int, 'OSX_Notify', 0),
    'OSX_NOTIFY_ON_EXTDOWN': (int, 'OSX_Notify', 0),
    'OSX_NOTIFY_ON_INTDOWN': (int, 'OSX_Notify', 0),
    'OSX_NOTIFY_ON_EXTUP': (int, 'OSX_Notify', 0),
    'OSX_NOTIFY_ON_INTUP': (int, 'OSX_Notify', 0),
    'OSX_NOTIFY_ON_PMSUPDATE': (int, 'OSX_Notify', 0),
    'OSX_NOTIFY_ON_CONCURRENT': (int, 'OSX_Notify', 0),
    'OSX_NOTIFY_ON_NEWDEVICE': (int, 'OSX_Notify', 0),
    'PLEX_CLIENT_HOST': (str, 'Plex', ''),
    'PLEX_ENABLED': (int, 'Plex', 0),
    'PLEX_PASSWORD': (str, 'Plex', ''),
    'PLEX_USERNAME': (str, 'Plex', ''),
    'PLEX_ON_PLAY': (int, 'Plex', 0),
    'PLEX_ON_STOP': (int, 'Plex', 0),
    'PLEX_ON_PAUSE': (int, 'Plex', 0),
    'PLEX_ON_RESUME': (int, 'Plex', 0),
    'PLEX_ON_BUFFER': (int, 'Plex', 0),
    'PLEX_ON_WATCHED': (int, 'Plex', 0),
    'PLEX_ON_CREATED': (int, 'Plex', 0),
    'PLEX_ON_EXTDOWN': (int, 'Plex', 0),
    'PLEX_ON_INTDOWN': (int, 'Plex', 0),
    'PLEX_ON_EXTUP': (int, 'Plex', 0),
    'PLEX_ON_INTUP': (int, 'Plex', 0),
    'PLEX_ON_PMSUPDATE': (int, 'Plex', 0),
    'PLEX_ON_CONCURRENT': (int, 'Plex', 0),
    'PLEX_ON_NEWDEVICE': (int, 'Plex', 0),
    'PLEXPY_AUTO_UPDATE': (int, 'General', 0),
    'PROWL_ENABLED': (int, 'Prowl', 0),
    'PROWL_KEYS': (str, 'Prowl', ''),
    'PROWL_PRIORITY': (int, 'Prowl', 0),
    'PROWL_ON_PLAY': (int, 'Prowl', 0),
    'PROWL_ON_STOP': (int, 'Prowl', 0),
    'PROWL_ON_PAUSE': (int, 'Prowl', 0),
    'PROWL_ON_RESUME': (int, 'Prowl', 0),
    'PROWL_ON_BUFFER': (int, 'Prowl', 0),
    'PROWL_ON_WATCHED': (int, 'Prowl', 0),
    'PROWL_ON_CREATED': (int, 'Prowl', 0),
    'PROWL_ON_EXTDOWN': (int, 'Prowl', 0),
    'PROWL_ON_INTDOWN': (int, 'Prowl', 0),
    'PROWL_ON_EXTUP': (int, 'Prowl', 0),
    'PROWL_ON_INTUP': (int, 'Prowl', 0),
    'PROWL_ON_PMSUPDATE': (int, 'Prowl', 0),
    'PROWL_ON_CONCURRENT': (int, 'Prowl', 0),
    'PROWL_ON_NEWDEVICE': (int, 'Prowl', 0),
    'PUSHALOT_APIKEY': (str, 'Pushalot', ''),
    'PUSHALOT_ENABLED': (int, 'Pushalot', 0),
    'PUSHALOT_ON_PLAY': (int, 'Pushalot', 0),
    'PUSHALOT_ON_STOP': (int, 'Pushalot', 0),
    'PUSHALOT_ON_PAUSE': (int, 'Pushalot', 0),
    'PUSHALOT_ON_RESUME': (int, 'Pushalot', 0),
    'PUSHALOT_ON_BUFFER': (int, 'Pushalot', 0),
    'PUSHALOT_ON_WATCHED': (int, 'Pushalot', 0),
    'PUSHALOT_ON_CREATED': (int, 'Pushalot', 0),
    'PUSHALOT_ON_EXTDOWN': (int, 'Pushalot', 0),
    'PUSHALOT_ON_INTDOWN': (int, 'Pushalot', 0),
    'PUSHALOT_ON_EXTUP': (int, 'Pushalot', 0),
    'PUSHALOT_ON_INTUP': (int, 'Pushalot', 0),
    'PUSHALOT_ON_PMSUPDATE': (int, 'Pushalot', 0),
    'PUSHALOT_ON_CONCURRENT': (int, 'Pushalot', 0),
    'PUSHALOT_ON_NEWDEVICE': (int, 'Pushalot', 0),
    'PUSHBULLET_APIKEY': (str, 'PushBullet', ''),
    'PUSHBULLET_DEVICEID': (str, 'PushBullet', ''),
    'PUSHBULLET_CHANNEL_TAG': (str, 'PushBullet', ''),
    'PUSHBULLET_ENABLED': (int, 'PushBullet', 0),
    'PUSHBULLET_ON_PLAY': (int, 'PushBullet', 0),
    'PUSHBULLET_ON_STOP': (int, 'PushBullet', 0),
    'PUSHBULLET_ON_PAUSE': (int, 'PushBullet', 0),
    'PUSHBULLET_ON_RESUME': (int, 'PushBullet', 0),
    'PUSHBULLET_ON_BUFFER': (int, 'PushBullet', 0),
    'PUSHBULLET_ON_WATCHED': (int, 'PushBullet', 0),
    'PUSHBULLET_ON_CREATED': (int, 'PushBullet', 0),
    'PUSHBULLET_ON_EXTDOWN': (int, 'PushBullet', 0),
    'PUSHBULLET_ON_INTDOWN': (int, 'PushBullet', 0),
    'PUSHBULLET_ON_EXTUP': (int, 'PushBullet', 0),
    'PUSHBULLET_ON_INTUP': (int, 'PushBullet', 0),
    'PUSHBULLET_ON_PMSUPDATE': (int, 'PushBullet', 0),
    'PUSHBULLET_ON_CONCURRENT': (int, 'PushBullet', 0),
    'PUSHBULLET_ON_NEWDEVICE': (int, 'PushBullet', 0),
    'PUSHOVER_APITOKEN': (str, 'Pushover', ''),
    'PUSHOVER_ENABLED': (int, 'Pushover', 0),
    'PUSHOVER_HTML_SUPPORT': (int, 'Pushover', 1),
    'PUSHOVER_INCL_PMSLINK': (int, 'Pushover', 0),
    'PUSHOVER_INCL_URL': (int, 'Pushover', 1),
    'PUSHOVER_KEYS': (str, 'Pushover', ''),
    'PUSHOVER_PRIORITY': (int, 'Pushover', 0),
    'PUSHOVER_SOUND': (str, 'Pushover', ''),
    'PUSHOVER_ON_PLAY': (int, 'Pushover', 0),
    'PUSHOVER_ON_STOP': (int, 'Pushover', 0),
    'PUSHOVER_ON_PAUSE': (int, 'Pushover', 0),
    'PUSHOVER_ON_RESUME': (int, 'Pushover', 0),
    'PUSHOVER_ON_BUFFER': (int, 'Pushover', 0),
    'PUSHOVER_ON_WATCHED': (int, 'Pushover', 0),
    'PUSHOVER_ON_CREATED': (int, 'Pushover', 0),
    'PUSHOVER_ON_EXTDOWN': (int, 'Pushover', 0),
    'PUSHOVER_ON_INTDOWN': (int, 'Pushover', 0),
    'PUSHOVER_ON_EXTUP': (int, 'Pushover', 0),
    'PUSHOVER_ON_INTUP': (int, 'Pushover', 0),
    'PUSHOVER_ON_PMSUPDATE': (int, 'Pushover', 0),
    'PUSHOVER_ON_CONCURRENT': (int, 'Pushover', 0),
    'PUSHOVER_ON_NEWDEVICE': (int, 'Pushover', 0),
    'REFRESH_LIBRARIES_INTERVAL': (int, 'Monitoring', 12),
    'REFRESH_LIBRARIES_ON_STARTUP': (int, 'Monitoring', 1),
    'REFRESH_USERS_INTERVAL': (int, 'Monitoring', 12),
    'REFRESH_USERS_ON_STARTUP': (int, 'Monitoring', 1),
    'REMOTE_ACCESS_PING_THRESHOLD': (int, 'Advanced', 3),
    'SESSION_DB_WRITE_ATTEMPTS': (int, 'Advanced', 5),
    'SLACK_ENABLED': (int, 'Slack', 0),
    'SLACK_HOOK': (str, 'Slack', ''),
    'SLACK_CHANNEL': (str, 'Slack', ''),
    'SLACK_ICON_EMOJI': (str, 'Slack', ''),
    'SLACK_INCL_PMSLINK': (int, 'Slack', 0),
    'SLACK_INCL_POSTER': (int, 'Slack', 0),
    'SLACK_INCL_SUBJECT': (int, 'Slack', 1),
    'SLACK_USERNAME': (str, 'Slack', ''),
    'SLACK_ON_PLAY': (int, 'Slack', 0),
    'SLACK_ON_STOP': (int, 'Slack', 0),
    'SLACK_ON_PAUSE': (int, 'Slack', 0),
    'SLACK_ON_RESUME': (int, 'Slack', 0),
    'SLACK_ON_BUFFER': (int, 'Slack', 0),
    'SLACK_ON_WATCHED': (int, 'Slack', 0),
    'SLACK_ON_CREATED': (int, 'Slack', 0),
    'SLACK_ON_EXTDOWN': (int, 'Slack', 0),
    'SLACK_ON_INTDOWN': (int, 'Slack', 0),
    'SLACK_ON_EXTUP': (int, 'Slack', 0),
    'SLACK_ON_INTUP': (int, 'Slack', 0),
    'SLACK_ON_PMSUPDATE': (int, 'Slack', 0),
    'SLACK_ON_CONCURRENT': (int, 'Slack', 0),
    'SLACK_ON_NEWDEVICE': (int, 'Slack', 0),
    'SCRIPTS_ENABLED': (int, 'Scripts', 0),
    'SCRIPTS_FOLDER': (unicode, 'Scripts', ''),
    'SCRIPTS_TIMEOUT': (int, 'Scripts', 30),
    'SCRIPTS_ON_PLAY': (int, 'Scripts', 0),
    'SCRIPTS_ON_STOP': (int, 'Scripts', 0),
    'SCRIPTS_ON_PAUSE': (int, 'Scripts', 0),
    'SCRIPTS_ON_RESUME': (int, 'Scripts', 0),
    'SCRIPTS_ON_BUFFER': (int, 'Scripts', 0),
    'SCRIPTS_ON_WATCHED': (int, 'Scripts', 0),
    'SCRIPTS_ON_CREATED': (int, 'Scripts', 0),
    'SCRIPTS_ON_EXTDOWN': (int, 'Scripts', 0),
    'SCRIPTS_ON_EXTUP': (int, 'Scripts', 0),
    'SCRIPTS_ON_INTDOWN': (int, 'Scripts', 0),
    'SCRIPTS_ON_INTUP': (int, 'Scripts', 0),
    'SCRIPTS_ON_PMSUPDATE': (int, 'Scripts', 0),
    'SCRIPTS_ON_CONCURRENT': (int, 'Scripts', 0),
    'SCRIPTS_ON_NEWDEVICE': (int, 'Scripts', 0),
    'SCRIPTS_ON_PLAY_SCRIPT': (unicode, 'Scripts', ''),
    'SCRIPTS_ON_STOP_SCRIPT': (unicode, 'Scripts', ''),
    'SCRIPTS_ON_PAUSE_SCRIPT': (unicode, 'Scripts', ''),
    'SCRIPTS_ON_RESUME_SCRIPT': (unicode, 'Scripts', ''),
    'SCRIPTS_ON_BUFFER_SCRIPT': (unicode, 'Scripts', ''),
    'SCRIPTS_ON_WATCHED_SCRIPT': (unicode, 'Scripts', ''),
    'SCRIPTS_ON_CREATED_SCRIPT': (unicode, 'Scripts', ''),
    'SCRIPTS_ON_EXTDOWN_SCRIPT': (unicode, 'Scripts', ''),
    'SCRIPTS_ON_EXTUP_SCRIPT': (unicode, 'Scripts', ''),
    'SCRIPTS_ON_INTDOWN_SCRIPT': (unicode, 'Scripts', ''),
    'SCRIPTS_ON_INTUP_SCRIPT': (unicode, 'Scripts', ''),
    'SCRIPTS_ON_PMSUPDATE_SCRIPT': (unicode, 'Scripts', ''),
    'SCRIPTS_ON_CONCURRENT_SCRIPT': (unicode, 'Scripts', ''),
    'SCRIPTS_ON_NEWDEVICE_SCRIPT': (unicode, 'Scripts', ''),
    'TELEGRAM_BOT_TOKEN': (str, 'Telegram', ''),
    'TELEGRAM_ENABLED': (int, 'Telegram', 0),
    'TELEGRAM_CHAT_ID': (str, 'Telegram', ''),
    'TELEGRAM_DISABLE_WEB_PREVIEW': (int, 'Telegram', 0),
    'TELEGRAM_HTML_SUPPORT': (int, 'Telegram', 1),
    'TELEGRAM_INCL_POSTER': (int, 'Telegram', 0),
    'TELEGRAM_INCL_SUBJECT': (int, 'Telegram', 1),
    'TELEGRAM_ON_PLAY': (int, 'Telegram', 0),
    'TELEGRAM_ON_STOP': (int, 'Telegram', 0),
    'TELEGRAM_ON_PAUSE': (int, 'Telegram', 0),
    'TELEGRAM_ON_RESUME': (int, 'Telegram', 0),
    'TELEGRAM_ON_BUFFER': (int, 'Telegram', 0),
    'TELEGRAM_ON_WATCHED': (int, 'Telegram', 0),
    'TELEGRAM_ON_CREATED': (int, 'Telegram', 0),
    'TELEGRAM_ON_EXTDOWN': (int, 'Telegram', 0),
    'TELEGRAM_ON_INTDOWN': (int, 'Telegram', 0),
    'TELEGRAM_ON_EXTUP': (int, 'Telegram', 0),
    'TELEGRAM_ON_INTUP': (int, 'Telegram', 0),
    'TELEGRAM_ON_PMSUPDATE': (int, 'Telegram', 0),
    'TELEGRAM_ON_CONCURRENT': (int, 'Telegram', 0),
    'TELEGRAM_ON_NEWDEVICE': (int, 'Telegram', 0),
    'TV_LOGGING_ENABLE': (int, 'Monitoring', 1),
    'TV_NOTIFY_ENABLE': (int, 'Monitoring', 0),
    'TV_NOTIFY_ON_START': (int, 'Monitoring', 1),
    'TV_NOTIFY_ON_STOP': (int, 'Monitoring', 0),
    'TV_NOTIFY_ON_PAUSE': (int, 'Monitoring', 0),
    'TWITTER_ENABLED': (int, 'Twitter', 0),
    'TWITTER_ACCESS_TOKEN': (str, 'Twitter', ''),
    'TWITTER_ACCESS_TOKEN_SECRET': (str, 'Twitter', ''),
    'TWITTER_CONSUMER_KEY': (str, 'Twitter', ''),
    'TWITTER_CONSUMER_SECRET': (str, 'Twitter', ''),
    'TWITTER_INCL_POSTER': (int, 'Twitter', 0),
    'TWITTER_INCL_SUBJECT': (int, 'Twitter', 1),
    'TWITTER_ON_PLAY': (int, 'Twitter', 0),
    'TWITTER_ON_STOP': (int, 'Twitter', 0),
    'TWITTER_ON_PAUSE': (int, 'Twitter', 0),
    'TWITTER_ON_RESUME': (int, 'Twitter', 0),
    'TWITTER_ON_BUFFER': (int, 'Twitter', 0),
    'TWITTER_ON_WATCHED': (int, 'Twitter', 0),
    'TWITTER_ON_CREATED': (int, 'Twitter', 0),
    'TWITTER_ON_EXTDOWN': (int, 'Twitter', 0),
    'TWITTER_ON_INTDOWN': (int, 'Twitter', 0),
    'TWITTER_ON_EXTUP': (int, 'Twitter', 0),
    'TWITTER_ON_INTUP': (int, 'Twitter', 0),
    'TWITTER_ON_PMSUPDATE': (int, 'Twitter', 0),
    'TWITTER_ON_CONCURRENT': (int, 'Twitter', 0),
    'TWITTER_ON_NEWDEVICE': (int, 'Twitter', 0),
    'UPDATE_DB_INTERVAL': (int, 'General', 24),
    'UPDATE_SECTION_IDS': (int, 'General', 1),
    'UPDATE_SHOW_CHANGELOG': (int, 'General', 1),
    'UPDATE_LABELS': (int, 'General', 1),
    'UPDATE_NOTIFIERS_DB': (int, 'General', 1),
    'VERIFY_SSL_CERT': (bool_int, 'Advanced', 1),
    'VIDEO_LOGGING_ENABLE': (int, 'Monitoring', 1),
<<<<<<< HEAD
    'WEBSOCKET_CONNECTION_ATTEMPTS': (int, 'Advanced', 5),
    'WEBSOCKET_CONNECTION_TIMEOUT': (int, 'Advanced', 5),
=======
    'WEEK_START_MONDAY': (int, 'General', 0),
>>>>>>> e85cdd56
    'XBMC_ENABLED': (int, 'XBMC', 0),
    'XBMC_HOST': (str, 'XBMC', ''),
    'XBMC_PASSWORD': (str, 'XBMC', ''),
    'XBMC_USERNAME': (str, 'XBMC', ''),
    'XBMC_ON_PLAY': (int, 'XBMC', 0),
    'XBMC_ON_STOP': (int, 'XBMC', 0),
    'XBMC_ON_PAUSE': (int, 'XBMC', 0),
    'XBMC_ON_RESUME': (int, 'XBMC', 0),
    'XBMC_ON_BUFFER': (int, 'XBMC', 0),
    'XBMC_ON_WATCHED': (int, 'XBMC', 0),
    'XBMC_ON_CREATED': (int, 'XBMC', 0),
    'XBMC_ON_EXTDOWN': (int, 'XBMC', 0),
    'XBMC_ON_INTDOWN': (int, 'XBMC', 0),
    'XBMC_ON_EXTUP': (int, 'XBMC', 0),
    'XBMC_ON_INTUP': (int, 'XBMC', 0),
    'XBMC_ON_PMSUPDATE': (int, 'XBMC', 0),
    'XBMC_ON_CONCURRENT': (int, 'XBMC', 0),
    'XBMC_ON_NEWDEVICE': (int, 'XBMC', 0)
}

_BLACKLIST_KEYS = ['_APITOKEN', '_TOKEN', '_KEY', '_SECRET', '_PASSWORD', '_APIKEY', '_ID', '_HOOK']
_WHITELIST_KEYS = ['HTTPS_KEY', 'UPDATE_SECTION_IDS']


def make_backup(cleanup=False, scheduler=False):
    """ Makes a backup of config file, removes all but the last 5 backups """

    if scheduler:
        backup_file = 'config.backup-%s.sched.ini' % arrow.now().format('YYYYMMDDHHmmss')
    else:
        backup_file = 'config.backup-%s.ini' % arrow.now().format('YYYYMMDDHHmmss')
    backup_folder = plexpy.CONFIG.BACKUP_DIR
    backup_file_fp = os.path.join(backup_folder, backup_file)

    # In case the user has deleted it manually
    if not os.path.exists(backup_folder):
        os.makedirs(backup_folder)

    plexpy.CONFIG.write()
    shutil.copyfile(plexpy.CONFIG_FILE, backup_file_fp)

    if cleanup:
        now = time.time()
        # Delete all scheduled backup files except from the last 5.
        for root, dirs, files in os.walk(backup_folder):
            ini_files = [os.path.join(root, f) for f in files if f.endswith('.sched.ini')]
            for file_ in ini_files:
                if os.stat(file_).st_mtime < now - plexpy.CONFIG.BACKUP_DAYS * 86400:
                    try:
                        os.remove(file_)
                    except OSError as e:
                        logger.error(u"PlexPy Config :: Failed to delete %s from the backup folder: %s" % (file_, e))

    if backup_file in os.listdir(backup_folder):
        logger.debug(u"PlexPy Config :: Successfully backed up %s to %s" % (plexpy.CONFIG_FILE, backup_file))
        return True
    else:
        logger.warn(u"PlexPy Config :: Failed to backup %s to %s" % (plexpy.CONFIG_FILE, backup_file))
        return False


# pylint:disable=R0902
# it might be nice to refactor for fewer instance variables
class Config(object):
    """ Wraps access to particular values in a config file """

    def __init__(self, config_file):
        """ Initialize the config with values from a file """
        self._config_file = config_file
        self._config = ConfigObj(self._config_file, encoding='utf-8')
        for key in _CONFIG_DEFINITIONS.keys():
            self.check_setting(key)
        self._upgrade()
        self._blacklist()

    def _blacklist(self):
        """ Add tokens and passwords to blacklisted words in logger """
        blacklist = []

        for key, subkeys in self._config.iteritems():
            for subkey, value in subkeys.iteritems():
                if isinstance(value, basestring) and len(value.strip()) > 5 and \
                    subkey.upper() not in _WHITELIST_KEYS and any(bk in subkey.upper() for bk in _BLACKLIST_KEYS):
                    blacklist.append(value.strip())

        logger._BLACKLIST_WORDS.extend(blacklist)

    def _define(self, name):
        key = name.upper()
        ini_key = name.lower()
        definition = _CONFIG_DEFINITIONS[key]
        if len(definition) == 3:
            definition_type, section, default = definition
        else:
            definition_type, section, _, default = definition
        return key, definition_type, section, ini_key, default

    def check_section(self, section):
        """ Check if INI section exists, if not create it """
        if section not in self._config:
            self._config[section] = {}
            return True
        else:
            return False

    def check_setting(self, key):
        """ Cast any value in the config to the right type or use the default """
        key, definition_type, section, ini_key, default = self._define(key)
        self.check_section(section)
        try:
            my_val = definition_type(self._config[section][ini_key])
        except Exception:
            my_val = definition_type(default)
            self._config[section][ini_key] = my_val
        return my_val

    def write(self):
        """ Make a copy of the stored config and write it to the configured file """
        new_config = ConfigObj(encoding="UTF-8")
        new_config.filename = self._config_file

        # first copy over everything from the old config, even if it is not
        # correctly defined to keep from losing data
        for key, subkeys in self._config.items():
            if key not in new_config:
                new_config[key] = {}
            for subkey, value in subkeys.items():
                new_config[key][subkey] = value

        # next make sure that everything we expect to have defined is so
        for key in _CONFIG_DEFINITIONS.keys():
            key, definition_type, section, ini_key, default = self._define(key)
            self.check_setting(key)
            if section not in new_config:
                new_config[section] = {}
            new_config[section][ini_key] = self._config[section][ini_key]

        # Write it to file
        logger.info(u"PlexPy Config :: Writing configuration to file")

        try:
            new_config.write()
        except IOError as e:
            logger.error(u"PlexPy Config :: Error writing configuration file: %s", e)

        self._blacklist()

    def __getattr__(self, name):
        """
        Returns something from the ini unless it is a real property
        of the configuration object or is not all caps.
        """
        if not re.match(r'[A-Z_]+$', name):
            return super(Config, self).__getattr__(name)
        else:
            return self.check_setting(name)

    def __setattr__(self, name, value):
        """
        Maps all-caps properties to ini values unless they exist on the
        configuration object.
        """
        if not re.match(r'[A-Z_]+$', name):
            super(Config, self).__setattr__(name, value)
            return value
        else:
            key, definition_type, section, ini_key, default = self._define(name)
            self._config[section][ini_key] = definition_type(value)
            return self._config[section][ini_key]

    def process_kwargs(self, kwargs):
        """
        Given a big bunch of key value pairs, apply them to the ini.
        """
        for name, value in kwargs.items():
            key, definition_type, section, ini_key, default = self._define(name)
            self._config[section][ini_key] = definition_type(value)

    def _upgrade(self):
        """
        Upgrades config file from previous verisions and bumps up config version
        """
        if self.CONFIG_VERSION == 0:
            # Separate out movie and tv notifications
            if self.MOVIE_NOTIFY_ENABLE == 1:
                self.TV_NOTIFY_ENABLE = 1
            # Separate out movie and tv logging
            if self.VIDEO_LOGGING_ENABLE == 0:
                self.MOVIE_LOGGING_ENABLE = 0
                self.TV_LOGGING_ENABLE = 0
            self.CONFIG_VERSION = 1

        if self.CONFIG_VERSION == 1:
            # Change home_stats_cards to list
            if self.HOME_STATS_CARDS:
                home_stats_cards = ''.join(self.HOME_STATS_CARDS).split(', ')
                if 'watch_statistics' in home_stats_cards:
                    home_stats_cards.remove('watch_statistics')
                    self.HOME_STATS_CARDS = home_stats_cards
            # Change home_library_cards to list
            if self.HOME_LIBRARY_CARDS:
                home_library_cards = ''.join(self.HOME_LIBRARY_CARDS).split(', ')
                if 'library_statistics' in home_library_cards:
                    home_library_cards.remove('library_statistics')
                    self.HOME_LIBRARY_CARDS = home_library_cards
            self.CONFIG_VERSION = 2

        if self.CONFIG_VERSION == 2:
            def rep(s):
                return s.replace('{progress}','{progress_duration}')

            self.NOTIFY_ON_START_SUBJECT_TEXT = rep(self.NOTIFY_ON_START_SUBJECT_TEXT)
            self.NOTIFY_ON_START_BODY_TEXT = rep(self.NOTIFY_ON_START_BODY_TEXT)
            self.NOTIFY_ON_STOP_SUBJECT_TEXT = rep(self.NOTIFY_ON_STOP_SUBJECT_TEXT)
            self.NOTIFY_ON_STOP_BODY_TEXT = rep(self.NOTIFY_ON_STOP_BODY_TEXT)
            self.NOTIFY_ON_PAUSE_SUBJECT_TEXT = rep(self.NOTIFY_ON_PAUSE_SUBJECT_TEXT)
            self.NOTIFY_ON_PAUSE_BODY_TEXT = rep(self.NOTIFY_ON_PAUSE_BODY_TEXT)
            self.NOTIFY_ON_RESUME_SUBJECT_TEXT = rep(self.NOTIFY_ON_RESUME_SUBJECT_TEXT)
            self.NOTIFY_ON_RESUME_BODY_TEXT = rep(self.NOTIFY_ON_RESUME_BODY_TEXT)
            self.NOTIFY_ON_BUFFER_SUBJECT_TEXT = rep(self.NOTIFY_ON_BUFFER_SUBJECT_TEXT)
            self.NOTIFY_ON_BUFFER_BODY_TEXT = rep(self.NOTIFY_ON_BUFFER_BODY_TEXT)
            self.NOTIFY_ON_WATCHED_SUBJECT_TEXT = rep(self.NOTIFY_ON_WATCHED_SUBJECT_TEXT)
            self.NOTIFY_ON_WATCHED_BODY_TEXT = rep(self.NOTIFY_ON_WATCHED_BODY_TEXT)
            self.NOTIFY_SCRIPTS_ARGS_TEXT = rep(self.NOTIFY_SCRIPTS_ARGS_TEXT)
            self.CONFIG_VERSION = 3

        if self.CONFIG_VERSION == 3:
            if self.HTTP_ROOT == '/': self.HTTP_ROOT = ''
            self.CONFIG_VERSION = 4

        if self.CONFIG_VERSION == 4:
            if not len(self.HOME_STATS_CARDS) and 'watch_stats' in self.HOME_SECTIONS:
                home_sections = self.HOME_SECTIONS
                home_sections.remove('watch_stats')
                self.HOME_SECTIONS = home_sections
            if not len(self.HOME_LIBRARY_CARDS) and 'library_stats' in self.HOME_SECTIONS:
                home_sections = self.HOME_SECTIONS
                home_sections.remove('library_stats')
                self.HOME_SECTIONS = home_sections
            self.CONFIG_VERSION = 5

        if self.CONFIG_VERSION == 5:
            self.MONITOR_PMS_UPDATES = 0
            self.CONFIG_VERSION = 6

        if self.CONFIG_VERSION == 6:
            if self.GIT_USER.lower() == 'drzoidberg33':
                self.GIT_USER = 'JonnyWong16'
            self.CONFIG_VERSION = 7

        if self.CONFIG_VERSION == 7:
            def rep(s):
                return s.replace('<tv>','<episode>').replace('</tv>','</episode>').replace('<music>','<track>').replace('</music>','</track>')

            self.NOTIFY_ON_START_SUBJECT_TEXT = rep(self.NOTIFY_ON_START_SUBJECT_TEXT)
            self.NOTIFY_ON_START_BODY_TEXT = rep(self.NOTIFY_ON_START_BODY_TEXT)
            self.NOTIFY_ON_STOP_SUBJECT_TEXT = rep(self.NOTIFY_ON_STOP_SUBJECT_TEXT)
            self.NOTIFY_ON_STOP_BODY_TEXT = rep(self.NOTIFY_ON_STOP_BODY_TEXT)
            self.NOTIFY_ON_PAUSE_SUBJECT_TEXT = rep(self.NOTIFY_ON_PAUSE_SUBJECT_TEXT)
            self.NOTIFY_ON_PAUSE_BODY_TEXT = rep(self.NOTIFY_ON_PAUSE_BODY_TEXT)
            self.NOTIFY_ON_RESUME_SUBJECT_TEXT = rep(self.NOTIFY_ON_RESUME_SUBJECT_TEXT)
            self.NOTIFY_ON_RESUME_BODY_TEXT = rep(self.NOTIFY_ON_RESUME_BODY_TEXT)
            self.NOTIFY_ON_BUFFER_SUBJECT_TEXT = rep(self.NOTIFY_ON_BUFFER_SUBJECT_TEXT)
            self.NOTIFY_ON_BUFFER_BODY_TEXT = rep(self.NOTIFY_ON_BUFFER_BODY_TEXT)
            self.NOTIFY_ON_WATCHED_SUBJECT_TEXT = rep(self.NOTIFY_ON_WATCHED_SUBJECT_TEXT)
            self.NOTIFY_ON_WATCHED_BODY_TEXT = rep(self.NOTIFY_ON_WATCHED_BODY_TEXT)
            self.NOTIFY_SCRIPTS_ARGS_TEXT = rep(self.NOTIFY_SCRIPTS_ARGS_TEXT)

            self.NOTIFY_GROUP_RECENTLY_ADDED_PARENT = self.NOTIFY_GROUP_RECENTLY_ADDED

            self.MONITORING_USE_WEBSOCKET = 1
            self.HTTP_PROXY = 1

            self.CONFIG_VERSION = 8<|MERGE_RESOLUTION|>--- conflicted
+++ resolved
@@ -577,12 +577,9 @@
     'UPDATE_NOTIFIERS_DB': (int, 'General', 1),
     'VERIFY_SSL_CERT': (bool_int, 'Advanced', 1),
     'VIDEO_LOGGING_ENABLE': (int, 'Monitoring', 1),
-<<<<<<< HEAD
     'WEBSOCKET_CONNECTION_ATTEMPTS': (int, 'Advanced', 5),
     'WEBSOCKET_CONNECTION_TIMEOUT': (int, 'Advanced', 5),
-=======
     'WEEK_START_MONDAY': (int, 'General', 0),
->>>>>>> e85cdd56
     'XBMC_ENABLED': (int, 'XBMC', 0),
     'XBMC_HOST': (str, 'XBMC', ''),
     'XBMC_PASSWORD': (str, 'XBMC', ''),
