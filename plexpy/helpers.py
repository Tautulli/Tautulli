--- conflicted
+++ resolved
@@ -34,13 +34,8 @@
 from cloudinary.utils import cloudinary_url
 import datetime
 from functools import wraps
-<<<<<<< HEAD
 import geoip2.database
 import geoip2.errors
-import gzip
-=======
-import geoip2.database, geoip2.errors
->>>>>>> 0b6d9a48
 import hashlib
 import imghdr
 from itertools import zip_longest
@@ -61,16 +56,7 @@
 import tarfile
 import time
 import unicodedata
-<<<<<<< HEAD
-import urllib.request
-import urllib.parse
-import urllib.error
-import urllib.request
-import urllib.error
-import urllib.parse
-=======
 import urllib3
->>>>>>> 0b6d9a48
 from xml.dom import minidom
 import xmltodict
 
@@ -650,38 +636,17 @@
     # Retrieve the GeoLite2 gzip file
     logger.debug("Tautulli Helpers :: Downloading GeoLite2 gzip file from MaxMind...")
     try:
-<<<<<<< HEAD
-        maxmind = urllib.request.URLopener()
-        maxmind.retrieve(maxmind_url + geolite2_gz, temp_gz)
-        md5_checksum = urllib.request.urlopen(maxmind_url + geolite2_md5).read()
-=======
         maxmind = urllib3.PoolManager(cert_reqs='CERT_REQUIRED', ca_certs=certifi.where())
         with maxmind.request('GET', geolite2_db_url, preload_content=False) as r_db, open(temp_gz, 'wb') as f_db:
             shutil.copyfileobj(r_db, f_db)
         with maxmind.request('GET', geolite2_md5_url, preload_content=False) as r_md5, open(temp_md5, 'wb') as f_md5:
             shutil.copyfileobj(r_md5, f_md5)
->>>>>>> 0b6d9a48
     except Exception as e:
         logger.error("Tautulli Helpers :: Failed to download GeoLite2 gzip file from MaxMind: %s" % e)
         return False
 
-<<<<<<< HEAD
-    # Extract the GeoLite2 database file
-    logger.debug("Tautulli Helpers :: Extracting GeoLite2 database...")
-    try:
-        with gzip.open(temp_gz, 'rb') as gz:
-            with open(geolite2_db, 'wb') as db:
-                db.write(gz.read())
-    except Exception as e:
-        logger.error("Tautulli Helpers :: Failed to extract the GeoLite2 database: %s" % e)
-        return False
-
-    # Check MD5 hash for GeoLite2 database file
-    logger.debug("Tautulli Helpers :: Checking MD5 checksum for GeoLite2 database...")
-=======
     # Check MD5 hash for GeoLite2 tar.gz file
     logger.debug(u"Tautulli Helpers :: Checking MD5 checksum for GeoLite2 gzip file...")
->>>>>>> 0b6d9a48
     try:
         hash_md5 = hashlib.md5()
         with open(temp_gz, 'rb') as f:
@@ -697,9 +662,6 @@
                          "Checksum: %s, file hash: %s" % (md5_checksum, md5_hash))
             return False
     except Exception as e:
-<<<<<<< HEAD
-        logger.error("Tautulli Helpers :: Failed to generate MD5 checksum for GeoLite2 database: %s" % e)
-=======
         logger.error(u"Tautulli Helpers :: Failed to generate MD5 checksum for GeoLite2 gzip file: %s" % e)
         return False
 
@@ -718,7 +680,6 @@
             raise Exception("{} not found in gzip file.".format(geolite2_db))
     except Exception as e:
         logger.error(u"Tautulli Helpers :: Failed to extract the GeoLite2 database: %s" % e)
->>>>>>> 0b6d9a48
         return False
 
     # Delete temportary GeoLite2 gzip file
@@ -729,13 +690,8 @@
     except Exception as e:
         logger.warn("Tautulli Helpers :: Failed to remove temporary GeoLite2 gzip file: %s" % e)
 
-<<<<<<< HEAD
-    logger.debug("Tautulli Helpers :: GeoLite2 database installed successfully.")
-    plexpy.CONFIG.__setattr__('GEOIP_DB', geolite2_db)
-=======
     plexpy.CONFIG.__setattr__('GEOIP_DB', geolite2_db_path)
     plexpy.CONFIG.__setattr__('GEOIP_DB_INSTALLED', int(time.time()))
->>>>>>> 0b6d9a48
     plexpy.CONFIG.write()
 
     logger.debug(u"Tautulli Helpers :: GeoLite2 database installed successfully.")
@@ -754,9 +710,6 @@
         logger.error("Tautulli Helpers :: Failed to uninstall the GeoLite2 database: %s" % e)
         return False
 
-<<<<<<< HEAD
-    logger.debug("Tautulli Helpers :: GeoLite2 database uninstalled successfully.")
-=======
     plexpy.CONFIG.__setattr__('GEOIP_DB_INSTALLED', 0)
     plexpy.CONFIG.write()
 
@@ -764,7 +717,6 @@
 
     plexpy.schedule_job(update_geoip_db, 'Update GeoLite2 database', hours=0, minutes=0, seconds=0)
 
->>>>>>> 0b6d9a48
     return True
 
 
