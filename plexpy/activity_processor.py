--- conflicted
+++ resolved
@@ -19,7 +19,6 @@
 
 from collections import defaultdict
 import json
-import time
 
 import plexpy
 if plexpy.PYTHON2:
@@ -155,17 +154,12 @@
 
             if result == 'insert':
                 # If it's our first write then time stamp it.
-<<<<<<< HEAD
                 started = helpers.timestamp()
-                timestamp = {'started': started}
-=======
-                started = int(time.time())
                 initial_stream = self.is_initial_stream(user_id=values['user_id'],
                                                         machine_id=values['machine_id'],
                                                         media_type=values['media_type'],
                                                         started=started)
                 timestamp = {'started': started, 'initial_stream': initial_stream}
->>>>>>> fc2faa24
                 self.db.upsert('sessions', timestamp, keys)
 
                 # Check if any notification agents have notifications enabled
