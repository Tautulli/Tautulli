--- conflicted
+++ resolved
@@ -456,11 +456,8 @@
     transcode_video_height = ''
     transcode_audio_codec = ''
     transcode_audio_channels = ''
-<<<<<<< HEAD
+    user_id = ''
     progress_time = ''
-=======
-    user_id = ''
->>>>>>> a9ce92de
 
     # Session values
     if session:
@@ -483,7 +480,6 @@
                 stream_duration = int((time.time() - helpers.cast_to_float(session['started'])) / 60)
 
         view_offset = helpers.convert_milliseconds_to_minutes(session['view_offset'])
-        progress_time = arrow.get(helpers.cast_to_int(session['view_offset'])/1000).format(plexpy.CONFIG.TIME_FORMAT.replace('zz','').replace('a','').replace('A','').replace('h',''))
         user = session['friendly_name']
         platform = session['platform']
         player = session['player']
@@ -505,6 +501,7 @@
         transcode_audio_codec = session['transcode_audio_codec']
         transcode_audio_channels = session['transcode_audio_channels']
         user_id = session['user_id']
+        progress_time = arrow.get(helpers.cast_to_int(session['view_offset'])/1000).format(plexpy.CONFIG.TIME_FORMAT.replace('zz','').replace('a','').replace('A','').replace('h',''))
 
     progress_percent = helpers.get_percent(view_offset, duration)
 
