--- conflicted
+++ resolved
@@ -1237,7 +1237,6 @@
     date_format = plexpy.CONFIG.DATE_FORMAT.replace('Do','')
     time_format = plexpy.CONFIG.TIME_FORMAT.replace('Do','')
 
-<<<<<<< HEAD
     for pmsconnect in server_manager.ServerManger().get_server_list():
         update_channel = pmsconnect.get_server_update_channel()
 
@@ -1295,7 +1294,7 @@
             # Plex Media Server update parameters
             'update_version': pms_download_info['version'],
             'update_url': pms_download_info['download_url'],
-            'update_release_date': arrow.get(pms_download_info['release_date']).format(date_format)
+            'update_release_date': CustomArrow(arrow.get(pms_download_info['release_date']), date_format)
                 if pms_download_info['release_date'] else '',
             'update_channel': 'Beta' if update_channel == 'beta' else 'Public',
             'update_platform': pms_download_info['platform'],
@@ -1316,85 +1315,6 @@
             'tautulli_update_behind': kwargs.pop('plexpy_update_behind', ''),
             'tautulli_update_changelog': plexpy_download_info['body']
             }
-=======
-    update_channel = pmsconnect.PmsConnect().get_server_update_channel()
-
-    pms_download_info = defaultdict(str, kwargs.pop('pms_download_info', {}))
-    plexpy_download_info = defaultdict(str, kwargs.pop('plexpy_download_info', {}))
-    remote_access_info = defaultdict(str, kwargs.pop('remote_access_info', {}))
-
-    windows_exe = macos_pkg = ''
-    if plexpy_download_info:
-        release_assets = plexpy_download_info.get('assets', [])
-        for asset in release_assets:
-            if asset['content_type'] == 'application/vnd.microsoft.portable-executable':
-                windows_exe = asset['browser_download_url']
-            elif asset['content_type'] == 'application/vnd.apple.installer+xml':
-                macos_pkg = asset['browser_download_url']
-
-    now = arrow.now()
-    now_iso = now.isocalendar()
-
-    available_params = {
-        # Global paramaters
-        'tautulli_version': common.RELEASE,
-        'tautulli_remote': plexpy.CONFIG.GIT_REMOTE,
-        'tautulli_branch': plexpy.CONFIG.GIT_BRANCH,
-        'tautulli_commit': plexpy.CURRENT_VERSION,
-        'server_name': helpers.pms_name(),
-        'server_ip': plexpy.CONFIG.PMS_IP,
-        'server_port': plexpy.CONFIG.PMS_PORT,
-        'server_url': plexpy.CONFIG.PMS_URL,
-        'server_platform': plexpy.CONFIG.PMS_PLATFORM,
-        'server_version': plexpy.CONFIG.PMS_VERSION,
-        'server_machine_id': plexpy.CONFIG.PMS_IDENTIFIER,
-        'action': notify_action.split('on_')[-1],
-        'current_year': now.year,
-        'current_month': now.month,
-        'current_day': now.day,
-        'current_hour': now.hour,
-        'current_minute': now.minute,
-        'current_second': now.second,
-        'current_weekday': now_iso[2],
-        'current_week': now_iso[1],
-        'week_number': now_iso[1],  # Keep for backwards compatibility
-        'datestamp': now.format(date_format),
-        'timestamp': now.format(time_format),
-        'unixtime': helpers.timestamp(),
-        'utctime': helpers.utc_now_iso(),
-        # Plex remote access parameters
-        'remote_access_mapping_state': remote_access_info['mapping_state'],
-        'remote_access_mapping_error': remote_access_info['mapping_error'],
-        'remote_access_public_address': remote_access_info['public_address'],
-        'remote_access_public_port': remote_access_info['public_port'],
-        'remote_access_private_address': remote_access_info['private_address'],
-        'remote_access_private_port': remote_access_info['private_port'],
-        'remote_access_reason': remote_access_info['reason'],
-        # Plex Media Server update parameters
-        'update_version': pms_download_info['version'],
-        'update_url': pms_download_info['download_url'],
-        'update_release_date': CustomArrow(arrow.get(pms_download_info['release_date']), date_format)
-            if pms_download_info['release_date'] else '',
-        'update_channel': 'Beta' if update_channel == 'beta' else 'Public',
-        'update_platform': pms_download_info['platform'],
-        'update_distro': pms_download_info['distro'],
-        'update_distro_build': pms_download_info['build'],
-        'update_requirements': pms_download_info['requirements'],
-        'update_extra_info': pms_download_info['extra_info'],
-        'update_changelog_added': pms_download_info['changelog_added'],
-        'update_changelog_fixed': pms_download_info['changelog_fixed'],
-        # Tautulli update parameters
-        'tautulli_update_version': plexpy_download_info['tag_name'],
-        'tautulli_update_release_url': plexpy_download_info['html_url'],
-        'tautulli_update_exe': windows_exe,
-        'tautulli_update_pkg': macos_pkg,
-        'tautulli_update_tar': plexpy_download_info['tarball_url'],
-        'tautulli_update_zip': plexpy_download_info['zipball_url'],
-        'tautulli_update_commit': kwargs.pop('plexpy_update_commit', ''),
-        'tautulli_update_behind': kwargs.pop('plexpy_update_behind', ''),
-        'tautulli_update_changelog': plexpy_download_info['body']
-        }
->>>>>>> 89aad695
 
     return available_params
 
