--- conflicted
+++ resolved
@@ -16,16 +16,7 @@
 #  along with Tautulli.  If not, see <http://www.gnu.org/licenses/>.
 
 
-<<<<<<< HEAD
-=======
-from __future__ import division
-from __future__ import unicode_literals
 from typing import Optional
-from future.builtins import next
-from future.builtins import map
-from future.builtins import str
-from future.builtins import range
->>>>>>> d019efcf
 
 import arrow
 import bleach
@@ -2081,13 +2072,7 @@
                         result.append(suffix)
                 # result.append(self.format_field(obj, format_spec))
 
-<<<<<<< HEAD
         return ''.join(result), auto_arg_index
-=======
-        if plexpy.PYTHON2:
-            return ''.join(result)
-        else:
-            return ''.join(result), auto_arg_index
 
 
 class CustomArrow:
@@ -2105,5 +2090,4 @@
         return str(self.arrow_value)
 
     def __str__(self) -> str:
-        return self.__format__('')
->>>>>>> d019efcf
+        return self.__format__('')