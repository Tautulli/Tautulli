# -*- coding: utf-8 -*-

#  This file is part of Tautulli.
#
#  Tautulli is free software: you can redistribute it and/or modify
#  it under the terms of the GNU General Public License as published by
#  the Free Software Foundation, either version 3 of the License, or
#  (at your option) any later version.
#
#  Tautulli is distributed in the hope that it will be useful,
#  but WITHOUT ANY WARRANTY; without even the implied warranty of
#  MERCHANTABILITY or FITNESS FOR A PARTICULAR PURPOSE.  See the
#  GNU General Public License for more details.
#
#  You should have received a copy of the GNU General Public License
#  along with Tautulli.  If not, see <http://www.gnu.org/licenses/>.

from __future__ import absolute_import
from __future__ import unicode_literals
from builtins import str
from past.builtins import basestring

from logutils.queue import QueueHandler, QueueListener
from logging import handlers

import contextlib
import errno
import logging
import multiprocessing
import os
import re
import sys
import threading
import traceback

import plexpy
from plexpy.helpers import is_public_ip
from plexpy.config import _BLACKLIST_KEYS, _WHITELIST_KEYS


# These settings are for file logging only
FILENAME = "tautulli.log"
FILENAME_API = "tautulli_api.log"
FILENAME_PLEX_WEBSOCKET = "plex_websocket.log"
MAX_SIZE = 5000000  # 5 MB
MAX_FILES = 5

_BLACKLIST_WORDS = set()

# Tautulli logger
logger = logging.getLogger("tautulli")
# Tautulli API logger
logger_api = logging.getLogger("tautulli_api")
# Tautulli websocket logger
logger_plex_websocket = logging.getLogger("plex_websocket")

# Global queue for multiprocessing logging
queue = None


def blacklist_config(config):
    blacklist = set()
    blacklist_keys = ['HOOK', 'APIKEY', 'KEY', 'PASSWORD', 'TOKEN']

    for key, value in list(config.items()):
        if isinstance(value, basestring) and len(value.strip()) > 5 and \
            key.upper() not in _WHITELIST_KEYS and (key.upper() in blacklist_keys or
                                                    any(bk in key.upper() for bk in _BLACKLIST_KEYS)):
            blacklist.add(value.strip())

    _BLACKLIST_WORDS.update(blacklist)


class NoThreadFilter(logging.Filter):
    """
    Log filter for the current thread
    """
    def __init__(self, threadName):
        self.threadName = threadName

    def filter(self, record):
        return not record.threadName == self.threadName


# Taken from Hellowlol/HTPC-Manager
class BlacklistFilter(logging.Filter):
    """
    Log filter for blacklisted tokens and passwords
    """
    def __init__(self):
        super(BlacklistFilter, self).__init__()

    def filter(self, record):
        if not plexpy.CONFIG.LOG_BLACKLIST:
            return True

        for item in _BLACKLIST_WORDS:
            try:
                if item in record.msg:
                    record.msg = record.msg.replace(item, 8 * '*' + item[-2:])
                if any(item in str(arg) for arg in record.args):
                    record.args = tuple(arg.replace(item, 8 * '*' + item[-2:]) if isinstance(arg, basestring) else arg
                                        for arg in record.args)
            except:
                pass
        return True


class RegexFilter(logging.Filter):
    """
    Base class for regex log filter
    """
    def __init__(self):
        super(RegexFilter, self).__init__()

        self.regex = re.compile(r'')

    def filter(self, record):
        if not plexpy.CONFIG.LOG_BLACKLIST:
            return True

        try:
<<<<<<< HEAD
            # Currently only checking for ipv4 addresses
            ipv4 = re.findall(r'[0-9]+(?:\.[0-9]+){3}(?!\d*-[a-z0-9]{6})', record.msg)
            for ip in ipv4:
                if is_public_ip(ip):
                    record.msg = record.msg.replace(ip, ip.partition('.')[0] + '.***.***.***')

            args = []
            for arg in record.args:
                ipv4 = re.findall(r'[0-9]+(?:\.[0-9]+){3}(?!\d*-[a-z0-9]{6})', arg) if isinstance(arg, basestring) else []
                for ip in ipv4:
                    if is_public_ip(ip):
                        arg = arg.replace(ip, ip.partition('.')[0] + '.***.***.***')
=======
            matches = self.regex.findall(record.msg)
            for match in matches:
                record.msg = self.replace(record.msg, match)

            args = []
            for arg in record.args:
                matches = self.regex.findall(arg) if isinstance(arg, basestring) else []
                for match in matches:
                    arg = self.replace(arg, match)
>>>>>>> 0b6d9a48
                args.append(arg)
            record.args = tuple(args)
        except:
            pass

        return True

    def replace(self, text, match):
        return text


class PublicIPFilter(RegexFilter):
    """
    Log filter for public IP addresses
    """
    def __init__(self):
        super(PublicIPFilter, self).__init__()

        # Currently only checking for ipv4 addresses
        self.regex = re.compile(r'[0-9]+(?:\.[0-9]+){3}(?!\d*-[a-z0-9]{6})')

    def replace(self, text, ip):
        if helpers.is_public_ip(ip):
            return text.replace(ip, ip.partition('.')[0] + '.***.***.***')
        return text


class EmailFilter(RegexFilter):
    """
    Log filter for email addresses
    """
    def __init__(self):
        super(EmailFilter, self).__init__()

        self.regex = re.compile(r'([a-z0-9!#$%&\'*+/=?^_`{|}~-]+(?:\.[a-z0-9!#$%&\'*+/=?^_`{|}~-]+)*@'
                                r'(?:[a-z0-9](?:[a-z0-9-]*[a-z0-9])?\.)+[a-z0-9](?:[a-z0-9-]*[a-z0-9])?)',
                                re.IGNORECASE)

    def replace(self, text, email):
        email_parts = email.partition('@')
        return text.replace(email, email_parts[0][:2] + 8 * '*' + email_parts[1] + 8 * '*')


class PlexTokenFilter(RegexFilter):
    """
    Log filter for X-Plex-Token
    """
    def __init__(self):
        super(PlexTokenFilter, self).__init__()

        self.regex = re.compile(r'X-Plex-Token(?:=|%3D)([a-zA-Z0-9]+)')

    def replace(self, text, token):
        return text.replace(token, 8 * '*' + token[-2:])


@contextlib.contextmanager
def listener():
    """
    Wrapper that create a QueueListener, starts it and automatically stops it.
    To be used in a with statement in the main process, for multiprocessing.
    """

    global queue

    # Initialize queue if not already done
    if queue is None:
        try:
            queue = multiprocessing.Queue()
        except OSError as e:
            queue = False

            # Some machines don't have access to /dev/shm. See
            # http://stackoverflow.com/questions/2009278 for more information.
            if e.errno == errno.EACCES:
                logger.warning('Multiprocess logging disabled, because '
                               'current user cannot map shared memory. You won\'t see any' \
                               'logging generated by the worker processed.')

    # Multiprocess logging may be disabled.
    if not queue:
        yield
    else:
        queue_listener = QueueListener(queue, *logger.handlers)

        try:
            queue_listener.start()
            yield
        finally:
            queue_listener.stop()


def initMultiprocessing():
    """
    Remove all handlers and add QueueHandler on top. This should only be called
    inside a multiprocessing worker process, since it changes the logger
    completely.
    """

    # Multiprocess logging may be disabled.
    if not queue:
        return

    # Remove all handlers and add the Queue handler as the only one.
    for handler in logger.handlers[:]:
        logger.removeHandler(handler)

    queue_handler = QueueHandler(queue)
    queue_handler.setLevel(logging.DEBUG)

    logger.addHandler(queue_handler)

    # Change current thread name for log record
    threading.current_thread().name = multiprocessing.current_process().name


def initLogger(console=False, log_dir=False, verbose=False):
    """
    Setup logging for Tautulli. It uses the logger instance with the name
    'tautulli'. Three log handlers are added:

    * RotatingFileHandler: for the file tautulli.log
    * LogListHandler: for Web UI
    * StreamHandler: for console (if console)

    Console logging is only enabled if console is set to True. This method can
    be invoked multiple times, during different stages of Tautulli.
    """

    # Close and remove old handlers. This is required to reinit the loggers
    # at runtime
    for handler in logger.handlers[:] + logger_api.handlers[:] + logger_plex_websocket.handlers[:]:
        # Just make sure it is cleaned up.
        if isinstance(handler, handlers.RotatingFileHandler):
            handler.close()
        elif isinstance(handler, logging.StreamHandler):
            handler.flush()

        logger.removeHandler(handler)
        logger_api.removeHandler(handler)
        logger_plex_websocket.removeHandler(handler)

    # Configure the logger to accept all messages
    logger.propagate = False
    logger.setLevel(logging.DEBUG if verbose else logging.INFO)
    logger_api.propagate = False
    logger_api.setLevel(logging.DEBUG if verbose else logging.INFO)
    logger_plex_websocket.propagate = False
    logger_plex_websocket.setLevel(logging.DEBUG if verbose else logging.INFO)

    # Setup file logger
    if log_dir:
        file_formatter = logging.Formatter('%(asctime)s - %(levelname)-7s :: %(threadName)s : %(message)s', '%Y-%m-%d %H:%M:%S')

        # Main Tautulli logger
        filename = os.path.join(log_dir, FILENAME)
        file_handler = handlers.RotatingFileHandler(filename, maxBytes=MAX_SIZE, backupCount=MAX_FILES, encoding='utf-8')
        file_handler.setLevel(logging.DEBUG)
        file_handler.setFormatter(file_formatter)

        logger.addHandler(file_handler)

        # Tautulli API logger
        filename = os.path.join(log_dir, FILENAME_API)
        file_handler = handlers.RotatingFileHandler(filename, maxBytes=MAX_SIZE, backupCount=MAX_FILES, encoding='utf-8')
        file_handler.setLevel(logging.DEBUG)
        file_handler.setFormatter(file_formatter)

        logger_api.addHandler(file_handler)

        # Tautulli websocket logger
        filename = os.path.join(log_dir, FILENAME_PLEX_WEBSOCKET)
        file_handler = handlers.RotatingFileHandler(filename, maxBytes=MAX_SIZE, backupCount=MAX_FILES, encoding='utf-8')
        file_handler.setLevel(logging.DEBUG)
        file_handler.setFormatter(file_formatter)

        logger_plex_websocket.addHandler(file_handler)

    # Setup console logger
    if console:
        console_formatter = logging.Formatter('%(asctime)s - %(levelname)s :: %(threadName)s : %(message)s', '%Y-%m-%d %H:%M:%S')
        console_handler = logging.StreamHandler()
        console_handler.setFormatter(console_formatter)
        console_handler.setLevel(logging.DEBUG)

        logger.addHandler(console_handler)

    # Add filters to log handlers
    # Only add filters after the config file has been initialized
    # Nothing prior to initialization should contain sensitive information
    if not plexpy.DEV and plexpy.CONFIG:
        for handler in logger.handlers + logger_api.handlers + logger_plex_websocket.handlers:
            handler.addFilter(BlacklistFilter())
            handler.addFilter(PublicIPFilter())
            handler.addFilter(EmailFilter())
            handler.addFilter(PlexTokenFilter())

    # Install exception hooks
    initHooks()


def initHooks(global_exceptions=True, thread_exceptions=True, pass_original=True):
    """
    This method installs exception catching mechanisms. Any exception caught
    will pass through the exception hook, and will be logged to the logger as
    an error. Additionally, a traceback is provided.

    This is very useful for crashing threads and any other bugs, that may not
    be exposed when running as daemon.

    The default exception hook is still considered, if pass_original is True.
    """

    def excepthook(*exception_info):
        # We should always catch this to prevent loops!
        try:
            message = "".join(traceback.format_exception(*exception_info))
            logger.error("Uncaught exception: %s", message)
        except:
            pass

        # Original excepthook
        if pass_original:
            sys.__excepthook__(*exception_info)

    # Global exception hook
    if global_exceptions:
        sys.excepthook = excepthook

    # Thread exception hook
    if thread_exceptions:
        old_init = threading.Thread.__init__

        def new_init(self, *args, **kwargs):
            old_init(self, *args, **kwargs)
            old_run = self.run

            def new_run(*args, **kwargs):
                try:
                    old_run(*args, **kwargs)
                except (KeyboardInterrupt, SystemExit):
                    raise
                except:
                    excepthook(*sys.exc_info())
            self.run = new_run

        # Monkey patch the run() by monkey patching the __init__ method
        threading.Thread.__init__ = new_init


def shutdown():
    logging.shutdown()


# Expose logger methods
# Main Tautulli logger
info = logger.info
warn = logger.warn
error = logger.error
debug = logger.debug
warning = logger.warning
exception = logger.exception

# Tautulli API logger
api_info = logger_api.info
api_warn = logger_api.warn
api_error = logger_api.error
api_debug = logger_api.debug
api_warning = logger_api.warning
api_exception = logger_api.exception

# Tautulli websocket logger
websocket_info = logger_plex_websocket.info
websocket_warn = logger_plex_websocket.warn
websocket_error = logger_plex_websocket.error
websocket_debug = logger_plex_websocket.debug
websocket_warning = logger_plex_websocket.warning
websocket_exception = logger_plex_websocket.exception<|MERGE_RESOLUTION|>--- conflicted
+++ resolved
@@ -120,20 +120,6 @@
             return True
 
         try:
-<<<<<<< HEAD
-            # Currently only checking for ipv4 addresses
-            ipv4 = re.findall(r'[0-9]+(?:\.[0-9]+){3}(?!\d*-[a-z0-9]{6})', record.msg)
-            for ip in ipv4:
-                if is_public_ip(ip):
-                    record.msg = record.msg.replace(ip, ip.partition('.')[0] + '.***.***.***')
-
-            args = []
-            for arg in record.args:
-                ipv4 = re.findall(r'[0-9]+(?:\.[0-9]+){3}(?!\d*-[a-z0-9]{6})', arg) if isinstance(arg, basestring) else []
-                for ip in ipv4:
-                    if is_public_ip(ip):
-                        arg = arg.replace(ip, ip.partition('.')[0] + '.***.***.***')
-=======
             matches = self.regex.findall(record.msg)
             for match in matches:
                 record.msg = self.replace(record.msg, match)
@@ -143,7 +129,6 @@
                 matches = self.regex.findall(arg) if isinstance(arg, basestring) else []
                 for match in matches:
                     arg = self.replace(arg, match)
->>>>>>> 0b6d9a48
                 args.append(arg)
             record.args = tuple(args)
         except:
@@ -166,7 +151,7 @@
         self.regex = re.compile(r'[0-9]+(?:\.[0-9]+){3}(?!\d*-[a-z0-9]{6})')
 
     def replace(self, text, ip):
-        if helpers.is_public_ip(ip):
+        if is_public_ip(ip):
             return text.replace(ip, ip.partition('.')[0] + '.***.***.***')
         return text
 
