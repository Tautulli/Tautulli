# -*- coding: utf-8 -*-

#  This file is part of Tautulli.
#
#  Tautulli is free software: you can redistribute it and/or modify
#  it under the terms of the GNU General Public License as published by
#  the Free Software Foundation, either version 3 of the License, or
#  (at your option) any later version.
#
#  Tautulli is distributed in the hope that it will be useful,
#  but WITHOUT ANY WARRANTY; without even the implied warranty of
#  MERCHANTABILITY or FITNESS FOR A PARTICULAR PURPOSE.  See the
#  GNU General Public License for more details.
#
#  You should have received a copy of the GNU General Public License
#  along with Tautulli.  If not, see <http://www.gnu.org/licenses/>.

from __future__ import absolute_import
from __future__ import unicode_literals
from builtins import str
from past.builtins import basestring

from logutils.queue import QueueHandler, QueueListener
from logging import handlers

import contextlib
import errno
import logging
import multiprocessing
import os
import re
import sys
import threading
import traceback

import plexpy
from plexpy.helpers import is_public_ip
from plexpy.config import _BLACKLIST_KEYS, _WHITELIST_KEYS


# These settings are for file logging only
FILENAME = "tautulli.log"
FILENAME_API = "tautulli_api.log"
FILENAME_PLEX_WEBSOCKET = "plex_websocket.log"
MAX_SIZE = 5000000  # 5 MB
MAX_FILES = 5

_BLACKLIST_WORDS = set()

# Tautulli logger
logger = logging.getLogger("tautulli")
# Tautulli API logger
logger_api = logging.getLogger("tautulli_api")
# Tautulli websocket logger
logger_plex_websocket = logging.getLogger("plex_websocket")

# Global queue for multiprocessing logging
queue = None


def blacklist_config(config):
    blacklist = set()
    blacklist_keys = ['HOOK', 'APIKEY', 'KEY', 'PASSWORD', 'TOKEN']

    for key, value in list(config.items()):
        if isinstance(value, basestring) and len(value.strip()) > 5 and \
            key.upper() not in _WHITELIST_KEYS and (key.upper() in blacklist_keys or
                                                    any(bk in key.upper() for bk in _BLACKLIST_KEYS)):
            blacklist.add(value.strip())

    _BLACKLIST_WORDS.update(blacklist)


class NoThreadFilter(logging.Filter):
    """
    Log filter for the current thread
    """
    def __init__(self, threadName):
        self.threadName = threadName

    def filter(self, record):
        return not record.threadName == self.threadName


# Taken from Hellowlol/HTPC-Manager
class BlacklistFilter(logging.Filter):
    """
    Log filter for blacklisted tokens and passwords
    """
    def __init__(self):
        super(BlacklistFilter, self).__init__()

    def filter(self, record):
        if not plexpy.CONFIG.LOG_BLACKLIST:
            return True

        for item in _BLACKLIST_WORDS:
            try:
                if item in record.msg:
                    record.msg = record.msg.replace(item, 8 * '*' + item[-2:])
                if any(item in str(arg) for arg in record.args):
                    record.args = tuple(arg.replace(item, 8 * '*' + item[-2:]) if isinstance(arg, basestring) else arg
                                        for arg in record.args)
            except:
                pass
        return True


class RegexFilter(logging.Filter):
    """
    Base class for regex log filter
    """
    def __init__(self):
        super(RegexFilter, self).__init__()

        self.regex = re.compile(r'')

    def filter(self, record):
        if not plexpy.CONFIG.LOG_BLACKLIST:
            return True

        try:
            matches = self.regex.findall(record.msg)
            for match in matches:
                record.msg = self.replace(record.msg, match)

            args = []
            for arg in record.args:
                matches = self.regex.findall(arg) if isinstance(arg, basestring) else []
                for match in matches:
                    arg = self.replace(arg, match)
                args.append(arg)
            record.args = tuple(args)
        except:
            pass

        return True

    def replace(self, text, match):
        return text


class PublicIPFilter(RegexFilter):
    """
    Log filter for public IP addresses
    """
    def __init__(self):
        super(PublicIPFilter, self).__init__()

        # Currently only checking for ipv4 addresses
        self.regex = re.compile(r'[0-9]+(?:[.-][0-9]+){3}(?!\d*-[a-z0-9]{6})')

    def replace(self, text, ip):
<<<<<<< HEAD
        if is_public_ip(ip):
            return text.replace(ip, ip.partition('.')[0] + '.***.***.***')
=======
        if helpers.is_public_ip(ip.replace('-', '.')):
            partition = '-' if '-' in ip else '.'
            return text.replace(ip, ip.partition(partition)[0] + (partition + '***') * 3)
>>>>>>> 6205af1a
        return text


class EmailFilter(RegexFilter):
    """
    Log filter for email addresses
    """
    def __init__(self):
        super(EmailFilter, self).__init__()

        self.regex = re.compile(r'([a-z0-9!#$%&\'*+/=?^_`{|}~-]+(?:\.[a-z0-9!#$%&\'*+/=?^_`{|}~-]+)*@'
                                r'(?:[a-z0-9](?:[a-z0-9-]*[a-z0-9])?\.)+[a-z0-9](?:[a-z0-9-]*[a-z0-9])?)',
                                re.IGNORECASE)

    def replace(self, text, email):
        email_parts = email.partition('@')
        return text.replace(email, email_parts[0][:2] + 8 * '*' + email_parts[1] + 8 * '*')


class PlexTokenFilter(RegexFilter):
    """
    Log filter for X-Plex-Token
    """
    def __init__(self):
        super(PlexTokenFilter, self).__init__()

        self.regex = re.compile(r'X-Plex-Token(?:=|%3D)([a-zA-Z0-9]+)')

    def replace(self, text, token):
        return text.replace(token, 8 * '*' + token[-2:])


@contextlib.contextmanager
def listener():
    """
    Wrapper that create a QueueListener, starts it and automatically stops it.
    To be used in a with statement in the main process, for multiprocessing.
    """

    global queue

    # Initialize queue if not already done
    if queue is None:
        try:
            queue = multiprocessing.Queue()
        except OSError as e:
            queue = False

            # Some machines don't have access to /dev/shm. See
            # http://stackoverflow.com/questions/2009278 for more information.
            if e.errno == errno.EACCES:
                logger.warning('Multiprocess logging disabled, because '
                               'current user cannot map shared memory. You won\'t see any' \
                               'logging generated by the worker processed.')

    # Multiprocess logging may be disabled.
    if not queue:
        yield
    else:
        queue_listener = QueueListener(queue, *logger.handlers)

        try:
            queue_listener.start()
            yield
        finally:
            queue_listener.stop()


def initMultiprocessing():
    """
    Remove all handlers and add QueueHandler on top. This should only be called
    inside a multiprocessing worker process, since it changes the logger
    completely.
    """

    # Multiprocess logging may be disabled.
    if not queue:
        return

    # Remove all handlers and add the Queue handler as the only one.
    for handler in logger.handlers[:]:
        logger.removeHandler(handler)

    queue_handler = QueueHandler(queue)
    queue_handler.setLevel(logging.DEBUG)

    logger.addHandler(queue_handler)

    # Change current thread name for log record
    threading.current_thread().name = multiprocessing.current_process().name


def initLogger(console=False, log_dir=False, verbose=False):
    """
    Setup logging for Tautulli. It uses the logger instance with the name
    'tautulli'. Three log handlers are added:

    * RotatingFileHandler: for the file tautulli.log
    * LogListHandler: for Web UI
    * StreamHandler: for console (if console)

    Console logging is only enabled if console is set to True. This method can
    be invoked multiple times, during different stages of Tautulli.
    """

    # Close and remove old handlers. This is required to reinit the loggers
    # at runtime
    for handler in logger.handlers[:] + logger_api.handlers[:] + logger_plex_websocket.handlers[:]:
        # Just make sure it is cleaned up.
        if isinstance(handler, handlers.RotatingFileHandler):
            handler.close()
        elif isinstance(handler, logging.StreamHandler):
            handler.flush()

        logger.removeHandler(handler)
        logger_api.removeHandler(handler)
        logger_plex_websocket.removeHandler(handler)

    # Configure the logger to accept all messages
    logger.propagate = False
    logger.setLevel(logging.DEBUG if verbose else logging.INFO)
    logger_api.propagate = False
    logger_api.setLevel(logging.DEBUG if verbose else logging.INFO)
    logger_plex_websocket.propagate = False
    logger_plex_websocket.setLevel(logging.DEBUG if verbose else logging.INFO)

    # Setup file logger
    if log_dir:
        file_formatter = logging.Formatter('%(asctime)s - %(levelname)-7s :: %(threadName)s : %(message)s', '%Y-%m-%d %H:%M:%S')

        # Main Tautulli logger
        filename = os.path.join(log_dir, FILENAME)
        file_handler = handlers.RotatingFileHandler(filename, maxBytes=MAX_SIZE, backupCount=MAX_FILES, encoding='utf-8')
        file_handler.setLevel(logging.DEBUG)
        file_handler.setFormatter(file_formatter)

        logger.addHandler(file_handler)

        # Tautulli API logger
        filename = os.path.join(log_dir, FILENAME_API)
        file_handler = handlers.RotatingFileHandler(filename, maxBytes=MAX_SIZE, backupCount=MAX_FILES, encoding='utf-8')
        file_handler.setLevel(logging.DEBUG)
        file_handler.setFormatter(file_formatter)

        logger_api.addHandler(file_handler)

        # Tautulli websocket logger
        filename = os.path.join(log_dir, FILENAME_PLEX_WEBSOCKET)
        file_handler = handlers.RotatingFileHandler(filename, maxBytes=MAX_SIZE, backupCount=MAX_FILES, encoding='utf-8')
        file_handler.setLevel(logging.DEBUG)
        file_handler.setFormatter(file_formatter)

        logger_plex_websocket.addHandler(file_handler)

    # Setup console logger
    if console:
        console_formatter = logging.Formatter('%(asctime)s - %(levelname)s :: %(threadName)s : %(message)s', '%Y-%m-%d %H:%M:%S')
        console_handler = logging.StreamHandler()
        console_handler.setFormatter(console_formatter)
        console_handler.setLevel(logging.DEBUG)

        logger.addHandler(console_handler)

    # Add filters to log handlers
    # Only add filters after the config file has been initialized
    # Nothing prior to initialization should contain sensitive information
    if not plexpy.DEV and plexpy.CONFIG:
        for handler in logger.handlers + logger_api.handlers + logger_plex_websocket.handlers:
            handler.addFilter(BlacklistFilter())
            handler.addFilter(PublicIPFilter())
            handler.addFilter(EmailFilter())
            handler.addFilter(PlexTokenFilter())

    # Install exception hooks
    initHooks()


def initHooks(global_exceptions=True, thread_exceptions=True, pass_original=True):
    """
    This method installs exception catching mechanisms. Any exception caught
    will pass through the exception hook, and will be logged to the logger as
    an error. Additionally, a traceback is provided.

    This is very useful for crashing threads and any other bugs, that may not
    be exposed when running as daemon.

    The default exception hook is still considered, if pass_original is True.
    """

    def excepthook(*exception_info):
        # We should always catch this to prevent loops!
        try:
            message = "".join(traceback.format_exception(*exception_info))
            logger.error("Uncaught exception: %s", message)
        except:
            pass

        # Original excepthook
        if pass_original:
            sys.__excepthook__(*exception_info)

    # Global exception hook
    if global_exceptions:
        sys.excepthook = excepthook

    # Thread exception hook
    if thread_exceptions:
        old_init = threading.Thread.__init__

        def new_init(self, *args, **kwargs):
            old_init(self, *args, **kwargs)
            old_run = self.run

            def new_run(*args, **kwargs):
                try:
                    old_run(*args, **kwargs)
                except (KeyboardInterrupt, SystemExit):
                    raise
                except:
                    excepthook(*sys.exc_info())
            self.run = new_run

        # Monkey patch the run() by monkey patching the __init__ method
        threading.Thread.__init__ = new_init


def shutdown():
    logging.shutdown()


# Expose logger methods
# Main Tautulli logger
info = logger.info
warn = logger.warn
error = logger.error
debug = logger.debug
warning = logger.warning
exception = logger.exception

# Tautulli API logger
api_info = logger_api.info
api_warn = logger_api.warn
api_error = logger_api.error
api_debug = logger_api.debug
api_warning = logger_api.warning
api_exception = logger_api.exception

# Tautulli websocket logger
websocket_info = logger_plex_websocket.info
websocket_warn = logger_plex_websocket.warn
websocket_error = logger_plex_websocket.error
websocket_debug = logger_plex_websocket.debug
websocket_warning = logger_plex_websocket.warning
websocket_exception = logger_plex_websocket.exception<|MERGE_RESOLUTION|>--- conflicted
+++ resolved
@@ -151,14 +151,9 @@
         self.regex = re.compile(r'[0-9]+(?:[.-][0-9]+){3}(?!\d*-[a-z0-9]{6})')
 
     def replace(self, text, ip):
-<<<<<<< HEAD
-        if is_public_ip(ip):
-            return text.replace(ip, ip.partition('.')[0] + '.***.***.***')
-=======
-        if helpers.is_public_ip(ip.replace('-', '.')):
+        if is_public_ip(ip.replace('-', '.')):
             partition = '-' if '-' in ip else '.'
             return text.replace(ip, ip.partition(partition)[0] + (partition + '***') * 3)
->>>>>>> 6205af1a
         return text
 
 
