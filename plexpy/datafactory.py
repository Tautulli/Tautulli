﻿# -*- coding: utf-8 -*-

# This file is part of Tautulli.
#
#  Tautulli is free software: you can redistribute it and/or modify
#  it under the terms of the GNU General Public License as published by
#  the Free Software Foundation, either version 3 of the License, or
#  (at your option) any later version.
#
#  Tautulli is distributed in the hope that it will be useful,
#  but WITHOUT ANY WARRANTY; without even the implied warranty of
#  MERCHANTABILITY or FITNESS FOR A PARTICULAR PURPOSE.  See the
#  GNU General Public License for more details.
#
#  You should have received a copy of the GNU General Public License
#  along with Tautulli.  If not, see <http://www.gnu.org/licenses/>.

from __future__ import division
from __future__ import absolute_import
from __future__ import unicode_literals
from builtins import next
from builtins import str
from builtins import object
from past.utils import old_div

import json
from itertools import groupby

import plexpy
from plexpy import common
from plexpy import database
from plexpy import datatables
from plexpy import helpers
from plexpy import logger
from plexpy import pmsconnect
from plexpy import session


class DataFactory(object):
    """
    Retrieve and process data from the monitor database
    """

    def __init__(self):
        pass

    def get_datatables_history(self, kwargs=None, custom_where=None, grouping=None):
        data_tables = datatables.DataTables()

        if custom_where is None:
            custon_where = []

        if grouping is None:
            grouping = plexpy.CONFIG.GROUP_HISTORY_TABLES

        if session.get_session_user_id():
            session_user_id = str(session.get_session_user_id())
            added = False

            for c_where in custom_where:
                if 'user_id' in c_where[0]:
                    # This currently only works if c_where[1] is not a list or tuple
                    if str(c_where[1]) == session_user_id:
                        added = True
                        break
                    else:
                        c_where[1] = (c_where[1], session_user_id)
                        added = True

            if not added:
                custom_where.append(['session_history.user_id', session.get_session_user_id()])

        group_by = ['session_history.reference_id'] if grouping else ['session_history.id']

        columns = [
            'session_history.reference_id',
            'session_history.id',
            'MAX(started) AS date',
            'MIN(started) AS started',
            'MAX(stopped) AS stopped',
            'SUM(CASE WHEN stopped > 0 THEN (stopped - started) ELSE 0 END) - \
             SUM(CASE WHEN paused_counter IS NULL THEN 0 ELSE paused_counter END) AS duration',
            'SUM(CASE WHEN paused_counter IS NULL THEN 0 ELSE paused_counter END) AS paused_counter',
            'session_history.user_id',
            'session_history.user',
            '(CASE WHEN users.friendly_name IS NULL OR TRIM(users.friendly_name) = "" \
             THEN users.username ELSE users.friendly_name END) AS friendly_name',
            'platform',
            'product',
            'player',
            'ip_address',
            'session_history.media_type',
            'session_history_metadata.rating_key',
            'session_history_metadata.parent_rating_key',
            'session_history_metadata.grandparent_rating_key',
            'session_history_metadata.full_title',
            'session_history_metadata.title',
            'session_history_metadata.parent_title',
            'session_history_metadata.grandparent_title',
            'session_history_metadata.original_title',
            'session_history_metadata.year',
            'session_history_metadata.media_index',
            'session_history_metadata.parent_media_index',
            'session_history_metadata.thumb',
            'session_history_metadata.parent_thumb',
            'session_history_metadata.grandparent_thumb',
            'session_history_metadata.live',
            'session_history_metadata.added_at',
            'session_history_metadata.originally_available_at',
            'session_history_metadata.guid',
            'MAX((CASE WHEN (view_offset IS NULL OR view_offset = "") THEN 0.1 ELSE view_offset * 1.0 END) / \
             (CASE WHEN (session_history_metadata.duration IS NULL OR session_history_metadata.duration = "") \
             THEN 1.0 ELSE session_history_metadata.duration * 1.0 END) * 100) AS percent_complete',
            'session_history_media_info.transcode_decision',
            'COUNT(*) AS group_count',
            'GROUP_CONCAT(session_history.id) AS group_ids',
            'NULL AS state',
            'NULL AS session_key'
            ]

        if plexpy.CONFIG.HISTORY_TABLE_ACTIVITY:
            table_name_union = 'sessions'
            # Very hacky way to match the custom where parameters for the unioned table
            custom_where_union = [[c[0].split('.')[-1], c[1]] for c in custom_where]
            group_by_union = ['session_key']

            columns_union = [
                'NULL AS reference_id',
                'NULL AS id',
                'started AS date',
                'started',
                'stopped',
                'SUM(CASE WHEN stopped > 0 THEN (stopped - started) ELSE (strftime("%s", "now") - started) END) - \
                 SUM(CASE WHEN paused_counter IS NULL THEN 0 ELSE paused_counter END) AS duration',
                'SUM(CASE WHEN paused_counter IS NULL THEN 0 ELSE paused_counter END) AS paused_counter',
                'user_id',
                'user',
                '(CASE WHEN friendly_name IS NULL OR TRIM(friendly_name) = "" \
                 THEN user ELSE friendly_name END) AS friendly_name',
                'platform',
                'product',
                'player',
                'ip_address',
                'media_type',
                'rating_key',
                'parent_rating_key',
                'grandparent_rating_key',
                'full_title',
                'title',
                'parent_title',
                'grandparent_title',
                'original_title',
                'year',
                'media_index',
                'parent_media_index',
                'thumb',
                'parent_thumb',
                'grandparent_thumb',
                'live',
                'added_at',
                'originally_available_at',
                'guid',
                'MAX((CASE WHEN (view_offset IS NULL OR view_offset = "") THEN 0.1 ELSE view_offset * 1.0 END) / \
                 (CASE WHEN (duration IS NULL OR duration = "") \
                 THEN 1.0 ELSE duration * 1.0 END) * 100) AS percent_complete',
                'transcode_decision',
                'NULL AS group_count',
                'NULL AS group_ids',
                'state',
                'session_key'
                ]

        else:
            table_name_union = None
            custom_where_union = group_by_union = columns_union = []

        try:
            query = data_tables.ssp_query(table_name='session_history',
                                          table_name_union=table_name_union,
                                          columns=columns,
                                          columns_union=columns_union,
                                          custom_where=custom_where,
                                          custom_where_union=custom_where_union,
                                          group_by=group_by,
                                          group_by_union=group_by_union,
                                          join_types=['LEFT OUTER JOIN',
                                                      'JOIN',
                                                      'JOIN'],
                                          join_tables=['users',
                                                       'session_history_metadata',
                                                       'session_history_media_info'],
                                          join_evals=[['session_history.user_id', 'users.user_id'],
                                                      ['session_history.id', 'session_history_metadata.id'],
                                                      ['session_history.id', 'session_history_media_info.id']],
                                          kwargs=kwargs)
        except Exception as e:
            logger.warn("Tautulli DataFactory :: Unable to execute database query for get_history: %s." % e)
            return {'recordsFiltered': 0,
                    'recordsTotal': 0,
                    'draw': 0,
                    'data': 'null',
                    'error': 'Unable to execute database query.'}

        history = query['result']

        filter_duration = 0
        total_duration = self.get_total_duration(custom_where=custom_where)

        watched_percent = {'movie': plexpy.CONFIG.MOVIE_WATCHED_PERCENT,
                           'episode': plexpy.CONFIG.TV_WATCHED_PERCENT,
                           'track': plexpy.CONFIG.MUSIC_WATCHED_PERCENT,
                           'photo': 0,
                           'clip': plexpy.CONFIG.TV_WATCHED_PERCENT
                           }

        rows = []
        for item in history:
            filter_duration += int(item['duration'])

            if item['media_type'] == 'episode' and item['parent_thumb']:
                thumb = item['parent_thumb']
            elif item['media_type'] == 'episode':
                thumb = item['grandparent_thumb']
            else:
                thumb = item['thumb']

            if item['live']:
                item['percent_complete'] = 100

            if item['percent_complete'] >= watched_percent[item['media_type']]:
                watched_status = 1
            elif item['percent_complete'] >= old_div(watched_percent[item['media_type']],2):
                watched_status = 0.5
            else:
                watched_status = 0

            # Rename Mystery platform names
            platform = common.PLATFORM_NAME_OVERRIDES.get(item['platform'], item['platform'])

            row = {'reference_id': item['reference_id'],
                   'id': item['id'],
                   'date': item['date'],
                   'started': item['started'],
                   'stopped': item['stopped'],
                   'duration': item['duration'],
                   'paused_counter': item['paused_counter'],
                   'user_id': item['user_id'],
                   'user': item['user'],
                   'friendly_name': item['friendly_name'],
                   'platform': platform,
                   'product': item['product'],
                   'player': item['player'],
                   'ip_address': item['ip_address'],
                   'live': item['live'],
                   'media_type': item['media_type'],
                   'rating_key': item['rating_key'],
                   'parent_rating_key': item['parent_rating_key'],
                   'grandparent_rating_key': item['grandparent_rating_key'],
                   'full_title': item['full_title'],
                   'title': item['parent_title'],
                   'parent_title': item['parent_title'],
                   'grandparent_title': item['grandparent_title'],
                   'original_title': item['original_title'],
                   'year': item['year'],
                   'media_index': item['media_index'],
                   'parent_media_index': item['parent_media_index'],
                   'thumb': thumb,
                   'originally_available_at': item['originally_available_at'],
                   'guid': item['guid'],
                   'transcode_decision': item['transcode_decision'],
                   'percent_complete': int(round(item['percent_complete'])),
                   'watched_status': watched_status,
                   'group_count': item['group_count'],
                   'group_ids': item['group_ids'],
                   'state': item['state'],
                   'session_key': item['session_key']
                   }

            rows.append(row)

        dict = {'recordsFiltered': query['filteredCount'],
                'recordsTotal': query['totalCount'],
                'data': session.friendly_name_to_username(rows),
                'draw': query['draw'],
                'filter_duration': helpers.human_duration(filter_duration, sig='dhm'),
                'total_duration': helpers.human_duration(total_duration, sig='dhm')
                }

        return dict

    def get_home_stats(self, grouping=None, time_range=30, stats_type='plays', stats_count=10, stats_cards=None):
        monitor_db = database.MonitorDatabase()

        if grouping is None:
            grouping = plexpy.CONFIG.GROUP_HISTORY_TABLES
        if stats_cards is None:
            stats_cards = plexpy.CONFIG.HOME_STATS_CARDS

        movie_watched_percent = plexpy.CONFIG.MOVIE_WATCHED_PERCENT
        tv_watched_percent = plexpy.CONFIG.TV_WATCHED_PERCENT
        music_watched_percent = plexpy.CONFIG.MUSIC_WATCHED_PERCENT

        group_by = 'session_history.reference_id' if grouping else 'session_history.id'
        sort_type = 'total_duration' if stats_type == 'duration' else 'total_plays'

        home_stats = []

        for stat in stats_cards:
            if stat == 'top_movies':
                top_movies = []
                try:
                    query = 'SELECT t.id, t.full_title, t.rating_key, t.thumb, t.section_id, ' \
                            't.art, t.media_type, t.content_rating, t.labels, t.started, t.live, t.guid, ' \
                            'MAX(t.started) AS last_watch, COUNT(t.id) AS total_plays, SUM(t.d) AS total_duration ' \
                            'FROM (SELECT *, SUM(CASE WHEN stopped > 0 THEN (stopped - started) - ' \
                            '       (CASE WHEN paused_counter IS NULL THEN 0 ELSE paused_counter END) ELSE 0 END) ' \
                            '       AS d ' \
                            '   FROM session_history ' \
                            '   JOIN session_history_metadata ON session_history_metadata.id = session_history.id ' \
                            '   WHERE datetime(session_history.stopped, "unixepoch", "localtime") ' \
                            '       >= datetime("now", "-%s days", "localtime") ' \
                            '       AND session_history.media_type = "movie" ' \
                            '   GROUP BY %s) AS t ' \
                            'GROUP BY t.full_title, t.year ' \
                            'ORDER BY %s DESC, started DESC ' \
                            'LIMIT %s ' % (time_range, group_by, sort_type, stats_count)
                    result = monitor_db.select(query)
                except Exception as e:
                    logger.warn("Tautulli DataFactory :: Unable to execute database query for get_home_stats: top_movies: %s." % e)
                    return None

                for item in result:
                    row = {'title': item['full_title'],
                           'total_plays': item['total_plays'],
                           'total_duration': item['total_duration'],
                           'users_watched': '',
                           'rating_key': item['rating_key'],
                           'last_play': item['last_watch'],
                           'grandparent_thumb': '',
                           'thumb': item['thumb'],
                           'art': item['art'],
                           'section_id': item['section_id'],
                           'media_type': item['media_type'],
                           'content_rating': item['content_rating'],
                           'labels': item['labels'].split(';') if item['labels'] else (),
                           'user': '',
                           'friendly_name': '',
                           'platform': '',
                           'platform': '',
                           'live': item['live'],
                           'guid': item['guid'],
                           'row_id': item['id']
                           }
                    top_movies.append(row)

                home_stats.append({'stat_id': stat,
                                   'stat_type': sort_type,
                                   'stat_title': 'Most Watched Movies',
                                   'rows': session.mask_session_info(top_movies)})

            elif stat == 'popular_movies':
                popular_movies = []
                try:
                    query = 'SELECT t.id, t.full_title, t.rating_key, t.thumb, t.section_id, ' \
                            't.art, t.media_type, t.content_rating, t.labels, t.started, t.live, t.guid, ' \
                            'COUNT(DISTINCT t.user_id) AS users_watched, ' \
                            'MAX(t.started) AS last_watch, COUNT(t.id) as total_plays, SUM(t.d) AS total_duration ' \
                            'FROM (SELECT *, SUM(CASE WHEN stopped > 0 THEN (stopped - started) - ' \
                            '       (CASE WHEN paused_counter IS NULL THEN 0 ELSE paused_counter END) ELSE 0 END) ' \
                            '       AS d ' \
                            '   FROM session_history ' \
                            '   JOIN session_history_metadata ON session_history_metadata.id = session_history.id ' \
                            '   WHERE datetime(session_history.stopped, "unixepoch", "localtime") ' \
                            '       >= datetime("now", "-%s days", "localtime") ' \
                            '       AND session_history.media_type = "movie" ' \
                            '   GROUP BY %s) AS t ' \
                            'GROUP BY t.full_title, t.year ' \
                            'ORDER BY users_watched DESC, %s DESC, started DESC ' \
                            'LIMIT %s ' % (time_range, group_by, sort_type, stats_count)
                    result = monitor_db.select(query)
                except Exception as e:
                    logger.warn("Tautulli DataFactory :: Unable to execute database query for get_home_stats: popular_movies: %s." % e)
                    return None

                for item in result:
                    row = {'title': item['full_title'],
                           'users_watched': item['users_watched'],
                           'rating_key': item['rating_key'],
                           'last_play': item['last_watch'],
                           'total_plays': item['total_plays'],
                           'grandparent_thumb': '',
                           'thumb': item['thumb'],
                           'art': item['art'],
                           'section_id': item['section_id'],
                           'media_type': item['media_type'],
                           'content_rating': item['content_rating'],
                           'labels': item['labels'].split(';') if item['labels'] else (),
                           'user': '',
                           'friendly_name': '',
                           'platform': '',
                           'live': item['live'],
                           'guid': item['guid'],
                           'row_id': item['id']
                           }
                    popular_movies.append(row)

                home_stats.append({'stat_id': stat,
                                   'stat_title': 'Most Popular Movies',
                                   'rows': session.mask_session_info(popular_movies)})

            elif stat == 'top_tv':
                top_tv = []
                try:
                    query = 'SELECT t.id, t.grandparent_title, t.grandparent_rating_key, t.grandparent_thumb, t.section_id, ' \
                            't.rating_key, t.art, t.media_type, t.content_rating, t.labels, t.started, t.live, t.guid, ' \
                            'MAX(t.started) AS last_watch, COUNT(t.id) AS total_plays, SUM(t.d) AS total_duration ' \
                            'FROM (SELECT *, SUM(CASE WHEN stopped > 0 THEN (stopped - started) - ' \
                            '       (CASE WHEN paused_counter IS NULL THEN 0 ELSE paused_counter END) ELSE 0 END) ' \
                            '       AS d ' \
                            '   FROM session_history ' \
                            '   JOIN session_history_metadata ON session_history_metadata.id = session_history.id ' \
                            '   WHERE datetime(session_history.stopped, "unixepoch", "localtime") ' \
                            '       >= datetime("now", "-%s days", "localtime") ' \
                            '       AND session_history.media_type = "episode" ' \
                            '   GROUP BY %s) AS t ' \
                            'GROUP BY t.grandparent_title ' \
                            'ORDER BY %s DESC, started DESC ' \
                            'LIMIT %s ' % (time_range, group_by, sort_type, stats_count)
                    result = monitor_db.select(query)
                except Exception as e:
                    logger.warn("Tautulli DataFactory :: Unable to execute database query for get_home_stats: top_tv: %s." % e)
                    return None

                for item in result:
                    row = {'title': item['grandparent_title'],
                           'total_plays': item['total_plays'],
                           'total_duration': item['total_duration'],
                           'users_watched': '',
                           'rating_key': item['rating_key'] if item['live'] else item['grandparent_rating_key'],
                           'last_play': item['last_watch'],
                           'grandparent_thumb': item['grandparent_thumb'],
                           'thumb': item['grandparent_thumb'],
                           'art': item['art'],
                           'section_id': item['section_id'],
                           'media_type': item['media_type'],
                           'content_rating': item['content_rating'],
                           'labels': item['labels'].split(';') if item['labels'] else (),
                           'user': '',
                           'friendly_name': '',
                           'platform': '',
                           'live': item['live'],
                           'guid': item['guid'],
                           'row_id': item['id']
                           }
                    top_tv.append(row)

                home_stats.append({'stat_id': stat,
                                   'stat_type': sort_type,
                                   'stat_title': 'Most Watched TV Shows',
                                   'rows': session.mask_session_info(top_tv)})

            elif stat == 'popular_tv':
                popular_tv = []
                try:
                    query = 'SELECT t.id, t.grandparent_title, t.grandparent_rating_key, t.grandparent_thumb, t.section_id, ' \
                            't.rating_key, t.art, t.media_type, t.content_rating, t.labels, t.started, t.live, t.guid, ' \
                            'COUNT(DISTINCT t.user_id) AS users_watched, ' \
                            'MAX(t.started) AS last_watch, COUNT(t.id) as total_plays, SUM(t.d) AS total_duration ' \
                            'FROM (SELECT *, SUM(CASE WHEN stopped > 0 THEN (stopped - started) - ' \
                            '       (CASE WHEN paused_counter IS NULL THEN 0 ELSE paused_counter END) ELSE 0 END) ' \
                            '       AS d ' \
                            '   FROM session_history ' \
                            '   JOIN session_history_metadata ON session_history_metadata.id = session_history.id ' \
                            '   WHERE datetime(session_history.stopped, "unixepoch", "localtime") ' \
                            '       >= datetime("now", "-%s days", "localtime") ' \
                            '       AND session_history.media_type = "episode" ' \
                            '   GROUP BY %s) AS t ' \
                            'GROUP BY t.grandparent_title ' \
                            'ORDER BY users_watched DESC, %s DESC, started DESC ' \
                            'LIMIT %s ' % (time_range, group_by, sort_type, stats_count)
                    result = monitor_db.select(query)
                except Exception as e:
                    logger.warn("Tautulli DataFactory :: Unable to execute database query for get_home_stats: popular_tv: %s." % e)
                    return None

                for item in result:
                    row = {'title': item['grandparent_title'],
                           'users_watched': item['users_watched'],
                           'rating_key': item['rating_key'] if item['live'] else item['grandparent_rating_key'],
                           'last_play': item['last_watch'],
                           'total_plays': item['total_plays'],
                           'grandparent_thumb': item['grandparent_thumb'],
                           'thumb': item['grandparent_thumb'],
                           'art': item['art'],
                           'section_id': item['section_id'],
                           'media_type': item['media_type'],
                           'content_rating': item['content_rating'],
                           'labels': item['labels'].split(';') if item['labels'] else (),
                           'user': '',
                           'friendly_name': '',
                           'platform': '',
                           'live': item['live'],
                           'guid': item['guid'],
                           'row_id': item['id']
                           }
                    popular_tv.append(row)

                home_stats.append({'stat_id': stat,
                                   'stat_title': 'Most Popular TV Shows',
                                   'rows': session.mask_session_info(popular_tv)})

            elif stat == 'top_music':
                top_music = []
                try:
                    query = 'SELECT t.id, t.grandparent_title, t.original_title, ' \
                            't.grandparent_rating_key, t.grandparent_thumb, t.section_id, ' \
                            't.art, t.media_type, t.content_rating, t.labels, t.started, t.live, t.guid, ' \
                            'MAX(t.started) AS last_watch, COUNT(t.id) AS total_plays, SUM(t.d) AS total_duration ' \
                            'FROM (SELECT *, SUM(CASE WHEN stopped > 0 THEN (stopped - started) - ' \
                            '       (CASE WHEN paused_counter IS NULL THEN 0 ELSE paused_counter END) ELSE 0 END) ' \
                            '       AS d ' \
                            '   FROM session_history ' \
                            '   JOIN session_history_metadata ON session_history_metadata.id = session_history.id ' \
                            '   WHERE datetime(session_history.stopped, "unixepoch", "localtime") ' \
                            '       >= datetime("now", "-%s days", "localtime") ' \
                            '       AND session_history.media_type = "track" ' \
                            '   GROUP BY %s) AS t ' \
                            'GROUP BY t.original_title, t.grandparent_title ' \
                            'ORDER BY %s DESC, started DESC ' \
                            'LIMIT %s ' % (time_range, group_by, sort_type, stats_count)
                    result = monitor_db.select(query)
                except Exception as e:
                    logger.warn("Tautulli DataFactory :: Unable to execute database query for get_home_stats: top_music: %s." % e)
                    return None

                for item in result:
                    row = {'title': item['original_title'] or item['grandparent_title'],
                           'total_plays': item['total_plays'],
                           'total_duration': item['total_duration'],
                           'users_watched': '',
                           'rating_key': item['grandparent_rating_key'],
                           'last_play': item['last_watch'],
                           'grandparent_thumb': item['grandparent_thumb'],
                           'thumb': item['grandparent_thumb'],
                           'art': item['art'],
                           'section_id': item['section_id'],
                           'media_type': item['media_type'],
                           'content_rating': item['content_rating'],
                           'labels': item['labels'].split(';') if item['labels'] else (),
                           'user': '',
                           'friendly_name': '',
                           'platform': '',
                           'live': item['live'],
                           'guid': item['guid'],
                           'row_id': item['id']
                           }
                    top_music.append(row)

                home_stats.append({'stat_id': stat,
                                   'stat_type': sort_type,
                                   'stat_title': 'Most Played Artists',
                                   'rows': session.mask_session_info(top_music)})

            elif stat == 'popular_music':
                popular_music = []
                try:
                    query = 'SELECT t.id, t.grandparent_title, t.original_title, ' \
                            't.grandparent_rating_key, t.grandparent_thumb, t.section_id, ' \
                            't.art, t.media_type, t.content_rating, t.labels, t.started, t.live, t.guid, ' \
                            'COUNT(DISTINCT t.user_id) AS users_watched, ' \
                            'MAX(t.started) AS last_watch, COUNT(t.id) as total_plays, SUM(t.d) AS total_duration ' \
                            'FROM (SELECT *, SUM(CASE WHEN stopped > 0 THEN (stopped - started) - ' \
                            '       (CASE WHEN paused_counter IS NULL THEN 0 ELSE paused_counter END) ELSE 0 END) ' \
                            '       AS d ' \
                            '   FROM session_history ' \
                            '   JOIN session_history_metadata ON session_history_metadata.id = session_history.id ' \
                            '   WHERE datetime(session_history.stopped, "unixepoch", "localtime") ' \
                            '       >= datetime("now", "-%s days", "localtime") ' \
                            '       AND session_history.media_type = "track" ' \
                            '   GROUP BY %s) AS t ' \
                            'GROUP BY t.original_title, t.grandparent_title ' \
                            'ORDER BY users_watched DESC, %s DESC, started DESC ' \
                            'LIMIT %s ' % (time_range, group_by, sort_type, stats_count)
                    result = monitor_db.select(query)
                except Exception as e:
                    logger.warn("Tautulli DataFactory :: Unable to execute database query for get_home_stats: popular_music: %s." % e)
                    return None

                for item in result:
                    row = {'title': item['original_title'] or item['grandparent_title'],
                           'users_watched': item['users_watched'],
                           'rating_key': item['grandparent_rating_key'],
                           'last_play': item['last_watch'],
                           'total_plays': item['total_plays'],
                           'grandparent_thumb': item['grandparent_thumb'],
                           'thumb': item['grandparent_thumb'],
                           'art': item['art'],
                           'section_id': item['section_id'],
                           'media_type': item['media_type'],
                           'content_rating': item['content_rating'],
                           'labels': item['labels'].split(';') if item['labels'] else (),
                           'user': '',
                           'friendly_name': '',
                           'platform': '',
                           'live': item['live'],
                           'guid': item['guid'],
                           'row_id': item['id']
                           }
                    popular_music.append(row)

                home_stats.append({'stat_id': stat,
                                   'stat_title': 'Most Popular Artists',
                                   'rows': session.mask_session_info(popular_music)})

            elif stat == 'top_users':
                top_users = []
                try:
                    query = 'SELECT t.user, t.user_id, t.user_thumb, t.custom_thumb, t.started, ' \
                            '(CASE WHEN t.friendly_name IS NULL THEN t.username ELSE t.friendly_name END) ' \
                            '   AS friendly_name, ' \
                            'MAX(t.started) AS last_watch, COUNT(t.id) AS total_plays, SUM(t.d) AS total_duration ' \
                            'FROM (SELECT *, SUM(CASE WHEN stopped > 0 THEN (stopped - started) - ' \
                            '       (CASE WHEN paused_counter IS NULL THEN 0 ELSE paused_counter END) ELSE 0 END) ' \
                            '       AS d, users.thumb AS user_thumb, users.custom_avatar_url AS custom_thumb ' \
                            '   FROM session_history ' \
                            '   JOIN session_history_metadata ON session_history_metadata.id = session_history.id ' \
                            '   LEFT OUTER JOIN users ON session_history.user_id = users.user_id ' \
                            '   WHERE datetime(session_history.stopped, "unixepoch", "localtime") ' \
                            '       >= datetime("now", "-%s days", "localtime") ' \
                            '   GROUP BY %s) AS t ' \
                            'GROUP BY t.user_id ' \
                            'ORDER BY %s DESC, started DESC ' \
                            'LIMIT %s ' % (time_range, group_by, sort_type, stats_count)
                    result = monitor_db.select(query)
                except Exception as e:
                    logger.warn("Tautulli DataFactory :: Unable to execute database query for get_home_stats: top_users: %s." % e)
                    return None

                for item in result:
                    if item['custom_thumb'] and item['custom_thumb'] != item['user_thumb']:
                        user_thumb = item['custom_thumb']
                    elif item['user_thumb']:
                        user_thumb = item['user_thumb']
                    else:
                        user_thumb = common.DEFAULT_USER_THUMB

                    row = {'user': item['user'],
                           'user_id': item['user_id'],
                           'friendly_name': item['friendly_name'],
                           'total_plays': item['total_plays'],
                           'total_duration': item['total_duration'],
                           'last_play': item['last_watch'],
                           'user_thumb': user_thumb,
                           'grandparent_thumb': '',
                           'art': '',
                           'users_watched': '',
                           'rating_key': '',
                           'title': '',
                           'platform': '',
                           'row_id': ''
                    }
                    top_users.append(row)

                home_stats.append({'stat_id': stat,
                                   'stat_type': sort_type,
                                   'stat_title': 'Most Active Users',
                                   'rows': session.mask_session_info(top_users, mask_metadata=False)})

            elif stat == 'top_platforms':
                top_platform = []

                try:
                    query = 'SELECT t.platform, t.started, ' \
                            'MAX(t.started) AS last_watch, COUNT(t.id) AS total_plays, SUM(t.d) AS total_duration ' \
                            'FROM (SELECT *, SUM(CASE WHEN stopped > 0 THEN (stopped - started) - ' \
                            '       (CASE WHEN paused_counter IS NULL THEN 0 ELSE paused_counter END) ELSE 0 END) ' \
                            '       AS d ' \
                            '   FROM session_history ' \
                            '   JOIN session_history_metadata ON session_history_metadata.id = session_history.id ' \
                            '   WHERE datetime(session_history.stopped, "unixepoch", "localtime") ' \
                            '       >= datetime("now", "-%s days", "localtime") ' \
                            '   GROUP BY %s) AS t ' \
                            'GROUP BY t.platform ' \
                            'ORDER BY %s DESC, started DESC ' \
                            'LIMIT %s ' % (time_range, group_by, sort_type, stats_count)
                    result = monitor_db.select(query)
                except Exception as e:
                    logger.warn("Tautulli DataFactory :: Unable to execute database query for get_home_stats: top_platforms: %s." % e)
                    return None

                for item in result:
                    # Rename Mystery platform names
                    platform = common.PLATFORM_NAME_OVERRIDES.get(item['platform'], item['platform'])
                    platform_name = next((v for k, v in list(common.PLATFORM_NAMES.items()) if k in platform.lower()), 'default')

                    row = {'total_plays': item['total_plays'],
                           'total_duration': item['total_duration'],
                           'last_play': item['last_watch'],
                           'platform': platform,
                           'platform_name': platform_name,
                           'title': '',
                           'thumb': '',
                           'grandparent_thumb': '',
                           'art': '',
                           'users_watched': '',
                           'rating_key': '',
                           'user': '',
                           'friendly_name': '',
                           'row_id': ''
                           }
                    top_platform.append(row)

                home_stats.append({'stat_id': stat,
                                   'stat_type': sort_type,
                                   'stat_title': 'Most Active Platforms',
                                   'rows': session.mask_session_info(top_platform, mask_metadata=False)})

            elif stat == 'last_watched':
                last_watched = []
                try:
                    query = 'SELECT t.id, t.full_title, t.rating_key, t.thumb, t.grandparent_thumb, ' \
                            't.user, t.user_id, t.custom_avatar_url as user_thumb, t.player, t.section_id, ' \
                            't.art, t.media_type, t.content_rating, t.labels, t.live, t.guid, ' \
                            '(CASE WHEN t.friendly_name IS NULL THEN t.username ELSE t.friendly_name END) ' \
                            '   AS friendly_name, ' \
                            'MAX(t.started) AS last_watch, ' \
                            '((CASE WHEN t.view_offset IS NULL THEN 0.1 ELSE t.view_offset * 1.0 END) / ' \
                            '   (CASE WHEN t.duration IS NULL THEN 1.0 ELSE t.duration * 1.0 END) * 100) ' \
                            '   AS percent_complete ' \
                            'FROM (SELECT *, MAX(session_history.id) FROM session_history ' \
                            '   JOIN session_history_metadata ON session_history_metadata.id = session_history.id ' \
                            '   LEFT OUTER JOIN users ON session_history.user_id = users.user_id ' \
                            '   WHERE datetime(session_history.stopped, "unixepoch", "localtime") ' \
                            '       >= datetime("now", "-%s days", "localtime") ' \
                            '       AND (session_history.media_type = "movie" ' \
                            '           OR session_history_metadata.media_type = "episode") ' \
                            '   GROUP BY %s) AS t ' \
                            'WHERE t.media_type == "movie" AND percent_complete >= %s ' \
                            '   OR t.media_type == "episode" AND percent_complete >= %s ' \
                            'GROUP BY t.id ' \
                            'ORDER BY last_watch DESC ' \
                            'LIMIT %s' % (time_range, group_by, movie_watched_percent, tv_watched_percent, stats_count)
                    result = monitor_db.select(query)
                except Exception as e:
                    logger.warn("Tautulli DataFactory :: Unable to execute database query for get_home_stats: last_watched: %s." % e)
                    return None

                for item in result:
                    if not item['grandparent_thumb'] or item['grandparent_thumb'] == '':
                        thumb = item['thumb']
                    else:
                        thumb = item['grandparent_thumb']

                    row = {'row_id': item['id'],
                           'user': item['user'],
                           'friendly_name': item['friendly_name'],
                           'user_id': item['user_id'],
                           'user_thumb': item['user_thumb'],
                           'title': item['full_title'],
                           'rating_key': item['rating_key'],
                           'thumb': thumb,
                           'grandparent_thumb': item['grandparent_thumb'],
                           'art': item['art'],
                           'section_id': item['section_id'],
                           'media_type': item['media_type'],
                           'content_rating': item['content_rating'],
                           'labels': item['labels'].split(';') if item['labels'] else (),
                           'last_watch': item['last_watch'],
                           'live': item['live'],
                           'guid': item['guid'],
                           'player': item['player']
                           }
                    last_watched.append(row)

                home_stats.append({'stat_id': stat,
                                   'stat_title': 'Recently Watched',
                                   'rows': session.mask_session_info(last_watched)})

            elif stat == 'most_concurrent':

                def calc_most_concurrent(title, result):
                    '''
                    Function to calculate most concurrent streams
                    Input: Stat title, SQLite query result
                    Output: Dict {title, count, started, stopped}
                    '''
                    times = []
                    for item in result:
                        times.append({'time': str(item['started']) + 'B', 'count': 1})
                        times.append({'time': str(item['stopped']) + 'A', 'count': -1})
                    times = sorted(times, key=lambda k: k['time'])

                    count = 0
                    last_count = 0
                    last_start = ''
                    concurrent = {'title': title,
                                  'count': 0,
                                  'started': None,
                                  'stopped': None
                                  }

                    for d in times:
                        if d['count'] == 1:
                            count += d['count']
                            if count >= last_count:
                                last_start = d['time']
                        else:
                            if count >= last_count:
                                last_count = count
                                concurrent['count'] = count
                                concurrent['started'] = last_start[:-1]
                                concurrent['stopped'] = d['time'][:-1]
                            count += d['count']

                    return concurrent

                most_concurrent = []

                try:
                    base_query = 'SELECT session_history.started, session_history.stopped ' \
                                 'FROM session_history ' \
                                 'JOIN session_history_media_info ON session_history.id = session_history_media_info.id ' \
                                 'WHERE datetime(stopped, "unixepoch", "localtime") ' \
                                 '>= datetime("now", "-%s days", "localtime") ' % time_range

                    title = 'Concurrent Streams'
                    query = base_query
                    result = monitor_db.select(query)
                    if result:
                        most_concurrent.append(calc_most_concurrent(title, result))

                    title = 'Concurrent Transcodes'
                    query = base_query \
                          + 'AND session_history_media_info.transcode_decision = "transcode" '
                    result = monitor_db.select(query)
                    if result:
                        most_concurrent.append(calc_most_concurrent(title, result))

                    title = 'Concurrent Direct Streams'
                    query = base_query \
                          + 'AND session_history_media_info.transcode_decision = "copy" '
                    result = monitor_db.select(query)
                    if result:
                        most_concurrent.append(calc_most_concurrent(title, result))

                    title = 'Concurrent Direct Plays'
                    query = base_query \
                          + 'AND session_history_media_info.transcode_decision = "direct play" '
                    result = monitor_db.select(query)
                    if result:
                        most_concurrent.append(calc_most_concurrent(title, result))
                except Exception as e:
                    logger.warn("Tautulli DataFactory :: Unable to execute database query for get_home_stats: most_concurrent: %s." % e)
                    return None

                home_stats.append({'stat_id': stat,
                                   'stat_title': 'Most Concurrent Streams',
                                   'rows': most_concurrent})

        return home_stats

    def get_library_stats(self, library_cards=[]):
        monitor_db = database.MonitorDatabase()

        if session.get_session_shared_libraries():
            library_cards = session.get_session_shared_libraries()

        if 'first_run_wizard' in library_cards:
            return None

        library_stats = []

        try:
            query = 'SELECT section_id, section_name, section_type, thumb AS library_thumb, ' \
                    'custom_thumb_url AS custom_thumb, art AS library_art, custom_art_url AS custom_art, ' \
                    'count, parent_count, child_count ' \
                    'FROM library_sections ' \
                    'WHERE section_id IN (%s) ' \
                    'ORDER BY section_type, count DESC, parent_count DESC, child_count DESC ' % ','.join(library_cards)
            result = monitor_db.select(query)
        except Exception as e:
            logger.warn("Tautulli DataFactory :: Unable to execute database query for get_library_stats: %s." % e)
            return None

        for item in result:
            if item['custom_thumb'] and item['custom_thumb'] != item['library_thumb']:
                library_thumb = item['custom_thumb']
            elif item['library_thumb']:
                library_thumb = item['library_thumb']
            else:
                library_thumb = common.DEFAULT_COVER_THUMB

            if item['custom_art'] and item['custom_art'] != item['library_art']:
                library_art = item['custom_art']
            else:
                library_art = item['library_art']

            library = {'section_id': item['section_id'],
                       'section_name': item['section_name'],
                       'section_type': item['section_type'],
                       'thumb': library_thumb,
                       'art': library_art,
                       'count': item['count'],
                       'child_count': item['parent_count'],
                       'grandchild_count': item['child_count']
                       }
            library_stats.append(library)

        library_stats = {k: list(v) for k, v in groupby(library_stats, key=lambda x: x['section_type'])}

        return library_stats

    def get_stream_details(self, row_id=None, session_key=None):
        monitor_db = database.MonitorDatabase()

        user_cond = ''
        table = 'session_history' if row_id else 'sessions'
        if session.get_session_user_id():
            user_cond = 'AND %s.user_id = %s ' % (table, session.get_session_user_id())

        if row_id:
            query = 'SELECT bitrate, video_full_resolution, ' \
                    'optimized_version, optimized_version_profile, optimized_version_title, ' \
                    'synced_version, synced_version_profile, ' \
                    'container, video_codec, video_bitrate, video_width, video_height, video_framerate, ' \
                    'video_dynamic_range, aspect_ratio, ' \
                    'audio_codec, audio_bitrate, audio_channels, subtitle_codec, ' \
                    'stream_bitrate, stream_video_full_resolution, quality_profile, stream_container_decision, stream_container, ' \
                    'stream_video_decision, stream_video_codec, stream_video_bitrate, stream_video_width, stream_video_height, ' \
                    'stream_video_framerate, stream_video_dynamic_range, ' \
                    'stream_audio_decision, stream_audio_codec, stream_audio_bitrate, stream_audio_channels, ' \
                    'subtitles, stream_subtitle_decision, stream_subtitle_codec, ' \
                    'transcode_hw_decoding, transcode_hw_encoding, ' \
                    'video_decision, audio_decision, transcode_decision, width, height, container, ' \
                    'transcode_container, transcode_video_codec, transcode_audio_codec, transcode_audio_channels, ' \
                    'transcode_width, transcode_height, ' \
                    'session_history_metadata.media_type, title, grandparent_title, original_title ' \
                    'FROM session_history_media_info ' \
                    'JOIN session_history ON session_history_media_info.id = session_history.id ' \
                    'JOIN session_history_metadata ON session_history_media_info.id = session_history_metadata.id ' \
                    'WHERE session_history_media_info.id = ? %s' % user_cond
            result = monitor_db.select(query, args=[row_id])
        elif session_key:
            query = 'SELECT bitrate, video_full_resolution, ' \
                    'optimized_version, optimized_version_profile, optimized_version_title, ' \
                    'synced_version, synced_version_profile, ' \
                    'container, video_codec, video_bitrate, video_width, video_height, video_framerate, ' \
                    'video_dynamic_range, aspect_ratio, ' \
                    'audio_codec, audio_bitrate, audio_channels, subtitle_codec, ' \
                    'stream_bitrate, stream_video_full_resolution, quality_profile, stream_container_decision, stream_container, ' \
                    'stream_video_decision, stream_video_codec, stream_video_bitrate, stream_video_width, stream_video_height, ' \
                    'stream_video_framerate, stream_video_dynamic_range, ' \
                    'stream_audio_decision, stream_audio_codec, stream_audio_bitrate, stream_audio_channels, ' \
                    'subtitles, stream_subtitle_decision, stream_subtitle_codec, ' \
                    'transcode_hw_decoding, transcode_hw_encoding, ' \
                    'video_decision, audio_decision, transcode_decision, width, height, container, ' \
                    'transcode_container, transcode_video_codec, transcode_audio_codec, transcode_audio_channels, ' \
                    'transcode_width, transcode_height, ' \
                    'media_type, title, grandparent_title, original_title ' \
                    'FROM sessions ' \
                    'WHERE session_key = ? %s' % user_cond
            result = monitor_db.select(query, args=[session_key])
        else:
            return None

        stream_output = {}

        for item in result:
            pre_tautulli = 0

            # For backwards compatibility. Pick one new Tautulli key to check and override with old values.
            if not item['stream_container']:
                item['stream_video_full_resolution'] = item['video_full_resolution']
                item['stream_container'] = item['transcode_container'] or item['container']
                item['stream_video_decision'] = item['video_decision']
                item['stream_video_codec'] = item['transcode_video_codec'] or item['video_codec']
                item['stream_video_width'] = item['transcode_width'] or item['width']
                item['stream_video_height'] = item['transcode_height'] or item['height']
                item['stream_audio_decision'] = item['audio_decision']
                item['stream_audio_codec'] = item['transcode_audio_codec'] or item['audio_codec']
                item['stream_audio_channels'] = item['transcode_audio_channels'] or item['audio_channels']
                item['video_width'] = item['width']
                item['video_height'] = item['height']
                pre_tautulli = 1

            stream_output = {'bitrate': item['bitrate'],
                             'video_full_resolution': item['video_full_resolution'],
                             'optimized_version': item['optimized_version'],
                             'optimized_version_profile': item['optimized_version_profile'],
                             'optimized_version_title': item['optimized_version_title'],
                             'synced_version': item['synced_version'],
                             'synced_version_profile': item['synced_version_profile'],
                             'container': item['container'],
                             'video_codec': item['video_codec'],
                             'video_bitrate': item['video_bitrate'],
                             'video_width': item['video_width'],
                             'video_height': item['video_height'],
                             'video_framerate': item['video_framerate'],
                             'video_dynamic_range': item['video_dynamic_range'],
                             'aspect_ratio': item['aspect_ratio'],
                             'audio_codec': item['audio_codec'],
                             'audio_bitrate': item['audio_bitrate'],
                             'audio_channels': item['audio_channels'],
                             'subtitle_codec': item['subtitle_codec'],
                             'stream_bitrate': item['stream_bitrate'],
                             'stream_video_full_resolution': item['stream_video_full_resolution'],
                             'quality_profile': item['quality_profile'],
                             'stream_container_decision': item['stream_container_decision'],
                             'stream_container': item['stream_container'],
                             'stream_video_decision': item['stream_video_decision'],
                             'stream_video_codec': item['stream_video_codec'],
                             'stream_video_bitrate': item['stream_video_bitrate'],
                             'stream_video_width': item['stream_video_width'],
                             'stream_video_height': item['stream_video_height'],
                             'stream_video_framerate': item['stream_video_framerate'],
                             'stream_video_dynamic_range': item['stream_video_dynamic_range'],
                             'stream_audio_decision': item['stream_audio_decision'],
                             'stream_audio_codec': item['stream_audio_codec'],
                             'stream_audio_bitrate': item['stream_audio_bitrate'],
                             'stream_audio_channels': item['stream_audio_channels'],
                             'subtitles': item['subtitles'],
                             'stream_subtitle_decision': item['stream_subtitle_decision'],
                             'stream_subtitle_codec': item['stream_subtitle_codec'],
                             'transcode_hw_decoding': item['transcode_hw_decoding'],
                             'transcode_hw_encoding': item['transcode_hw_encoding'],
                             'video_decision': item['video_decision'],
                             'audio_decision': item['audio_decision'],
                             'media_type': item['media_type'],
                             'title': item['title'],
                             'grandparent_title': item['grandparent_title'],
                             'original_title': item['original_title'],
                             'current_session': 1 if session_key else 0,
                             'pre_tautulli': pre_tautulli
                             }

        stream_output = {k: v or '' for k, v in list(stream_output.items())}
        return stream_output

    def get_metadata_details(self, rating_key='', guid=''):
        monitor_db = database.MonitorDatabase()

        if rating_key or guid:
            if guid:
                where = 'session_history_metadata.guid LIKE ?'
                args = [guid.split('?')[0] + '%']  # SQLite LIKE wildcard
            else:
                where = 'session_history_metadata.rating_key = ?'
                args = [rating_key]

            query = 'SELECT session_history_metadata.id, ' \
                    'session_history_metadata.rating_key, session_history_metadata.parent_rating_key, ' \
                    'session_history_metadata.grandparent_rating_key, session_history_metadata.title, ' \
                    'session_history_metadata.parent_title, session_history_metadata.grandparent_title, ' \
                    'session_history_metadata.original_title, session_history_metadata.full_title, ' \
                    'library_sections.section_name, ' \
                    'session_history_metadata.media_index, session_history_metadata.parent_media_index, ' \
                    'session_history_metadata.section_id, session_history_metadata.thumb, ' \
                    'session_history_metadata.parent_thumb, session_history_metadata.grandparent_thumb, ' \
                    'session_history_metadata.art, session_history_metadata.media_type, session_history_metadata.year, ' \
                    'session_history_metadata.originally_available_at, session_history_metadata.added_at, ' \
                    'session_history_metadata.updated_at, session_history_metadata.last_viewed_at, ' \
                    'session_history_metadata.content_rating, session_history_metadata.summary, ' \
                    'session_history_metadata.tagline, session_history_metadata.rating, session_history_metadata.duration, ' \
                    'session_history_metadata.guid, session_history_metadata.directors, session_history_metadata.writers, ' \
                    'session_history_metadata.actors, session_history_metadata.genres, session_history_metadata.studio, ' \
                    'session_history_metadata.labels, ' \
                    'session_history_media_info.container, session_history_media_info.bitrate, ' \
                    'session_history_media_info.video_codec, session_history_media_info.video_resolution, ' \
                    'session_history_media_info.video_full_resolution, ' \
                    'session_history_media_info.video_framerate, session_history_media_info.audio_codec, ' \
                    'session_history_media_info.audio_channels, session_history_metadata.live, ' \
                    'session_history_metadata.channel_call_sign, session_history_metadata.channel_identifier, ' \
                    'session_history_metadata.channel_thumb ' \
                    'FROM session_history_metadata ' \
                    'JOIN library_sections ON session_history_metadata.section_id = library_sections.section_id ' \
                    'JOIN session_history_media_info ON session_history_metadata.id = session_history_media_info.id ' \
                    'WHERE %s ' \
                    'ORDER BY session_history_metadata.id DESC ' \
                    'LIMIT 1' % where
            result = monitor_db.select(query=query, args=args)
        else:
            result = []

        metadata_list = []

        for item in result:
            directors = item['directors'].split(';') if item['directors'] else []
            writers = item['writers'].split(';') if item['writers'] else []
            actors = item['actors'].split(';') if item['actors'] else []
            genres = item['genres'].split(';') if item['genres'] else []
            labels = item['labels'].split(';') if item['labels'] else []

            media_info = [{'container': item['container'],
                           'bitrate': item['bitrate'],
                           'video_codec': item['video_codec'],
                           'video_resolution': item['video_resolution'],
                           'video_full_resolution': item['video_full_resolution'],
                           'video_framerate': item['video_framerate'],
                           'audio_codec': item['audio_codec'],
                           'audio_channels': item['audio_channels'],
                           'channel_call_sign': item['channel_call_sign'],
                           'channel_identifier': item['channel_identifier'],
                           'channel_thumb': item['channel_thumb']
                           }]

            metadata = {'media_type': item['media_type'],
                        'rating_key': item['rating_key'],
                        'parent_rating_key': item['parent_rating_key'],
                        'grandparent_rating_key': item['grandparent_rating_key'],
                        'grandparent_title': item['grandparent_title'],
                        'original_title': item['original_title'],
                        'parent_media_index': item['parent_media_index'],
                        'parent_title': item['parent_title'],
                        'media_index': item['media_index'],
                        'studio': item['studio'],
                        'title': item['title'],
                        'full_title': item['full_title'],
                        'content_rating': item['content_rating'],
                        'summary': item['summary'],
                        'tagline': item['tagline'],
                        'rating': item['rating'],
                        'duration': item['duration'],
                        'year': item['year'],
                        'thumb': item['thumb'],
                        'parent_thumb': item['parent_thumb'],
                        'grandparent_thumb': item['grandparent_thumb'],
                        'art': item['art'],
                        'originally_available_at': item['originally_available_at'],
                        'added_at': item['added_at'],
                        'updated_at': item['updated_at'],
                        'last_viewed_at': item['last_viewed_at'],
                        'guid': item['guid'],
                        'directors': directors,
                        'writers': writers,
                        'actors': actors,
                        'genres': genres,
                        'labels': labels,
                        'library_name': item['section_name'],
                        'section_id': item['section_id'],
                        'live': item['live'],
                        'media_info': media_info
                        }
            metadata_list.append(metadata)

        filtered_metadata_list = session.filter_session_info(metadata_list, filter_key='section_id')

        if filtered_metadata_list:
            return filtered_metadata_list[0]
        else:
            return []

    def get_total_duration(self, custom_where=None):
        monitor_db = database.MonitorDatabase()

        # Split up custom wheres
        if custom_where:
            where = 'WHERE ' + ' AND '.join([w[0] + ' = "' + w[1] + '"' for w in custom_where])
        else:
            where = ''

        try:
            query = 'SELECT SUM(CASE WHEN stopped > 0 THEN (stopped - started) ELSE 0 END) - ' \
                    'SUM(CASE WHEN paused_counter IS NULL THEN 0 ELSE paused_counter END) AS total_duration ' \
                    'FROM session_history ' \
                    'JOIN session_history_metadata ON session_history_metadata.id = session_history.id ' \
                    'JOIN session_history_media_info ON session_history_media_info.id = session_history.id ' \
                    '%s ' % where
            result = monitor_db.select(query)
        except Exception as e:
            logger.warn("Tautulli DataFactory :: Unable to execute database query for get_total_duration: %s." % e)
            return None

        total_duration = 0
        for item in result:
            total_duration = item['total_duration']

        return total_duration

    def get_session_ip(self, session_key=''):
        monitor_db = database.MonitorDatabase()

        ip_address = 'N/A'

        user_cond = ''
        if session.get_session_user_id():
            user_cond = 'AND user_id = %s ' % session.get_session_user_id()

        if session_key:
            try:
                query = 'SELECT ip_address FROM sessions WHERE session_key = %d %s' % (int(session_key), user_cond)
                result = monitor_db.select(query)
            except Exception as e:
                logger.warn("Tautulli DataFactory :: Unable to execute database query for get_session_ip: %s." % e)
                return ip_address
        else:
            return ip_address

        for item in result:
            ip_address = item['ip_address']

        return ip_address

    def get_img_info(self, img=None, rating_key=None, width=None, height=None,
                     opacity=None, background=None, blur=None, fallback=None,
                     order_by='', service=None):
        monitor_db = database.MonitorDatabase()

        img_info = []

        where_params = []
        args = []

        if img is not None:
            where_params.append('img')
            args.append(img)
        if rating_key is not None:
            where_params.append('rating_key')
            args.append(rating_key)
        if width is not None:
            where_params.append('width')
            args.append(width)
        if height is not None:
            where_params.append('height')
            args.append(height)
        if opacity is not None:
            where_params.append('opacity')
            args.append(opacity)
        if background is not None:
            where_params.append('background')
            args.append(background)
        if blur is not None:
            where_params.append('blur')
            args.append(blur)
        if fallback is not None:
            where_params.append('fallback')
            args.append(fallback)

        where = ''
        if where_params:
            where = 'WHERE ' + ' AND '.join([w + ' = ?' for w in where_params])

        if order_by:
            order_by = 'ORDER BY ' + order_by + ' DESC'

        if service == 'imgur':
            query = 'SELECT imgur_title AS img_title, imgur_url AS img_url FROM imgur_lookup ' \
                    'JOIN image_hash_lookup ON imgur_lookup.img_hash = image_hash_lookup.img_hash ' \
                    '%s %s' % (where, order_by)
        elif service == 'cloudinary':
            query = 'SELECT cloudinary_title AS img_title, cloudinary_url AS img_url FROM cloudinary_lookup ' \
                    'JOIN image_hash_lookup ON cloudinary_lookup.img_hash = image_hash_lookup.img_hash ' \
                    '%s %s' % (where, order_by)
        else:
            logger.warn("Tautulli DataFactory :: Unable to execute database query for get_img_info: "
                        "service not provided.")
            return img_info

        try:
            img_info = monitor_db.select(query, args=args)
        except Exception as e:
            logger.warn("Tautulli DataFactory :: Unable to execute database query for get_img_info: %s." % e)

        return img_info

    def set_img_info(self, img_hash=None, img_title=None, img_url=None, delete_hash=None, service=None):
        monitor_db = database.MonitorDatabase()

        keys = {'img_hash': img_hash}

        if service == 'imgur':
            table = 'imgur_lookup'
            values = {'imgur_title': img_title,
                      'imgur_url': img_url,
                      'delete_hash': delete_hash}
        elif service == 'cloudinary':
            table = 'cloudinary_lookup'
            values = {'cloudinary_title': img_title,
                      'cloudinary_url': img_url}
        else:
            logger.warn("Tautulli DataFactory :: Unable to execute database query for set_img_info: "
                        "service not provided.")
            return

        monitor_db.upsert(table, key_dict=keys, value_dict=values)

    def delete_img_info(self, rating_key=None, service='', delete_all=False):
        monitor_db = database.MonitorDatabase()

        if not delete_all:
            service = helpers.get_img_service()

        if not rating_key and not delete_all:
            logger.error("Tautulli DataFactory :: Unable to delete hosted images: rating_key not provided.")
            return False

        where = ''
        args = []
        log_msg = ''
        if rating_key:
            where = 'WHERE rating_key = ?'
            args = [rating_key]
            log_msg = ' for rating_key %s' % rating_key

        if service.lower() == 'imgur':
            # Delete from Imgur
            query = 'SELECT imgur_title, delete_hash, fallback FROM imgur_lookup ' \
                    'JOIN image_hash_lookup ON imgur_lookup.img_hash = image_hash_lookup.img_hash %s' % where
            results = monitor_db.select(query, args=args)

            for imgur_info in results:
                if imgur_info['delete_hash']:
                    helpers.delete_from_imgur(delete_hash=imgur_info['delete_hash'],
                                              img_title=imgur_info['imgur_title'],
                                              fallback=imgur_info['fallback'])

            logger.info("Tautulli DataFactory :: Deleting Imgur info%s from the database."
                        % log_msg)
            result = monitor_db.action('DELETE FROM imgur_lookup WHERE img_hash '
                                       'IN (SELECT img_hash FROM image_hash_lookup %s)' % where,
                                       args)

        elif service.lower() == 'cloudinary':
            # Delete from Cloudinary
            query = 'SELECT cloudinary_title, rating_key, fallback FROM cloudinary_lookup ' \
                    'JOIN image_hash_lookup ON cloudinary_lookup.img_hash = image_hash_lookup.img_hash %s ' \
                    'GROUP BY rating_key' % where
            results = monitor_db.select(query, args=args)

            if delete_all:
                helpers.delete_from_cloudinary(delete_all=delete_all)
            else:
                for cloudinary_info in results:
                    helpers.delete_from_cloudinary(rating_key=cloudinary_info['rating_key'])

            logger.info("Tautulli DataFactory :: Deleting Cloudinary info%s from the database."
                        % log_msg)
            result = monitor_db.action('DELETE FROM cloudinary_lookup WHERE img_hash '
                                       'IN (SELECT img_hash FROM image_hash_lookup %s)' % where,
                                       args)

        else:
            logger.error("Tautulli DataFactory :: Unable to delete hosted images: invalid service '%s' provided."
                         % service)

        return service

    def get_poster_info(self, rating_key='', metadata=None, service=None):
        poster_key = ''
        if str(rating_key).isdigit():
            poster_key = rating_key
        elif metadata:
            if metadata['media_type'] in ('movie', 'show', 'artist', 'collection'):
                poster_key = metadata['rating_key']
            elif metadata['media_type'] in ('season', 'album'):
                poster_key = metadata['rating_key']
            elif metadata['media_type'] in ('episode', 'track'):
                poster_key = metadata['parent_rating_key']

        poster_info = {}

        if poster_key:
            service = service or helpers.get_img_service()

            if service:
                img_info = self.get_img_info(rating_key=poster_key,
                                             order_by='height',
                                             fallback='poster',
                                             service=service)
                if img_info:
                    poster_info = {'poster_title': img_info[0]['img_title'],
                                   'poster_url': img_info[0]['img_url'],
                                   'img_service': service.capitalize()}

        return poster_info

    def get_lookup_info(self, rating_key='', metadata=None):
        monitor_db = database.MonitorDatabase()

        lookup_key = ''
        if str(rating_key).isdigit():
            lookup_key = rating_key
        elif metadata:
            if metadata['media_type'] in ('movie', 'show', 'artist', 'album', 'track'):
                lookup_key = metadata['rating_key']
            elif metadata['media_type'] == 'season':
                lookup_key = metadata['parent_rating_key']
            elif metadata['media_type'] == 'episode':
                lookup_key = metadata['grandparent_rating_key']

        lookup_info = {'tvmaze_id': '',
                       'themoviedb_id': '',
                       'musizbrainz_id': ''}

        if lookup_key:
            try:
                query = 'SELECT tvmaze_id FROM tvmaze_lookup ' \
                        'WHERE rating_key = ?'
                tvmaze_info = monitor_db.select_single(query, args=[lookup_key])
                if tvmaze_info:
                    lookup_info['tvmaze_id'] = tvmaze_info['tvmaze_id']

                query = 'SELECT themoviedb_id FROM themoviedb_lookup ' \
                        'WHERE rating_key = ?'
                themoviedb_info = monitor_db.select_single(query, args=[lookup_key])
                if themoviedb_info:
                    lookup_info['themoviedb_id'] = themoviedb_info['themoviedb_id']

                query = 'SELECT musicbrainz_id FROM musicbrainz_lookup ' \
                        'WHERE rating_key = ?'
                musicbrainz_info = monitor_db.select_single(query, args=[lookup_key])
                if musicbrainz_info:
                    lookup_info['musicbrainz_id'] = musicbrainz_info['musicbrainz_id']

            except Exception as e:
                logger.warn("Tautulli DataFactory :: Unable to execute database query for get_lookup_info: %s." % e)

        return lookup_info

    def delete_lookup_info(self, rating_key='', service='', delete_all=False):
        if not rating_key and not delete_all:
            logger.error(u"Tautulli DataFactory :: Unable to delete lookup info: rating_key not provided.")
            return False

        monitor_db = database.MonitorDatabase()

        if rating_key:
<<<<<<< HEAD
            logger.info("Tautulli DataFactory :: Deleting lookup info for '%s' (rating_key %s) from the database."
=======
            logger.info(u"Tautulli DataFactory :: Deleting lookup info for rating_key %s from the database."
>>>>>>> 6205af1a
                        % (title, rating_key))
            result_themoviedb = monitor_db.action('DELETE FROM themoviedb_lookup WHERE rating_key = ?', [rating_key])
            result_tvmaze = monitor_db.action('DELETE FROM tvmaze_lookup WHERE rating_key = ?', [rating_key])
            result_musicbrainz = monitor_db.action('DELETE FROM musicbrainz_lookup WHERE rating_key = ?', [rating_key])
            return bool(result_themoviedb or result_tvmaze or result_musicbrainz)
        elif service and delete_all:
            if service.lower() in ('themoviedb', 'tvmaze', 'musicbrainz'):
                logger.info(u"Tautulli DataFactory :: Deleting all lookup info for '%s' from the database."
                            % service)
                result = monitor_db.action('DELETE FROM %s_lookup' % service.lower())
                return bool(result)
            else:
                logger.error(u"Tautulli DataFactory :: Unable to delete lookup info: invalid service '%s' provided."
                             % service)

    def get_search_query(self, rating_key=''):
        monitor_db = database.MonitorDatabase()

        if rating_key:
            query = 'SELECT rating_key, parent_rating_key, grandparent_rating_key, title, parent_title, grandparent_title, ' \
                    'media_index, parent_media_index, year, media_type ' \
                    'FROM session_history_metadata ' \
                    'WHERE rating_key = ? ' \
                    'OR parent_rating_key = ? ' \
                    'OR grandparent_rating_key = ? ' \
                    'LIMIT 1'
            result = monitor_db.select(query=query, args=[rating_key, rating_key, rating_key])
        else:
            result = []

        query = {}
        query_string = None
        media_type = None

        for item in result:
            title = item['title']
            parent_title = item['parent_title']
            grandparent_title = item['grandparent_title']
            media_index = item['media_index']
            parent_media_index = item['parent_media_index']
            year = item['year']

            if str(item['rating_key']) == rating_key:
                query_string = item['title']
                media_type = item['media_type']

            elif str(item['parent_rating_key']) == rating_key:
                if item['media_type'] == 'episode':
                    query_string = item['grandparent_title']
                    media_type = 'season'
                elif item['media_type'] == 'track':
                    query_string = item['parent_title']
                    media_type = 'album'

            elif str(item['grandparent_rating_key']) == rating_key:
                if item['media_type'] == 'episode':
                    query_string = item['grandparent_title']
                    media_type = 'show'
                elif item['media_type'] == 'track':
                    query_string = item['grandparent_title']
                    media_type = 'artist'

        if query_string and media_type:
            query = {'query_string': query_string,
                     'title': title,
                     'parent_title': parent_title,
                     'grandparent_title': grandparent_title,
                     'media_index': media_index,
                     'parent_media_index': parent_media_index,
                     'year': year,
                     'media_type': media_type,
                     'rating_key': rating_key
                     }
        else:
            return None

        return query

    def get_rating_keys_list(self, rating_key='', media_type=''):
        monitor_db = database.MonitorDatabase()

        if media_type == 'movie':
            key_list = {0: {'rating_key': int(rating_key)}}
            return key_list

        if media_type == 'artist' or media_type == 'album' or media_type == 'track':
            match_type = 'title'
        else:
            match_type = 'index'

        # Get the grandparent rating key
        try:
            query = 'SELECT rating_key, parent_rating_key, grandparent_rating_key ' \
                    'FROM session_history_metadata ' \
                    'WHERE rating_key = ? ' \
                    'OR parent_rating_key = ? ' \
                    'OR grandparent_rating_key = ? ' \
                    'LIMIT 1'
            result = monitor_db.select(query=query, args=[rating_key, rating_key, rating_key])

            grandparent_rating_key = result[0]['grandparent_rating_key']

        except Exception as e:
            logger.warn("Tautulli DataFactory :: Unable to execute database query for get_rating_keys_list: %s." % e)
            return {}

        query = 'SELECT rating_key, parent_rating_key, grandparent_rating_key, title, parent_title, grandparent_title, ' \
                'media_index, parent_media_index ' \
                'FROM session_history_metadata ' \
                'WHERE {0} = ? ' \
                'GROUP BY {1} ' \
                'ORDER BY {1} DESC '

        # get grandparent_rating_keys
        grandparents = {}
        result = monitor_db.select(query=query.format('grandparent_rating_key', 'grandparent_rating_key'),
                                   args=[grandparent_rating_key])
        for item in result:
            # get parent_rating_keys
            parents = {}
            result = monitor_db.select(query=query.format('grandparent_rating_key', 'parent_rating_key'),
                                       args=[item['grandparent_rating_key']])
            for item in result:
                # get rating_keys
                children = {}
                result = monitor_db.select(query=query.format('parent_rating_key', 'rating_key'),
                                           args=[item['parent_rating_key']])
                for item in result:
                    key = item['media_index'] if item['media_index'] else item['title']
                    children.update({key: {'rating_key': item['rating_key']}})

                key = item['parent_media_index'] if match_type == 'index' else item['parent_title']
                parents.update({key:
                                {'rating_key': item['parent_rating_key'],
                                 'children': children}
                                })

            key = 0 if match_type == 'index' else item['grandparent_title']
            grandparents.update({key:
                                 {'rating_key': item['grandparent_rating_key'],
                                  'children': parents}
                                 })

        key_list = grandparents

        return key_list

    def delete_session_history_rows(self, row_id=None):
        monitor_db = database.MonitorDatabase()

        if row_id.isdigit():
            logger.info("Tautulli DataFactory :: Deleting row id %s from the session history database." % row_id)
            session_history_del = \
                monitor_db.action('DELETE FROM session_history WHERE id = ?', [row_id])
            session_history_media_info_del = \
                monitor_db.action('DELETE FROM session_history_media_info WHERE id = ?', [row_id])
            session_history_metadata_del = \
                monitor_db.action('DELETE FROM session_history_metadata WHERE id = ?', [row_id])

            return 'Deleted rows %s.' % row_id
        else:
            return 'Unable to delete rows. Input row not valid.'

    def update_metadata(self, old_key_list='', new_key_list='', media_type=''):
        pms_connect = pmsconnect.PmsConnect()
        monitor_db = database.MonitorDatabase()

        # function to map rating keys pairs
        def get_pairs(old, new):
            pairs = {}
            for k, v in list(old.items()):
                if k in new:
                    pairs.update({v['rating_key']: new[k]['rating_key']})
                    if 'children' in old[k]:
                        pairs.update(get_pairs(old[k]['children'], new[k]['children']))

            return pairs

        # map rating keys pairs
        mapping = {}
        if old_key_list and new_key_list:
            mapping = get_pairs(old_key_list, new_key_list)

        if mapping:
            logger.info("Tautulli DataFactory :: Updating metadata in the database.")
            for old_key, new_key in list(mapping.items()):
                metadata = pms_connect.get_metadata_details(new_key)

                if metadata:
                    if metadata['media_type'] == 'show' or metadata['media_type'] == 'artist':
                        # check grandparent_rating_key (2 tables)
                        monitor_db.action('UPDATE session_history SET grandparent_rating_key = ? WHERE grandparent_rating_key = ?',
                                          [new_key, old_key])
                        monitor_db.action('UPDATE session_history_metadata SET grandparent_rating_key = ? WHERE grandparent_rating_key = ?',
                                          [new_key, old_key])
                    elif metadata['media_type'] == 'season' or metadata['media_type'] == 'album':
                        # check parent_rating_key (2 tables)
                        monitor_db.action('UPDATE session_history SET parent_rating_key = ? WHERE parent_rating_key = ?',
                                          [new_key, old_key])
                        monitor_db.action('UPDATE session_history_metadata SET parent_rating_key = ? WHERE parent_rating_key = ?',
                                          [new_key, old_key])
                    else:
                        # check rating_key (2 tables)
                        monitor_db.action('UPDATE session_history SET rating_key = ? WHERE rating_key = ?',
                                          [new_key, old_key])
                        monitor_db.action('UPDATE session_history_media_info SET rating_key = ? WHERE rating_key = ?',
                                          [new_key, old_key])

                        # update session_history_metadata table
                        self.update_metadata_details(old_key, new_key, metadata)

            return 'Updated metadata in database.'
        else:
            return 'Unable to update metadata in database. No changes were made.'

    def update_metadata_details(self, old_rating_key='', new_rating_key='', metadata=None):

        if metadata:
            # Create full_title
            if metadata['media_type'] == 'episode':
                full_title = '%s - %s' % (metadata['grandparent_title'], metadata['title'])
            elif metadata['media_type'] == 'track':
                full_title = '%s - %s' % (metadata['title'],
                                          metadata['original_title'] or metadata['grandparent_title'])
            else:
                full_title = metadata['title']

            directors = ";".join(metadata['directors'])
            writers = ";".join(metadata['writers'])
            actors = ";".join(metadata['actors'])
            genres = ";".join(metadata['genres'])
            labels = ";".join(metadata['labels'])

            #logger.info("Tautulli DataFactory :: Updating metadata in the database for rating key: %s." % new_rating_key)
            monitor_db = database.MonitorDatabase()

            # Update the session_history_metadata table
            query = 'UPDATE session_history_metadata SET rating_key = ?, parent_rating_key = ?, ' \
                    'grandparent_rating_key = ?, title = ?, parent_title = ?, grandparent_title = ?, ' \
                    'original_title = ?, full_title = ?, ' \
                    'media_index = ?, parent_media_index = ?, section_id = ?, thumb = ?, parent_thumb = ?, ' \
                    'grandparent_thumb = ?, art = ?, media_type = ?, year = ?, originally_available_at = ?, ' \
                    'added_at = ?, updated_at = ?, last_viewed_at = ?, content_rating = ?, summary = ?, ' \
                    'tagline = ?, rating = ?, duration = ?, guid = ?, directors = ?, writers = ?, actors = ?, ' \
                    'genres = ?, studio = ?, labels = ? ' \
                    'WHERE rating_key = ?'

            args = [metadata['rating_key'], metadata['parent_rating_key'], metadata['grandparent_rating_key'],
                    metadata['title'], metadata['parent_title'], metadata['grandparent_title'],
                    metadata['original_title'], full_title,
                    metadata['media_index'], metadata['parent_media_index'], metadata['section_id'], metadata['thumb'],
                    metadata['parent_thumb'], metadata['grandparent_thumb'], metadata['art'], metadata['media_type'],
                    metadata['year'], metadata['originally_available_at'], metadata['added_at'], metadata['updated_at'],
                    metadata['last_viewed_at'], metadata['content_rating'], metadata['summary'], metadata['tagline'],
                    metadata['rating'], metadata['duration'], metadata['guid'], directors, writers, actors, genres,
                    metadata['studio'], labels,
                    old_rating_key]

            monitor_db.action(query=query, args=args)

    def get_notification_log(self, kwargs=None):
        data_tables = datatables.DataTables()

        columns = ['notify_log.id',
                   'notify_log.timestamp',
                   'notify_log.session_key',
                   'notify_log.rating_key',
                   'notify_log.user_id',
                   'notify_log.user',
                   'notify_log.notifier_id',
                   'notify_log.agent_id',
                   'notify_log.agent_name',
                   'notify_log.notify_action',
                   'notify_log.subject_text',
                   'notify_log.body_text',
                   'notify_log.success'
                   ]
        try:
            query = data_tables.ssp_query(table_name='notify_log',
                                          columns=columns,
                                          custom_where=[],
                                          group_by=[],
                                          join_types=[],
                                          join_tables=[],
                                          join_evals=[],
                                          kwargs=kwargs)
        except Exception as e:
            logger.warn("Tautulli DataFactory :: Unable to execute database query for get_notification_log: %s." % e)
            return {'recordsFiltered': 0,
                    'recordsTotal': 0,
                    'draw': 0,
                    'data': 'null',
                    'error': 'Unable to execute database query.'}

        notifications = query['result']

        rows = []
        for item in notifications:
            if item['body_text']:
                body_text = item['body_text'].replace('\r\n', '<br />').replace('\n', '<br />')
            else:
                body_text = ''

            row = {'id': item['id'],
                   'timestamp': item['timestamp'],
                   'session_key': item['session_key'],
                   'rating_key': item['rating_key'],
                   'user_id': item['user_id'],
                   'user': item['user'],
                   'notifier_id': item['notifier_id'],
                   'agent_id': item['agent_id'],
                   'agent_name': item['agent_name'],
                   'notify_action': item['notify_action'],
                   'subject_text': item['subject_text'],
                   'body_text': body_text,
                   'success': item['success']
                   }

            rows.append(row)

        dict = {'recordsFiltered': query['filteredCount'],
                'recordsTotal': query['totalCount'],
                'data': rows,
                'draw': query['draw']
                }

        return dict

    def delete_notification_log(self):
        monitor_db = database.MonitorDatabase()

        try:
            logger.info("Tautulli DataFactory :: Clearing notification logs from database.")
            monitor_db.action('DELETE FROM notify_log')
            monitor_db.action('VACUUM')
            return True
        except Exception as e:
            logger.warn("Tautulli DataFactory :: Unable to execute database query for delete_notification_log: %s." % e)
            return False

    def get_newsletter_log(self, kwargs=None):
        data_tables = datatables.DataTables()

        columns = ['newsletter_log.id',
                   'newsletter_log.timestamp',
                   'newsletter_log.newsletter_id',
                   'newsletter_log.agent_id',
                   'newsletter_log.agent_name',
                   'newsletter_log.notify_action',
                   'newsletter_log.subject_text',
                   'newsletter_log.body_text',
                   'newsletter_log.start_date',
                   'newsletter_log.end_date',
                   'newsletter_log.uuid',
                   'newsletter_log.success'
                   ]
        try:
            query = data_tables.ssp_query(table_name='newsletter_log',
                                          columns=columns,
                                          custom_where=[],
                                          group_by=[],
                                          join_types=[],
                                          join_tables=[],
                                          join_evals=[],
                                          kwargs=kwargs)
        except Exception as e:
            logger.warn("Tautulli DataFactory :: Unable to execute database query for get_newsletter_log: %s." % e)
            return {'recordsFiltered': 0,
                    'recordsTotal': 0,
                    'draw': 0,
                    'data': 'null',
                    'error': 'Unable to execute database query.'}

        newsletters = query['result']

        rows = []
        for item in newsletters:
            row = {'id': item['id'],
                   'timestamp': item['timestamp'],
                   'newsletter_id': item['newsletter_id'],
                   'agent_id': item['agent_id'],
                   'agent_name': item['agent_name'],
                   'notify_action': item['notify_action'],
                   'subject_text': item['subject_text'],
                   'body_text': item['body_text'],
                   'start_date': item['start_date'],
                   'end_date': item['end_date'],
                   'uuid': item['uuid'],
                   'success': item['success']
                   }

            rows.append(row)

        dict = {'recordsFiltered': query['filteredCount'],
                'recordsTotal': query['totalCount'],
                'data': rows,
                'draw': query['draw']
                }

        return dict

    def delete_newsletter_log(self):
        monitor_db = database.MonitorDatabase()

        try:
            logger.info("Tautulli DataFactory :: Clearing newsletter logs from database.")
            monitor_db.action('DELETE FROM newsletter_log')
            monitor_db.action('VACUUM')
            return True
        except Exception as e:
            logger.warn("Tautulli DataFactory :: Unable to execute database query for delete_newsletter_log: %s." % e)
            return False

    def get_user_devices(self, user_id=''):
        monitor_db = database.MonitorDatabase()

        if user_id:
            try:
                query = 'SELECT machine_id FROM session_history WHERE user_id = ? GROUP BY machine_id'
                result = monitor_db.select(query=query, args=[user_id])
            except Exception as e:
                logger.warn("Tautulli DataFactory :: Unable to execute database query for get_user_devices: %s." % e)
                return []
        else:
            return []

        return [d['machine_id'] for d in result]

    def get_recently_added_item(self, rating_key=''):
        monitor_db = database.MonitorDatabase()

        if rating_key:
            try:
                query = 'SELECT * FROM recently_added WHERE rating_key = ?'
                result = monitor_db.select(query=query, args=[rating_key])
            except Exception as e:
                logger.warn("Tautulli DataFactory :: Unable to execute database query for get_recently_added_item: %s." % e)
                return []
        else:
            return []

        return result

    def set_recently_added_item(self, rating_key=''):
        monitor_db = database.MonitorDatabase()

        pms_connect = pmsconnect.PmsConnect()
        metadata = pms_connect.get_metadata_details(rating_key)

        keys = {'rating_key': metadata['rating_key']}

        values = {'added_at': metadata['added_at'],
                  'section_id': metadata['section_id'],
                  'parent_rating_key': metadata['parent_rating_key'],
                  'grandparent_rating_key': metadata['grandparent_rating_key'],
                  'media_type': metadata['media_type'],
                  'media_info': json.dumps(metadata['media_info'])
                  }

        try:
            monitor_db.upsert(table_name='recently_added', key_dict=keys, value_dict=values)
        except Exception as e:
            logger.warn("Tautulli DataFactory :: Unable to execute database query for set_recently_added_item: %s." % e)
            return False

        return True<|MERGE_RESOLUTION|>--- conflicted
+++ resolved
@@ -1424,11 +1424,7 @@
         monitor_db = database.MonitorDatabase()
 
         if rating_key:
-<<<<<<< HEAD
-            logger.info("Tautulli DataFactory :: Deleting lookup info for '%s' (rating_key %s) from the database."
-=======
-            logger.info(u"Tautulli DataFactory :: Deleting lookup info for rating_key %s from the database."
->>>>>>> 6205af1a
+            logger.info("Tautulli DataFactory :: Deleting lookup info for rating_key %s from the database."
                         % (title, rating_key))
             result_themoviedb = monitor_db.action('DELETE FROM themoviedb_lookup WHERE rating_key = ?', [rating_key])
             result_tvmaze = monitor_db.action('DELETE FROM tvmaze_lookup WHERE rating_key = ?', [rating_key])
