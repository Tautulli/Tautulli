﻿# This file is part of PlexPy.
#
#  PlexPy is free software: you can redistribute it and/or modify
#  it under the terms of the GNU General Public License as published by
#  the Free Software Foundation, either version 3 of the License, or
#  (at your option) any later version.
#
#  PlexPy is distributed in the hope that it will be useful,
#  but WITHOUT ANY WARRANTY; without even the implied warranty of
#  MERCHANTABILITY or FITNESS FOR A PARTICULAR PURPOSE.  See the
#  GNU General Public License for more details.
#
#  You should have received a copy of the GNU General Public License
#  along with PlexPy.  If not, see <http://www.gnu.org/licenses/>.

from plexpy import logger, datatables, common, database, helpers

import datetime


class DataFactory(object):
    """
    Retrieve and process data from the monitor database
    """

    def __init__(self):
        pass

    def get_history(self, kwargs=None, custom_where=None, grouping=0, watched_percent=85):
        data_tables = datatables.DataTables()
        
        group_by = ['session_history.reference_id'] if grouping else ['session_history.id']

        columns = ['session_history.reference_id',
                   'session_history.id',
                   'started AS date',
                   'MIN(started) AS started',
                   'MAX(stopped) AS stopped',
                   'SUM(CASE WHEN stopped > 0 THEN (stopped - started) ELSE 0 END) - \
		            SUM(CASE WHEN paused_counter IS NULL THEN 0 ELSE paused_counter END) AS duration', 
                   'SUM(CASE WHEN paused_counter IS NULL THEN 0 ELSE paused_counter END) AS paused_counter', 
                   'session_history.user_id',
                   'session_history.user',
                   '(CASE WHEN users.friendly_name IS NULL THEN user ELSE users.friendly_name END) as friendly_name',
                   'player',
                   'ip_address',
                   'session_history_metadata.media_type',
                   'session_history_metadata.rating_key',
                   'session_history_metadata.parent_rating_key',
                   'session_history_metadata.grandparent_rating_key',
                   'session_history_metadata.full_title',
                   'session_history_metadata.parent_title',
                   'session_history_metadata.year',
                   'session_history_metadata.media_index',
                   'session_history_metadata.parent_media_index',
                   'session_history_metadata.thumb',
                   'session_history_metadata.parent_thumb',
                   'session_history_metadata.grandparent_thumb',
                   '((CASE WHEN view_offset IS NULL THEN 0.1 ELSE view_offset * 1.0 END) / \
		            (CASE WHEN session_history_metadata.duration IS NULL THEN 1.0 ELSE session_history_metadata.duration * 1.0 END) * 100) AS percent_complete',
                   'session_history_media_info.video_decision',
<<<<<<< HEAD
                   'COUNT(*) AS group_count'
=======
                   'session_history_media_info.audio_decision',
                   'session_history.user_id as user_id'
>>>>>>> 6e2fa9a3
                   ]
        try:
            query = data_tables.ssp_query(table_name='session_history',
                                          columns=columns,
                                          custom_where=custom_where,
                                          group_by=group_by,
                                          join_types=['LEFT OUTER JOIN',
                                                      'JOIN',
                                                      'JOIN'],
                                          join_tables=['users',
                                                       'session_history_metadata',
                                                       'session_history_media_info'],
                                          join_evals=[['session_history.user_id', 'users.user_id'],
                                                      ['session_history.id', 'session_history_metadata.id'],
                                                      ['session_history.id', 'session_history_media_info.id']],
                                          kwargs=kwargs)
        except:
            logger.warn("Unable to execute database query.")
            return {'recordsFiltered': 0,
                    'recordsTotal': 0,
                    'draw': 0,
                    'data': 'null',
                    'error': 'Unable to execute database query.'}

        history = query['result']
        
        rows = []
        for item in history:
            if item["media_type"] == 'episode' and item["parent_thumb"]:
                thumb = item["parent_thumb"]
            elif item["media_type"] == 'episode':
                thumb = item["grandparent_thumb"]
            else:
                thumb = item["thumb"]

            if item['percent_complete'] >= watched_percent:
                watched_status = 1
            elif item['percent_complete'] >= watched_percent/2:
                watched_status = 0.5
            else:
                watched_status = 0

            row = {"reference_id": item["reference_id"],
                   "id": item["id"],
                   "date": item["date"],
                   "started": item["started"],
                   "stopped": item["stopped"],
                   "duration": item["duration"],
                   "paused_counter": item["paused_counter"],
                   "user_id": item["user_id"],
                   "user": item["user"],
                   "friendly_name": item["friendly_name"],
                   "player": item["player"],
                   "ip_address": item["ip_address"],
                   "media_type": item["media_type"],
                   "rating_key": item["rating_key"],
                   "parent_rating_key": item["parent_rating_key"],
                   "grandparent_rating_key": item["grandparent_rating_key"],
                   "full_title": item["full_title"],
                   "parent_title": item["parent_title"],
                   "year": item["year"],
                   "media_index": item["media_index"],
                   "parent_media_index": item["parent_media_index"],
                   "thumb": thumb,
                   "video_decision": item["video_decision"],
<<<<<<< HEAD
                   "watched_status": watched_status,
                   "group_count": item["group_count"]
=======
                   "audio_decision": item["audio_decision"],
                   "user_id": item["user_id"]
>>>>>>> 6e2fa9a3
                   }

            rows.append(row)
        
        dict = {'recordsFiltered': query['filteredCount'],
                'recordsTotal': query['totalCount'],
                'data': rows,
                'draw': query['draw']
        }

        return dict

    def get_home_stats(self, time_range='30', stats_type=0, stats_count='5', stats_cards='', notify_watched_percent='85'):
        monitor_db = database.MonitorDatabase()

        sort_type = 'total_plays' if stats_type == 0 else 'total_duration'

        home_stats = []

        for stat in stats_cards:
            if 'top_tv' in stat:
                top_tv = []
                try:
                    query = 'SELECT session_history_metadata.id, ' \
                            'session_history_metadata.grandparent_title, ' \
                            'COUNT(session_history_metadata.grandparent_title) as total_plays, ' \
                            'SUM(case when session_history.stopped > 0 ' \
                            'then (session_history.stopped - session_history.started) ' \
                            ' - (case when session_history.paused_counter is NULL then 0 else session_history.paused_counter end) ' \
                            'else 0 end) as total_duration, ' \
                            'session_history_metadata.grandparent_rating_key, ' \
                            'MAX(session_history.started) as last_watch,' \
                            'session_history_metadata.grandparent_thumb ' \
                            'FROM session_history_metadata ' \
                            'JOIN session_history on session_history_metadata.id = session_history.id ' \
                            'WHERE datetime(session_history.stopped, "unixepoch", "localtime") ' \
                            '>= datetime("now", "-%s days", "localtime") ' \
                            'AND session_history_metadata.media_type = "episode" ' \
                            'GROUP BY session_history_metadata.grandparent_title ' \
                            'ORDER BY %s DESC LIMIT %s' % (time_range, sort_type, stats_count)
                    result = monitor_db.select(query)
                except:
                    logger.warn("Unable to execute database query.")
                    return None

                for item in result:
                    row = {'title': item[1],
                           'total_plays': item[2],
                           'total_duration': item[3],
                           'users_watched': '',
                           'rating_key': item[4],
                           'last_play': item[5],
                           'grandparent_thumb': item[6],
                           'thumb': '',
                           'user': '',
                           'friendly_name': '',
                           'platform_type': '',
                           'platform': '',
                           'row_id': item[0]
                           }
                    top_tv.append(row)

                home_stats.append({'stat_id': stat,
                                   'stat_type': sort_type,
                                   'rows': top_tv})

            elif 'popular_tv' in stat:
                popular_tv = []
                try:
                    query = 'SELECT session_history_metadata.id, ' \
                            'session_history_metadata.grandparent_title, ' \
                            'COUNT(DISTINCT session_history.user_id) as users_watched, ' \
                            'session_history_metadata.grandparent_rating_key, ' \
                            'MAX(session_history.started) as last_watch, ' \
                            'COUNT(session_history.id) as total_plays, ' \
                            'SUM(case when session_history.stopped > 0 ' \
                            'then (session_history.stopped - session_history.started) ' \
                            ' - (case when session_history.paused_counter is NULL then 0 else session_history.paused_counter end) ' \
                            'else 0 end) as total_duration, ' \
                            'session_history_metadata.grandparent_thumb ' \
                            'FROM session_history_metadata ' \
                            'JOIN session_history ON session_history_metadata.id = session_history.id ' \
                            'WHERE datetime(session_history.stopped, "unixepoch", "localtime") ' \
                            '>= datetime("now", "-%s days", "localtime") ' \
                            'AND session_history_metadata.media_type = "episode" ' \
                            'GROUP BY session_history_metadata.grandparent_title ' \
                            'ORDER BY users_watched DESC, %s DESC ' \
                            'LIMIT %s' % (time_range, sort_type, stats_count)
                    result = monitor_db.select(query)
                except:
                    logger.warn("Unable to execute database query.")
                    return None

                for item in result:
                    row = {'title': item[1],
                           'users_watched': item[2],
                           'rating_key': item[3],
                           'last_play': item[4],
                           'total_plays': item[5],
                           'grandparent_thumb': item[7],
                           'thumb': '',
                           'user': '',
                           'friendly_name': '',
                           'platform_type': '',
                           'platform': '',
                           'row_id': item[0]
                           }
                    popular_tv.append(row)

                home_stats.append({'stat_id': stat,
                                   'rows': popular_tv})

            elif 'top_movies' in stat:
                top_movies = []
                try:
                    query = 'SELECT session_history_metadata.id, ' \
                            'session_history_metadata.full_title, ' \
                            'COUNT(session_history_metadata.full_title) as total_plays, ' \
                            'SUM(case when session_history.stopped > 0 ' \
                            'then (session_history.stopped - session_history.started) ' \
                            ' - (case when session_history.paused_counter is NULL then 0 else session_history.paused_counter end) ' \
                            'else 0 end) as total_duration, ' \
                            'session_history_metadata.rating_key, ' \
                            'MAX(session_history.started) as last_watch,' \
                            'session_history_metadata.thumb ' \
                            'FROM session_history_metadata ' \
                            'JOIN session_history on session_history_metadata.id = session_history.id ' \
                            'WHERE datetime(session_history.stopped, "unixepoch", "localtime") ' \
                            '>= datetime("now", "-%s days", "localtime") ' \
                            'AND session_history_metadata.media_type = "movie" ' \
                            'GROUP BY session_history_metadata.full_title ' \
                            'ORDER BY %s DESC LIMIT %s' % (time_range, sort_type, stats_count)
                    result = monitor_db.select(query)
                except:
                    logger.warn("Unable to execute database query.")
                    return None

                for item in result:
                    row = {'title': item[1],
                           'total_plays': item[2],
                           'total_duration': item[3],
                           'users_watched': '',
                           'rating_key': item[4],
                           'last_play': item[5],
                           'grandparent_thumb': '',
                           'thumb': item[6],
                           'user': '',
                           'friendly_name': '',
                           'platform_type': '',
                           'platform': '',
                           'row_id': item[0]
                           }
                    top_movies.append(row)

                home_stats.append({'stat_id': stat,
                                   'stat_type': sort_type,
                                   'rows': top_movies})

            elif 'popular_movies' in stat:
                popular_movies = []
                try:
                    query = 'SELECT session_history_metadata.id, ' \
                            'session_history_metadata.full_title, ' \
                            'COUNT(DISTINCT session_history.user_id) as users_watched, ' \
                            'session_history_metadata.rating_key, ' \
                            'MAX(session_history.started) as last_watch, ' \
                            'COUNT(session_history.id) as total_plays, ' \
                            'SUM(case when session_history.stopped > 0 ' \
                            'then (session_history.stopped - session_history.started) ' \
                            ' - (case when session_history.paused_counter is NULL then 0 else session_history.paused_counter end) ' \
                            'else 0 end) as total_duration, ' \
                            'session_history_metadata.thumb ' \
                            'FROM session_history_metadata ' \
                            'JOIN session_history ON session_history_metadata.id = session_history.id ' \
                            'WHERE datetime(session_history.stopped, "unixepoch", "localtime") ' \
                            '>= datetime("now", "-%s days", "localtime") ' \
                            'AND session_history_metadata.media_type = "movie" ' \
                            'GROUP BY session_history_metadata.full_title ' \
                            'ORDER BY users_watched DESC, %s DESC ' \
                            'LIMIT %s' % (time_range, sort_type, stats_count)
                    result = monitor_db.select(query)
                except:
                    logger.warn("Unable to execute database query.")
                    return None

                for item in result:
                    row = {'title': item[1],
                           'users_watched': item[2],
                           'rating_key': item[3],
                           'last_play': item[4],
                           'total_plays': item[5],
                           'grandparent_thumb': '',
                           'thumb': item[7],
                           'user': '',
                           'friendly_name': '',
                           'platform_type': '',
                           'platform': '',
                           'row_id': item[0]
                           }
                    popular_movies.append(row)

                home_stats.append({'stat_id': stat,
                                   'rows': popular_movies})

            elif 'top_music' in stat:
                top_music = []
                try:
                    query = 'SELECT session_history_metadata.id, ' \
                            'session_history_metadata.grandparent_title, ' \
                            'COUNT(session_history_metadata.grandparent_title) as total_plays, ' \
                            'SUM(case when session_history.stopped > 0 ' \
                            'then (session_history.stopped - session_history.started) ' \
                            ' - (case when session_history.paused_counter is NULL then 0 else session_history.paused_counter end) ' \
                            'else 0 end) as total_duration, ' \
                            'session_history_metadata.grandparent_rating_key, ' \
                            'MAX(session_history.started) as last_watch,' \
                            'session_history_metadata.grandparent_thumb ' \
                            'FROM session_history_metadata ' \
                            'JOIN session_history on session_history_metadata.id = session_history.id ' \
                            'WHERE datetime(session_history.stopped, "unixepoch", "localtime") ' \
                            '>= datetime("now", "-%s days", "localtime") ' \
                            'AND session_history_metadata.media_type = "track" ' \
                            'GROUP BY session_history_metadata.grandparent_title ' \
                            'ORDER BY %s DESC LIMIT %s' % (time_range, sort_type, stats_count)
                    result = monitor_db.select(query)
                except:
                    logger.warn("Unable to execute database query.")
                    return None

                for item in result:
                    row = {'title': item[1],
                           'total_plays': item[2],
                           'total_duration': item[3],
                           'users_watched': '',
                           'rating_key': item[4],
                           'last_play': item[5],
                           'grandparent_thumb': item[6],
                           'thumb': '',
                           'user': '',
                           'friendly_name': '',
                           'platform_type': '',
                           'platform': '',
                           'row_id': item[0]
                           }
                    top_music.append(row)

                home_stats.append({'stat_id': stat,
                                   'stat_type': sort_type,
                                   'rows': top_music})

            elif 'popular_music' in stat:
                popular_music = []
                try:
                    query = 'SELECT session_history_metadata.id, ' \
                            'session_history_metadata.grandparent_title, ' \
                            'COUNT(DISTINCT session_history.user_id) as users_watched, ' \
                            'session_history_metadata.grandparent_rating_key, ' \
                            'MAX(session_history.started) as last_watch, ' \
                            'COUNT(session_history.id) as total_plays, ' \
                            'SUM(case when session_history.stopped > 0 ' \
                            'then (session_history.stopped - session_history.started) ' \
                            ' - (case when session_history.paused_counter is NULL then 0 else session_history.paused_counter end) ' \
                            'else 0 end) as total_duration, ' \
                            'session_history_metadata.grandparent_thumb ' \
                            'FROM session_history_metadata ' \
                            'JOIN session_history ON session_history_metadata.id = session_history.id ' \
                            'WHERE datetime(session_history.stopped, "unixepoch", "localtime") ' \
                            '>= datetime("now", "-%s days", "localtime") ' \
                            'AND session_history_metadata.media_type = "track" ' \
                            'GROUP BY session_history_metadata.grandparent_title ' \
                            'ORDER BY users_watched DESC, %s DESC ' \
                            'LIMIT %s' % (time_range, sort_type, stats_count)
                    result = monitor_db.select(query)
                except:
                    logger.warn("Unable to execute database query.")
                    return None

                for item in result:
                    row = {'title': item[1],
                           'users_watched': item[2],
                           'rating_key': item[3],
                           'last_play': item[4],
                           'total_plays': item[5],
                           'grandparent_thumb': item[7],
                           'thumb': '',
                           'user': '',
                           'friendly_name': '',
                           'platform_type': '',
                           'platform': '',
                           'row_id': item[0]
                           }
                    popular_music.append(row)

                home_stats.append({'stat_id': stat,
                                   'rows': popular_music})

            elif 'top_users' in stat:
                top_users = []
                try:
                    query = 'SELECT session_history.user, ' \
                            '(case when users.friendly_name is null then session_history.user else ' \
                            'users.friendly_name end) as friendly_name,' \
                            'COUNT(session_history.id) as total_plays, ' \
                            'SUM(case when session_history.stopped > 0 ' \
                            'then (session_history.stopped - session_history.started) ' \
                            ' - (case when session_history.paused_counter is NULL then 0 else session_history.paused_counter end) ' \
                            'else 0 end) as total_duration, ' \
                            'MAX(session_history.started) as last_watch, ' \
                            'users.custom_avatar_url as thumb, ' \
                            'users.user_id ' \
                            'FROM session_history ' \
                            'JOIN session_history_metadata ON session_history.id = session_history_metadata.id ' \
                            'LEFT OUTER JOIN users ON session_history.user_id = users.user_id ' \
                            'WHERE datetime(session_history.stopped, "unixepoch", "localtime") >= ' \
                            'datetime("now", "-%s days", "localtime") '\
                            'GROUP BY session_history.user_id ' \
                            'ORDER BY %s DESC LIMIT %s' % (time_range, sort_type, stats_count)
                    result = monitor_db.select(query)
                except:
                    logger.warn("Unable to execute database query.")
                    return None

                for item in result:
                    if not item[5] or item[5] == '':
                        user_thumb = common.DEFAULT_USER_THUMB
                    else:
                        user_thumb = item[5]

                    row = {'user': item[0],
                           'user_id': item[6],
                           'friendly_name': item[1],
                           'total_plays': item[2],
                           'total_duration': item[3],
                           'last_play': item[4],
                           'user_thumb': user_thumb,
                           'grandparent_thumb': '',
                           'users_watched': '',
                           'rating_key': '',
                           'title': '',
                           'platform_type': '',
                           'platform': '',
                           'row_id': ''
                    }
                    top_users.append(row)

                home_stats.append({'stat_id': stat,
                                   'stat_type': sort_type,
                                   'rows': top_users})

            elif 'top_platforms' in stat:
                top_platform = []

                try:
                    query = 'SELECT session_history.platform, ' \
                            'COUNT(session_history.id) as total_plays, ' \
                            'SUM(case when session_history.stopped > 0 ' \
                            'then (session_history.stopped - session_history.started) ' \
                            ' - (case when session_history.paused_counter is NULL then 0 else session_history.paused_counter end) ' \
                            'else 0 end) as total_duration, ' \
                            'MAX(session_history.started) as last_watch ' \
                            'FROM session_history ' \
                            'WHERE datetime(session_history.stopped, "unixepoch", "localtime") ' \
                            '>= datetime("now", "-%s days", "localtime") ' \
                            'GROUP BY session_history.platform ' \
                            'ORDER BY %s DESC LIMIT %s' % (time_range, sort_type, stats_count)
                    result = monitor_db.select(query)
                except:
                    logger.warn("Unable to execute database query.")
                    return None

                for item in result:
                    row = {'platform': item[0],
                           'total_plays': item[1],
                           'total_duration': item[2],
                           'last_play': item[3],
                           'platform_type': item[0],
                           'title': '',
                           'thumb': '',
                           'grandparent_thumb': '',
                           'users_watched': '',
                           'rating_key': '',
                           'user': '',
                           'friendly_name': '',
                           'row_id': ''
                           }
                    top_platform.append(row)

                home_stats.append({'stat_id': stat,
                                   'stat_type': sort_type,
                                   'rows': top_platform})

            elif 'last_watched' in stat:
                last_watched = []
                try:
                    query = 'SELECT session_history_metadata.id, ' \
                            'session_history.user, ' \
                            '(case when users.friendly_name is null then session_history.user else ' \
                            'users.friendly_name end) as friendly_name,' \
                            'users.user_id, ' \
                            'users.custom_avatar_url as user_thumb, ' \
                            'session_history_metadata.full_title, ' \
                            'session_history_metadata.rating_key, ' \
                            'session_history_metadata.thumb, ' \
                            'session_history_metadata.grandparent_thumb, ' \
                            'MAX(session_history.started) as last_watch, ' \
                            'session_history.player as platform, ' \
                            '((CASE WHEN session_history.view_offset IS NULL THEN 0.1 ELSE \
                             session_history.view_offset * 1.0 END) / \
                             (CASE WHEN session_history_metadata.duration IS NULL THEN 1.0 ELSE \
                             session_history_metadata.duration * 1.0 END) * 100) as percent_complete ' \
                            'FROM session_history_metadata ' \
                            'JOIN session_history ON session_history_metadata.id = session_history.id ' \
                            'LEFT OUTER JOIN users ON session_history.user_id = users.user_id ' \
                            'WHERE datetime(session_history.stopped, "unixepoch", "localtime") ' \
                            '>= datetime("now", "-%s days", "localtime") ' \
                            'AND (session_history_metadata.media_type = "movie" ' \
                            'OR session_history_metadata.media_type = "episode") ' \
                            'AND percent_complete >= %s ' \
                            'GROUP BY session_history_metadata.full_title ' \
                            'ORDER BY last_watch DESC ' \
                            'LIMIT %s' % (time_range, notify_watched_percent, stats_count)
                    result = monitor_db.select(query)
                except:
                    logger.warn("Unable to execute database query.")
                    return None

                for item in result:
                    if not item[8] or item[8] == '':
                        thumb = item[7]
                    else:
                        thumb = item[8]

                    row = {'row_id': item[0],
                           'user': item[1],
                           'friendly_name': item[2],
                           'user_id': item[3],
                           'user_thumb': item[4],
                           'title': item[5],
                           'rating_key': item[6],
                           'thumb': thumb,
                           'grandparent_thumb': item[8],
                           'last_watch': item[9],
                           'platform_type': item[10],
                           }
                    last_watched.append(row)

                home_stats.append({'stat_id': stat,
                                   'rows': last_watched})

        return home_stats

    def get_stream_details(self, row_id=None):
        monitor_db = database.MonitorDatabase()

        if row_id:
            query = 'SELECT container, bitrate, video_resolution, width, height, aspect_ratio, video_framerate, ' \
                    'video_codec, audio_codec, audio_channels, video_decision, transcode_video_codec, transcode_height, ' \
                    'transcode_width, audio_decision, transcode_audio_codec, transcode_audio_channels, media_type, ' \
                    'title, grandparent_title ' \
                    'from session_history_media_info ' \
                    'join session_history_metadata on session_history_media_info.id = session_history_metadata.id ' \
                    'where session_history_media_info.id = ?'
            result = monitor_db.select(query, args=[row_id])
        else:
            return None

        stream_output = {}

        for item in result:
            stream_output = {'container': item[0],
                             'bitrate': item[1],
                             'video_resolution': item[2],
                             'width': item[3],
                             'height': item[4],
                             'aspect_ratio': item[5],
                             'video_framerate': item[6],
                             'video_codec': item[7],
                             'audio_codec': item[8],
                             'audio_channels': item[9],
                             'transcode_video_dec': item[10],
                             'transcode_video_codec': item[11],
                             'transcode_height': item[12],
                             'transcode_width': item[13],
                             'transcode_audio_dec': item[14],
                             'transcode_audio_codec': item[15],
                             'transcode_audio_channels': item[16],
                             'media_type': item[17],
                             'title': item[18],
                             'grandparent_title': item[19]
                             }

        return stream_output

    def get_recently_watched(self, user=None, user_id=None, limit='10'):
        monitor_db = database.MonitorDatabase()
        recently_watched = []

        if not limit.isdigit():
            limit = '10'

        try:
            if user_id:
                query = 'SELECT session_history.id, session_history.media_type, session_history.rating_key, session_history.parent_rating_key, ' \
                        'title, parent_title, grandparent_title, thumb, parent_thumb, grandparent_thumb, media_index, parent_media_index, ' \
                        'year, started, user ' \
                        'FROM session_history_metadata ' \
                        'JOIN session_history ON session_history_metadata.id = session_history.id ' \
                        'WHERE user_id = ? ' \
                        'GROUP BY (CASE WHEN session_history.media_type = "track" THEN session_history.parent_rating_key ' \
                        ' ELSE session_history.rating_key END) ' \
                        'ORDER BY started DESC LIMIT ?'
                result = monitor_db.select(query, args=[user_id, limit])
            elif user:
                query = 'SELECT session_history.id, session_history.media_type, session_history.rating_key, session_history.parent_rating_key, ' \
                        'title, parent_title, grandparent_title, thumb, parent_thumb, grandparent_thumb, media_index, parent_media_index, ' \
                        'year, started, user ' \
                        'FROM session_history_metadata ' \
                        'JOIN session_history ON session_history_metadata.id = session_history.id ' \
                        'WHERE user = ? ' \
                        'GROUP BY (CASE WHEN session_history.media_type = "track" THEN session_history.parent_rating_key ' \
                        ' ELSE session_history.rating_key END) ' \
                        'ORDER BY started DESC LIMIT ?'
                result = monitor_db.select(query, args=[user, limit])
            else:
                query = 'SELECT session_history.id, session_history.media_type, session_history.rating_key, session_history.parent_rating_key, ' \
                        'title, parent_title, grandparent_title, thumb, parent_thumb, grandparent_thumb, media_index, parent_media_index, ' \
                        'year, started, user ' \
                        'FROM session_history_metadata ' \
                        'JOIN session_history ON session_history_metadata.id = session_history.id ' \
                        'GROUP BY (CASE WHEN session_history.media_type = "track" THEN session_history.parent_rating_key ' \
                        ' ELSE session_history.rating_key END) ' \
                        'ORDER BY started DESC LIMIT ?'
                result = monitor_db.select(query, args=[limit])
        except:
            logger.warn("Unable to execute database query.")
            return None

        for row in result:
                if row[1] == 'episode' and row[8]:
                    thumb = row[8]
                elif row[1] == 'episode':
                    thumb = row[9]
                else:
                    thumb = row[7]

                recent_output = {'row_id': row[0],
                                 'type': row[1],
                                 'rating_key': row[2],
                                 'title': row[4],
                                 'parent_title': row[5],
                                 'grandparent_title': row[6],
                                 'thumb': thumb,
                                 'index': row[10],
                                 'parent_index': row[11],
                                 'year': row[12],
                                 'time': row[13],
                                 'user': row[14]
                                 }
                recently_watched.append(recent_output)

        return recently_watched

    def get_metadata_details(self, row_id):
        monitor_db = database.MonitorDatabase()

        if row_id:
            query = 'SELECT rating_key, parent_rating_key, grandparent_rating_key, title, parent_title, grandparent_title, ' \
                    'full_title, media_index, parent_media_index, thumb, parent_thumb, grandparent_thumb, art, media_type, ' \
                    'year, originally_available_at, added_at, updated_at, last_viewed_at, content_rating, summary, tagline, ' \
                    'rating, duration, guid, directors, writers, actors, genres, studio ' \
                    'FROM session_history_metadata ' \
                    'WHERE id = ?'
            result = monitor_db.select(query=query, args=[row_id])
        else:
            result = []

        metadata = {}
        for item in result:
            directors = item['directors'].split(';') if item['directors'] else []
            writers = item['writers'].split(';') if item['writers'] else []
            actors = item['actors'].split(';') if item['actors'] else []
            genres = item['genres'].split(';') if item['genres'] else []

            metadata = {'type': item['media_type'],
                        'rating_key': item['rating_key'],
                        'parent_rating_key': item['parent_rating_key'],
                        'grandparent_rating_key': item['grandparent_rating_key'],
                        'grandparent_title': item['grandparent_title'],
                        'parent_index': item['parent_media_index'],
                        'parent_title': item['parent_title'],
                        'index': item['media_index'],
                        'studio': item['studio'],
                        'title': item['title'],
                        'content_rating': item['content_rating'],
                        'summary': item['summary'],
                        'tagline': item['tagline'],
                        'rating': item['rating'],
                        'duration': item['duration'],
                        'year': item['year'],
                        'thumb': item['thumb'],
                        'parent_thumb': item['parent_thumb'],
                        'grandparent_thumb': item['grandparent_thumb'],
                        'art': item['art'],
                        'originally_available_at': item['originally_available_at'],
                        'added_at': item['added_at'],
                        'updated_at': item['updated_at'],
                        'last_viewed_at': item['last_viewed_at'],
                        'guid': item['guid'],
                        'writers': writers,
                        'directors': directors,
                        'genres': genres,
                        'actors': actors
                        }

        return metadata

    def delete_session_history_rows(self, row_id=None):
        monitor_db = database.MonitorDatabase()

        if row_id.isdigit():
            logger.info(u"PlexPy DataFactory :: Deleting row id %s from the session history database." % row_id)
            session_history_del = \
                monitor_db.action('DELETE FROM session_history WHERE id = ?', [row_id])
            session_history_media_info_del = \
                monitor_db.action('DELETE FROM session_history_media_info WHERE id = ?', [row_id])
            session_history_metadata_del = \
                monitor_db.action('DELETE FROM session_history_metadata WHERE id = ?', [row_id])

            return 'Deleted rows %s.' % row_id
        else:
            return 'Unable to delete rows. Input row not valid.'

    def delete_all_user_history(self, user_id=None):
        monitor_db = database.MonitorDatabase()

        if user_id.isdigit():
            logger.info(u"PlexPy DataFactory :: Deleting all history for user id %s from database." % user_id)
            session_history_media_info_del = \
                monitor_db.action('DELETE FROM '
                                  'session_history_media_info '
                                  'WHERE session_history_media_info.id IN (SELECT session_history_media_info.id '
                                  'FROM session_history_media_info '
                                  'JOIN session_history ON session_history_media_info.id = session_history.id '
                                  'WHERE session_history.user_id = ?)', [user_id])
            session_history_metadata_del = \
                monitor_db.action('DELETE FROM '
                                  'session_history_metadata '
                                  'WHERE session_history_metadata.id IN (SELECT session_history_metadata.id '
                                  'FROM session_history_metadata '
                                  'JOIN session_history ON session_history_metadata.id = session_history.id '
                                  'WHERE session_history.user_id = ?)', [user_id])
            session_history_del = \
                monitor_db.action('DELETE FROM '
                                  'session_history '
                                  'WHERE session_history.user_id = ?', [user_id])

            return 'Deleted all items for user_id %s.' % user_id
        else:
            return 'Unable to delete items. Input user_id not valid.'
<|MERGE_RESOLUTION|>--- conflicted
+++ resolved
@@ -59,12 +59,9 @@
                    '((CASE WHEN view_offset IS NULL THEN 0.1 ELSE view_offset * 1.0 END) / \
 		            (CASE WHEN session_history_metadata.duration IS NULL THEN 1.0 ELSE session_history_metadata.duration * 1.0 END) * 100) AS percent_complete',
                    'session_history_media_info.video_decision',
-<<<<<<< HEAD
                    'COUNT(*) AS group_count'
-=======
                    'session_history_media_info.audio_decision',
                    'session_history.user_id as user_id'
->>>>>>> 6e2fa9a3
                    ]
         try:
             query = data_tables.ssp_query(table_name='session_history',
@@ -130,13 +127,10 @@
                    "parent_media_index": item["parent_media_index"],
                    "thumb": thumb,
                    "video_decision": item["video_decision"],
-<<<<<<< HEAD
                    "watched_status": watched_status,
                    "group_count": item["group_count"]
-=======
                    "audio_decision": item["audio_decision"],
                    "user_id": item["user_id"]
->>>>>>> 6e2fa9a3
                    }
 
             rows.append(row)
@@ -795,4 +789,4 @@
 
             return 'Deleted all items for user_id %s.' % user_id
         else:
-            return 'Unable to delete items. Input user_id not valid.'
+            return 'Unable to delete items. Input user_id not valid.'