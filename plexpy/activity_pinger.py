﻿# This file is part of Tautulli.
#
#  Tautulli is free software: you can redistribute it and/or modify
#  it under the terms of the GNU General Public License as published by
#  the Free Software Foundation, either version 3 of the License, or
#  (at your option) any later version.
#
#  Tautulli is distributed in the hope that it will be useful,
#  but WITHOUT ANY WARRANTY; without even the implied warranty of
#  MERCHANTABILITY or FITNESS FOR A PARTICULAR PURPOSE.  See the
#  GNU General Public License for more details.
#
#  You should have received a copy of the GNU General Public License
#  along with Tautulli.  If not, see <http://www.gnu.org/licenses/>.

from __future__ import unicode_literals
from future.builtins import str

import threading
import time

import plexpy
if plexpy.PYTHON2:
    import activity_handler
    import activity_processor
    import database
    import helpers
    import libraries
    import logger
    import notification_handler
    import plextv
    import pmsconnect
    import web_socket
else:
    from plexpy import activity_handler
    from plexpy import activity_processor
    from plexpy import database
    from plexpy import helpers
    from plexpy import libraries
    from plexpy import logger
    from plexpy import notification_handler
    from plexpy import plextv
    from plexpy import pmsconnect
    from plexpy import web_socket


monitor_lock = threading.Lock()
ext_ping_count = 0
int_ping_count = 0


def check_active_sessions(ws_request=False):

    with monitor_lock:
        monitor_db = database.MonitorDatabase()
        monitor_process = activity_processor.ActivityProcessor()
        db_streams = monitor_process.get_sessions()

        # Clear the metadata cache
        for stream in db_streams:
            activity_handler.delete_metadata_cache(stream['session_key'])

        pms_connect = pmsconnect.PmsConnect()
        session_list = pms_connect.get_current_activity()

        logger.debug("Tautulli Monitor :: Checking for active streams.")

        if session_list:
            media_container = session_list['sessions']

            # Check our temp table for what we must do with the new streams
            for stream in db_streams:
                if any(d['session_key'] == str(stream['session_key']) and d['rating_key'] == str(stream['rating_key'])
                       for d in media_container):
                    # The user's session is still active
                    for session in media_container:
                        if session['session_key'] == str(stream['session_key']) and \
                                session['rating_key'] == str(stream['rating_key']):
                            # The user is still playing the same media item
                            # Here we can check the play states
                            if session['state'] != stream['state']:
                                if session['state'] == 'paused':
                                    logger.debug("Tautulli Monitor :: Session %s paused." % stream['session_key'])

                                    plexpy.NOTIFY_QUEUE.put({'stream_data': stream.copy(), 'notify_action': 'on_pause'})

                                if session['state'] == 'playing' and stream['state'] == 'paused':
                                    logger.debug("Tautulli Monitor :: Session %s resumed." % stream['session_key'])

                                    plexpy.NOTIFY_QUEUE.put({'stream_data': stream.copy(), 'notify_action': 'on_resume'})

                            if stream['state'] == 'paused' and not ws_request:
                                # The stream is still paused so we need to increment the paused_counter
                                # Using the set config parameter as the interval, probably not the most accurate but
                                # it will have to do for now. If it's a websocket request don't use this method.
                                paused_counter = int(stream['paused_counter']) + plexpy.CONFIG.MONITORING_INTERVAL
                                monitor_db.action('UPDATE sessions SET paused_counter = ? '
                                                  'WHERE session_key = ? AND rating_key = ?',
                                                  [paused_counter, stream['session_key'], stream['rating_key']])

                            if session['state'] == 'buffering' and plexpy.CONFIG.BUFFER_THRESHOLD > 0:
                                # The stream is buffering so we need to increment the buffer_count
                                # We're going just increment on every monitor ping,
                                # would be difficult to keep track otherwise
                                monitor_db.action('UPDATE sessions SET buffer_count = buffer_count + 1 '
                                                  'WHERE session_key = ? AND rating_key = ?',
                                                  [stream['session_key'], stream['rating_key']])

                                # Check the current buffer count and last buffer to determine if we should notify
                                buffer_values = monitor_db.select('SELECT buffer_count, buffer_last_triggered '
                                                                  'FROM sessions '
                                                                  'WHERE session_key = ? AND rating_key = ?',
                                                                  [stream['session_key'], stream['rating_key']])

                                if buffer_values[0]['buffer_count'] >= plexpy.CONFIG.BUFFER_THRESHOLD:
                                    # Push any notifications -
                                    # Push it on it's own thread so we don't hold up our db actions
                                    # Our first buffer notification
                                    if buffer_values[0]['buffer_count'] == plexpy.CONFIG.BUFFER_THRESHOLD:
                                        logger.info("Tautulli Monitor :: User '%s' has triggered a buffer warning."
                                                    % stream['user'])
                                        # Set the buffer trigger time
                                        monitor_db.action('UPDATE sessions '
                                                          'SET buffer_last_triggered = strftime("%s","now") '
                                                          'WHERE session_key = ? AND rating_key = ?',
                                                          [stream['session_key'], stream['rating_key']])

                                        plexpy.NOTIFY_QUEUE.put({'stream_data': stream.copy(), 'notify_action': 'on_buffer'})

                                    else:
                                        # Subsequent buffer notifications after wait time
                                        if helpers.timestamp() > buffer_values[0]['buffer_last_triggered'] + \
                                                plexpy.CONFIG.BUFFER_WAIT:
                                            logger.info("Tautulli Monitor :: User '%s' has triggered multiple buffer warnings."
                                                    % stream['user'])
                                            # Set the buffer trigger time
                                            monitor_db.action('UPDATE sessions '
                                                              'SET buffer_last_triggered = strftime("%s","now") '
                                                              'WHERE session_key = ? AND rating_key = ?',
                                                              [stream['session_key'], stream['rating_key']])

                                            plexpy.NOTIFY_QUEUE.put({'stream_data': stream.copy(), 'notify_action': 'on_buffer'})

                                logger.debug("Tautulli Monitor :: Session %s is buffering. Count is now %s. Last triggered %s."
                                             % (stream['session_key'],
                                                buffer_values[0]['buffer_count'],
                                                buffer_values[0]['buffer_last_triggered']))

                            # Check if the user has reached the offset in the media we defined as the "watched" percent
                            # Don't trigger if state is buffer as some clients push the progress to the end when
                            # buffering on start.
                            if session['state'] != 'buffering':
                                progress_percent = helpers.get_percent(session['view_offset'], session['duration'])
                                notify_states = notification_handler.get_notify_state(session=session)
                                if (session['media_type'] == 'movie' and progress_percent >= plexpy.CONFIG.MOVIE_WATCHED_PERCENT or
                                    session['media_type'] == 'episode' and progress_percent >= plexpy.CONFIG.TV_WATCHED_PERCENT or
                                    session['media_type'] == 'track' and progress_percent >= plexpy.CONFIG.MUSIC_WATCHED_PERCENT) \
                                    and not any(d['notify_action'] == 'on_watched' for d in notify_states):
                                    plexpy.NOTIFY_QUEUE.put({'stream_data': stream.copy(), 'notify_action': 'on_watched'})

                else:
                    # The user has stopped playing a stream
                    if stream['state'] != 'stopped':
                        logger.debug("Tautulli Monitor :: Session %s stopped." % stream['session_key'])

                        if not stream['stopped']:
                            # Set the stream stop time
                            stream['stopped'] = helpers.timestamp()
                            monitor_db.action('UPDATE sessions SET stopped = ?, state = ? '
                                              'WHERE session_key = ? AND rating_key = ?',
                                              [stream['stopped'], 'stopped', stream['session_key'], stream['rating_key']])

                        progress_percent = helpers.get_percent(stream['view_offset'], stream['duration'])
                        notify_states = notification_handler.get_notify_state(session=stream)
                        if (stream['media_type'] == 'movie' and progress_percent >= plexpy.CONFIG.MOVIE_WATCHED_PERCENT or
                            stream['media_type'] == 'episode' and progress_percent >= plexpy.CONFIG.TV_WATCHED_PERCENT or
                            stream['media_type'] == 'track' and progress_percent >= plexpy.CONFIG.MUSIC_WATCHED_PERCENT) \
                            and not any(d['notify_action'] == 'on_watched' for d in notify_states):
                            plexpy.NOTIFY_QUEUE.put({'stream_data': stream.copy(), 'notify_action': 'on_watched'})

                        plexpy.NOTIFY_QUEUE.put({'stream_data': stream.copy(), 'notify_action': 'on_stop'})

                    # Write the item history on playback stop
                    row_id = monitor_process.write_session_history(session=stream)

                    if row_id:
                        # If session is written to the databaase successfully, remove the session from the session table
                        logger.debug("Tautulli Monitor :: Removing sessionKey %s ratingKey %s from session queue"
                                     % (stream['session_key'], stream['rating_key']))
                        monitor_process.delete_session(row_id=row_id)
                    else:
                        stream['write_attempts'] += 1

                        if stream['write_attempts'] < plexpy.CONFIG.SESSION_DB_WRITE_ATTEMPTS:
                            logger.warn("Tautulli Monitor :: Failed to write sessionKey %s ratingKey %s to the database. " \
                                        "Will try again on the next pass. Write attempt %s."
                                        % (stream['session_key'], stream['rating_key'], str(stream['write_attempts'])))
                            monitor_process.increment_write_attempts(session_key=stream['session_key'])
                        else:
                            logger.warn("Tautulli Monitor :: Failed to write sessionKey %s ratingKey %s to the database. " \
                                        "Removing session from the database. Write attempt %s."
                                        % (stream['session_key'], stream['rating_key'], str(stream['write_attempts'])))
                            logger.debug("Tautulli Monitor :: Removing sessionKey %s ratingKey %s from session queue"
                                         % (stream['session_key'], stream['rating_key']))
                            monitor_process.delete_session(session_key=stream['session_key'])

            # Process the newly received session data
            for session in media_container:
                new_session = monitor_process.write_session(session)

                if new_session:
                    logger.debug("Tautulli Monitor :: Session %s started by user %s with ratingKey %s."
                                 % (session['session_key'], session['user_id'], session['rating_key']))

        else:
            logger.debug("Tautulli Monitor :: Unable to read session list.")


def check_recently_added():

    with monitor_lock:
        # add delay to allow for metadata processing
        delay = plexpy.CONFIG.NOTIFY_RECENTLY_ADDED_DELAY
        time_threshold = helpers.timestamp() - delay
        time_interval = plexpy.CONFIG.MONITORING_INTERVAL

        pms_connect = pmsconnect.PmsConnect()
        recently_added_list = pms_connect.get_recently_added_details(count='10')

        library_data = libraries.Libraries()
        if recently_added_list:
            recently_added = recently_added_list['recently_added']

            for item in recently_added:
                library_details = library_data.get_details(section_id=item['section_id'])

                if not library_details['do_notify_created']:
                    continue

                metadata = []

                if 0 < time_threshold - int(item['added_at']) <= time_interval:
                    if item['media_type'] == 'movie':
                        metadata = pms_connect.get_metadata_details(item['rating_key'])
                        if metadata:
                            metadata = [metadata]
                        else:
                            logger.error("Tautulli Monitor :: Unable to retrieve metadata for rating_key %s" \
                                         % str(item['rating_key']))

                    else:
                        metadata = pms_connect.get_metadata_children_details(item['rating_key'])
                        if not metadata:
                            logger.error("Tautulli Monitor :: Unable to retrieve children metadata for rating_key %s" \
                                         % str(item['rating_key']))

                if metadata:

                    if not plexpy.CONFIG.NOTIFY_GROUP_RECENTLY_ADDED:
                        for item in metadata:

                            library_details = library_data.get_details(section_id=item['section_id'])

                            if 0 < time_threshold - int(item['added_at']) <= time_interval:
                                logger.debug("Tautulli Monitor :: Library item %s added to Plex." % str(item['rating_key']))

                                plexpy.NOTIFY_QUEUE.put({'timeline_data': item.copy(), 'notify_action': 'on_created'})

                    else:
                        item = max(metadata, key=lambda x:x['added_at'])

                        if 0 < time_threshold - int(item['added_at']) <= time_interval:
                            if item['media_type'] == 'episode' or item['media_type'] == 'track':
                                metadata = pms_connect.get_metadata_details(item['grandparent_rating_key'])

                                if metadata:
                                    item = metadata
                                else:
                                    logger.error("Tautulli Monitor :: Unable to retrieve grandparent metadata for grandparent_rating_key %s" \
                                                 % str(item['rating_key']))

                            logger.debug("Tautulli Monitor :: Library item %s added to Plex." % str(item['rating_key']))

                            # Check if any notification agents have notifications enabled
                            plexpy.NOTIFY_QUEUE.put({'timeline_data': item.copy(), 'notify_action': 'on_created'})


def connect_server(log=True, startup=False):
    if plexpy.CONFIG.PMS_IS_CLOUD:
        if log:
            logger.info("Tautulli Monitor :: Checking for Plex Cloud server status...")

        plex_tv = plextv.PlexTV()
        status = plex_tv.get_cloud_server_status()

        if status is True:
            logger.info("Tautulli Monitor :: Plex Cloud server is active.")
        elif status is False:
            if log:
                logger.info("Tautulli Monitor :: Plex Cloud server is sleeping.")
        else:
            if log:
                logger.error("Tautulli Monitor :: Failed to retrieve Plex Cloud server status.")

        if not status and startup:
            web_socket.on_disconnect()

    else:
        status = True

    if status:
        if log and not startup:
            logger.info("Tautulli Monitor :: Attempting to reconnect Plex server...")

        try:
            web_socket.start_thread()
        except Exception as e:
            logger.error("Websocket :: Unable to open connection: %s." % e)


def check_server_access():
    with monitor_lock:
        pms_connect = pmsconnect.PmsConnect()
        server_response = pms_connect.get_server_response()

        global ext_ping_count

        # Check for remote access
        if server_response:
<<<<<<< HEAD

            mapping_state = server_response['mapping_state']
            mapping_error = server_response['mapping_error']

            # Check if the port is mapped
            if not mapping_state == 'mapped':
                ext_ping_count += 1
                logger.warn("Tautulli Monitor :: Plex remote access port not mapped, ping attempt %s." \
                            % str(ext_ping_count))
            # Check if the port is open
            elif mapping_error == 'unreachable':
                ext_ping_count += 1
                logger.warn("Tautulli Monitor :: Plex remote access port mapped, but mapping failed, ping attempt %s." \
=======
            if server_response['reason']:
                ext_ping_count += 1
                logger.warn(u"Tautulli Monitor :: Remote access failed: %s, ping attempt %s." \
                            % (server_response['reason'], str(ext_ping_count)))

            # Waiting for port mapping
            elif server_response['mapping_state'] == 'waiting':
                logger.warn(u"Tautulli Monitor :: Remote access waiting for port mapping, ping attempt %s." \
>>>>>>> fc2faa24
                            % str(ext_ping_count))

            # Reset external ping counter
            else:
                if ext_ping_count >= plexpy.CONFIG.REMOTE_ACCESS_PING_THRESHOLD:
                    logger.info("Tautulli Monitor :: Plex remote access is back up.")

                    plexpy.NOTIFY_QUEUE.put({'notify_action': 'on_extup', 'remote_access_info': server_response})

                ext_ping_count = 0

        if ext_ping_count == plexpy.CONFIG.REMOTE_ACCESS_PING_THRESHOLD:
            plexpy.NOTIFY_QUEUE.put({'notify_action': 'on_extdown', 'remote_access_info': server_response})


def check_server_updates():

    with monitor_lock:
        logger.info("Tautulli Monitor :: Checking for PMS updates...")

        plex_tv = plextv.PlexTV()
        download_info = plex_tv.get_plex_downloads()

        if download_info:
            logger.info("Tautulli Monitor :: Current PMS version: %s", plexpy.CONFIG.PMS_VERSION)

            if download_info['update_available']:
                logger.info("Tautulli Monitor :: PMS update available version: %s", download_info['version'])

                plexpy.NOTIFY_QUEUE.put({'notify_action': 'on_pmsupdate', 'pms_download_info': download_info})

            else:
                logger.info("Tautulli Monitor :: No PMS update available.")<|MERGE_RESOLUTION|>--- conflicted
+++ resolved
@@ -17,7 +17,6 @@
 from future.builtins import str
 
 import threading
-import time
 
 import plexpy
 if plexpy.PYTHON2:
@@ -327,30 +326,14 @@
 
         # Check for remote access
         if server_response:
-<<<<<<< HEAD
-
-            mapping_state = server_response['mapping_state']
-            mapping_error = server_response['mapping_error']
-
-            # Check if the port is mapped
-            if not mapping_state == 'mapped':
-                ext_ping_count += 1
-                logger.warn("Tautulli Monitor :: Plex remote access port not mapped, ping attempt %s." \
-                            % str(ext_ping_count))
-            # Check if the port is open
-            elif mapping_error == 'unreachable':
-                ext_ping_count += 1
-                logger.warn("Tautulli Monitor :: Plex remote access port mapped, but mapping failed, ping attempt %s." \
-=======
             if server_response['reason']:
                 ext_ping_count += 1
-                logger.warn(u"Tautulli Monitor :: Remote access failed: %s, ping attempt %s." \
+                logger.warn("Tautulli Monitor :: Remote access failed: %s, ping attempt %s." \
                             % (server_response['reason'], str(ext_ping_count)))
 
             # Waiting for port mapping
             elif server_response['mapping_state'] == 'waiting':
-                logger.warn(u"Tautulli Monitor :: Remote access waiting for port mapping, ping attempt %s." \
->>>>>>> fc2faa24
+                logger.warn("Tautulli Monitor :: Remote access waiting for port mapping, ping attempt %s." \
                             % str(ext_ping_count))
 
             # Reset external ping counter
