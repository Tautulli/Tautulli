--- conflicted
+++ resolved
@@ -715,14 +715,8 @@
             logger.debug("Tautulli Libraries :: File sizes updated for section_id %s." % section_id)
 
         return True
-<<<<<<< HEAD
-
-    def set_config(self, section_id=None, custom_thumb='', do_notify=1, keep_history=1, do_notify_created=1):
-=======
-    
     def set_config(self, section_id=None, custom_thumb='', custom_art='',
                    do_notify=1, keep_history=1, do_notify_created=1):
->>>>>>> 6205af1a
         if section_id:
             monitor_db = database.MonitorDatabase()
 
