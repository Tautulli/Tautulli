--- conflicted
+++ resolved
@@ -118,7 +118,7 @@
     if not plexpy.CONFIG.ADD_LIVE_TV_LIBRARY:
         return
 
-    logger.info(u"Tautulli Libraries :: Adding Live TV library to the database.")
+    logger.info("Tautulli Libraries :: Adding Live TV library to the database.")
 
     monitor_db = database.MonitorDatabase()
 
@@ -1043,65 +1043,13 @@
     def delete(self, server_id=None, section_id=None, row_ids=None, purge_only=False):
         monitor_db = database.MonitorDatabase()
 
-<<<<<<< HEAD
-        try:
-            if section_id.isdigit():
-                logger.info("Tautulli Libraries :: Deleting all history for library id %s from database." % section_id)
-                session_history_media_info_del = \
-                    monitor_db.action('DELETE FROM '
-                                      'session_history_media_info '
-                                      'WHERE session_history_media_info.id IN (SELECT session_history_media_info.id '
-                                      'FROM session_history_media_info '
-                                      'JOIN session_history_metadata ON session_history_media_info.id = session_history_metadata.id '
-                                      'WHERE session_history_metadata.section_id = ?)', [section_id])
-                session_history_del = \
-                    monitor_db.action('DELETE FROM '
-                                      'session_history '
-                                      'WHERE session_history.id IN (SELECT session_history.id '
-                                      'FROM session_history '
-                                      'JOIN session_history_metadata ON session_history.id = session_history_metadata.id '
-                                      'WHERE session_history_metadata.section_id = ?)', [section_id])
-                session_history_metadata_del = \
-                    monitor_db.action('DELETE FROM '
-                                      'session_history_metadata '
-                                      'WHERE session_history_metadata.section_id = ?', [section_id])
-
-                return 'Deleted all items for section_id %s.' % section_id
-            else:
-                return 'Unable to delete items, section_id not valid.'
-        except Exception as e:
-            logger.warn("Tautulli Libraries :: Unable to execute database query for delete_all_history: %s." % e)
-=======
         if row_ids and row_ids is not None:
             row_ids = map(helpers.cast_to_int, row_ids.split(','))
->>>>>>> 33d86038
 
             # Get the user_ids corresponding to the row_ids
             result = monitor_db.select('SELECT server_id, section_id FROM library_sections '
                                        'WHERE id IN ({})'.format(','.join(['?'] * len(row_ids))), row_ids)
 
-<<<<<<< HEAD
-        try:
-            if section_id.isdigit():
-                self.delete_all_history(section_id)
-                logger.info("Tautulli Libraries :: Deleting library with id %s from database." % section_id)
-                monitor_db.action('UPDATE library_sections SET deleted_section = 1 WHERE section_id = ?', [section_id])
-                monitor_db.action('UPDATE library_sections SET keep_history = 0 WHERE section_id = ?', [section_id])
-                monitor_db.action('UPDATE library_sections SET do_notify = 0 WHERE section_id = ?', [section_id])
-                monitor_db.action('UPDATE library_sections SET do_notify_created = 0 WHERE section_id = ?', [section_id])
-
-                library_cards = plexpy.CONFIG.HOME_LIBRARY_CARDS
-                if section_id in library_cards:
-                    library_cards.remove(section_id)
-                    plexpy.CONFIG.__setattr__('HOME_LIBRARY_CARDS', library_cards)
-                    plexpy.CONFIG.write()
-
-                return 'Deleted library with id %s.' % section_id
-            else:
-                return 'Unable to delete library, section_id not valid.'
-        except Exception as e:
-            logger.warn("Tautulli Libraries :: Unable to execute database query for delete: %s." % e)
-=======
             success = []
             for library in result:
                 success.append(self.delete(server_id=library['server_id'], section_id=library['section_id'],
@@ -1114,7 +1062,7 @@
             if purge_only:
                 return True
             else:
-                logger.info(u"Tautulli Libraries :: Deleting library with server_id %s and section_id %s from database."
+                logger.info("Tautulli Libraries :: Deleting library with server_id %s and section_id %s from database."
                             % (server_id, section_id))
                 try:
                     monitor_db.action('UPDATE library_sections '
@@ -1122,11 +1070,10 @@
                                       'WHERE server_id = ? AND section_id = ?', [server_id, section_id])
                     return True
                 except Exception as e:
-                    logger.warn(u"Tautulli Libraries :: Unable to execute database query for delete: %s." % e)
+                    logger.warn("Tautulli Libraries :: Unable to execute database query for delete: %s." % e)
 
         else:
             return False
->>>>>>> 33d86038
 
     def undelete(self, section_id=None, section_name=None):
         monitor_db = database.MonitorDatabase()
@@ -1136,19 +1083,11 @@
                 query = 'SELECT * FROM library_sections WHERE section_id = ?'
                 result = monitor_db.select(query=query, args=[section_id])
                 if result:
-<<<<<<< HEAD
                     logger.info("Tautulli Libraries :: Re-adding library with id %s to database." % section_id)
-                    monitor_db.action('UPDATE library_sections SET deleted_section = 0 WHERE section_id = ?', [section_id])
-                    monitor_db.action('UPDATE library_sections SET keep_history = 1 WHERE section_id = ?', [section_id])
-                    monitor_db.action('UPDATE library_sections SET do_notify = 1 WHERE section_id = ?', [section_id])
-                    monitor_db.action('UPDATE library_sections SET do_notify_created = 1 WHERE section_id = ?', [section_id])
-=======
-                    logger.info(u"Tautulli Libraries :: Re-adding library with id %s to database." % section_id)
                     monitor_db.action('UPDATE library_sections '
                                       'SET deleted_section = 0, keep_history = 1, do_notify = 1, do_notify_created = 1 '
                                       'WHERE section_id = ?',
                                       [section_id])
->>>>>>> 33d86038
                     return True
                 else:
                     return False
@@ -1157,19 +1096,11 @@
                 query = 'SELECT * FROM library_sections WHERE section_name = ?'
                 result = monitor_db.select(query=query, args=[section_name])
                 if result:
-<<<<<<< HEAD
                     logger.info("Tautulli Libraries :: Re-adding library with name %s to database." % section_name)
-                    monitor_db.action('UPDATE library_sections SET deleted_section = 0 WHERE section_name = ?', [section_name])
-                    monitor_db.action('UPDATE library_sections SET keep_history = 1 WHERE section_name = ?', [section_name])
-                    monitor_db.action('UPDATE library_sections SET do_notify = 1 WHERE section_name = ?', [section_name])
-                    monitor_db.action('UPDATE library_sections SET do_notify_created = 1 WHERE section_name = ?', [section_name])
-=======
-                    logger.info(u"Tautulli Libraries :: Re-adding library with name %s to database." % section_name)
                     monitor_db.action('UPDATE library_sections '
                                       'SET deleted_section = 0, keep_history = 1, do_notify = 1, do_notify_created = 1 '
                                       'WHERE section_name = ?',
                                       [section_name])
->>>>>>> 33d86038
                     return True
                 else:
                     return False
