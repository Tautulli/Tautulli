﻿# -*- coding: utf-8 -*-

# This file is part of Tautulli.
#
#  Tautulli is free software: you can redistribute it and/or modify
#  it under the terms of the GNU General Public License as published by
#  the Free Software Foundation, either version 3 of the License, or
#  (at your option) any later version.
#
#  Tautulli is distributed in the hope that it will be useful,
#  but WITHOUT ANY WARRANTY; without even the implied warranty of
#  MERCHANTABILITY or FITNESS FOR A PARTICULAR PURPOSE.  See the
#  GNU General Public License for more details.
#
#  You should have received a copy of the GNU General Public License
#  along with Tautulli.  If not, see <http://www.gnu.org/licenses/>.

from __future__ import absolute_import
from __future__ import unicode_literals
from future import standard_library
standard_library.install_aliases()
from builtins import next
from builtins import str
from past.builtins import basestring
from builtins import object

import json
import os
import shutil
import threading
import urllib.request, urllib.parse, urllib.error

import cherrypy
from cherrypy.lib.static import serve_file, serve_download
from cherrypy._cperror import NotFound

from hashing_passwords import make_hash
from mako.lookup import TemplateLookup
from mako import exceptions

import websocket

import plexpy
from plexpy import activity_pinger
from plexpy import common
from plexpy import config
from plexpy import database
from plexpy import datafactory
from plexpy import graphs
from plexpy import helpers
from plexpy import http_handler
from plexpy import libraries
from plexpy import log_reader
from plexpy import logger
from plexpy import newsletter_handler
from plexpy import newsletters
from plexpy import mobile_app
from plexpy import notification_handler
from plexpy import notifiers
from plexpy import plextv
from plexpy import plexivity_import
from plexpy import plexwatch_import
from plexpy import pmsconnect
from plexpy import users
from plexpy import versioncheck
from plexpy import web_socket
from plexpy import webstart
from plexpy.api2 import API2
from plexpy.helpers import checked, addtoapi, get_ip, create_https_certificates, build_datatables_json, sanitize_out
from plexpy.session import get_session_info, get_session_user_id, allow_session_user, allow_session_library
from plexpy.webauth import AuthController, requireAuth, member_of, check_auth


def serve_template(templatename, **kwargs):
    interface_dir = os.path.join(str(plexpy.PROG_DIR), 'data/interfaces/')
    template_dir = os.path.join(str(interface_dir), plexpy.CONFIG.INTERFACE)

    _hplookup = TemplateLookup(directories=[template_dir], default_filters=['unicode', 'h'])

    http_root = plexpy.HTTP_ROOT
    server_name = plexpy.CONFIG.PMS_NAME
    cache_param = '?' + (plexpy.CURRENT_VERSION or common.RELEASE)

    _session = get_session_info()

    try:
        template = _hplookup.get_template(templatename)
        return template.render(http_root=http_root, server_name=server_name, cache_param=cache_param,
                               _session=_session, **kwargs)
    except:
        return exceptions.html_error_template().render()


class WebInterface(object):

    auth = AuthController()

    def __init__(self):
        self.interface_dir = os.path.join(str(plexpy.PROG_DIR), 'data/')

    @cherrypy.expose
    @requireAuth()
    def index(self, **kwargs):
        if plexpy.CONFIG.FIRST_RUN_COMPLETE:
            raise cherrypy.HTTPRedirect(plexpy.HTTP_ROOT + "home")
        else:
            raise cherrypy.HTTPRedirect(plexpy.HTTP_ROOT + "welcome")


    ##### Welcome #####

    @cherrypy.expose
    @requireAuth(member_of("admin"))
    def welcome(self, **kwargs):
        config = {
            "pms_identifier": plexpy.CONFIG.PMS_IDENTIFIER,
            "pms_ip": plexpy.CONFIG.PMS_IP,
            "pms_port": plexpy.CONFIG.PMS_PORT,
            "pms_is_remote": plexpy.CONFIG.PMS_IS_REMOTE,
            "pms_ssl": plexpy.CONFIG.PMS_SSL,
            "pms_is_cloud": plexpy.CONFIG.PMS_IS_CLOUD,
            "pms_token": plexpy.CONFIG.PMS_TOKEN,
            "pms_uuid": plexpy.CONFIG.PMS_UUID,
            "pms_name": plexpy.CONFIG.PMS_NAME,
            "logging_ignore_interval": plexpy.CONFIG.LOGGING_IGNORE_INTERVAL
        }

        # The setup wizard just refreshes the page on submit so we must redirect to home if config set.
        if plexpy.CONFIG.FIRST_RUN_COMPLETE:
            plexpy.initialize_scheduler()
            raise cherrypy.HTTPRedirect(plexpy.HTTP_ROOT + "home")
        else:
            return serve_template(templatename="welcome.html", title="Welcome", config=config)

    @cherrypy.expose
    @cherrypy.tools.json_out()
    @requireAuth(member_of("admin"))
    @addtoapi("get_server_list")
    def discover(self, token=None, include_cloud=True, all_servers=True, **kwargs):
        """ Get all your servers that are published to Plex.tv.

            ```
            Required parameters:
                None

            Optional parameters:
                None

            Returns:
                json:
                    [{"clientIdentifier": "ds48g4r354a8v9byrrtr697g3g79w",
                      "httpsRequired": "0",
                      "ip": "xxx.xxx.xxx.xxx",
                      "label": "Winterfell-Server",
                      "local": "1",
                      "port": "32400",
                      "value": "xxx.xxx.xxx.xxx"
                      },
                     {...},
                     {...}
                     ]
            ```
        """
        if token:
            # Need to set token so result doesn't return http 401
            plexpy.CONFIG.__setattr__('PMS_TOKEN', token)
            plexpy.CONFIG.write()

        include_cloud = not (include_cloud == 'false')
        all_servers = not (all_servers == 'false')

        plex_tv = plextv.PlexTV()
        servers_list = plex_tv.discover(include_cloud=include_cloud,
                                        all_servers=all_servers)

        if servers_list:
            return servers_list


    ##### Home #####

    @cherrypy.expose
    @requireAuth()
    def home(self, **kwargs):
        config = {
            "home_sections": plexpy.CONFIG.HOME_SECTIONS,
            "home_refresh_interval": plexpy.CONFIG.HOME_REFRESH_INTERVAL,
            "pms_name": plexpy.CONFIG.PMS_NAME,
            "pms_is_cloud": plexpy.CONFIG.PMS_IS_CLOUD,
            "update_show_changelog": plexpy.CONFIG.UPDATE_SHOW_CHANGELOG,
            "first_run_complete": plexpy.CONFIG.FIRST_RUN_COMPLETE
        }
        return serve_template(templatename="index.html", title="Home", config=config)

    @cherrypy.expose
    @cherrypy.tools.json_out()
    @requireAuth()
    @addtoapi()
    def get_date_formats(self, **kwargs):
        """ Get the date and time formats used by Tautulli.

             ```
            Required parameters:
                None

            Optional parameters:
                None

            Returns:
                json:
                    {"date_format": "YYYY-MM-DD",
                     "time_format": "HH:mm",
                     }
            ```
        """
        if plexpy.CONFIG.DATE_FORMAT:
            date_format = plexpy.CONFIG.DATE_FORMAT
        else:
            date_format = 'YYYY-MM-DD'
        if plexpy.CONFIG.TIME_FORMAT:
            time_format = plexpy.CONFIG.TIME_FORMAT
        else:
            time_format = 'HH:mm'

        formats = {'date_format': date_format,
                   'time_format': time_format}

        return formats

    @cherrypy.expose
    @requireAuth()
    def get_current_activity(self, **kwargs):

        pms_connect = pmsconnect.PmsConnect(token=plexpy.CONFIG.PMS_TOKEN)
        result = pms_connect.get_current_activity()

        if result:
            return serve_template(templatename="current_activity.html", data=result)
        else:
            logger.warn("Unable to retrieve data for get_current_activity.")
            return serve_template(templatename="current_activity.html", data=None)

    @cherrypy.expose
    @requireAuth()
    def get_current_activity_instance(self, session_key=None, **kwargs):

        pms_connect = pmsconnect.PmsConnect(token=plexpy.CONFIG.PMS_TOKEN)
        result = pms_connect.get_current_activity()

        if result:
            session = next((s for s in result['sessions'] if s['session_key'] == session_key), None)
            return serve_template(templatename="current_activity_instance.html", session=session)
        else:
            return serve_template(templatename="current_activity_instance.html", session=None)

    @cherrypy.expose
    @cherrypy.tools.json_out()
    @requireAuth(member_of("admin"))
    @addtoapi()
    def terminate_session(self, session_key='', session_id='', message='', **kwargs):
        """ Stop a streaming session.

            ```
            Required parameters:
                session_key (int):          The session key of the session to terminate, OR
                session_id (str):           The session id of the session to terminate

            Optional parameters:
                message (str):              A custom message to send to the client

            Returns:
                None
            ```
        """
        pms_connect = pmsconnect.PmsConnect()
        result = pms_connect.terminate_session(session_key=session_key, session_id=session_id, message=message)

        if result is True:
            return {'result': 'success', 'message': 'Session terminated.'}
        elif result:
            return {'result': 'error', 'message': 'Failed to terminate session: {}.'.format(result)}
        else:
            return {'result': 'error', 'message': 'Failed to terminate session.'}

    @cherrypy.expose
    @cherrypy.tools.json_out()
    @requireAuth(member_of("admin"))
    def return_plex_xml_url(self, endpoint='', plextv=False, **kwargs):
        kwargs['X-Plex-Token'] = plexpy.CONFIG.PMS_TOKEN

        if plextv == 'true':
            base_url = 'https://plex.tv'
        else:
            if plexpy.CONFIG.PMS_URL_OVERRIDE:
                base_url = plexpy.CONFIG.PMS_URL_OVERRIDE
            else:
                base_url = plexpy.CONFIG.PMS_URL

        if '{machine_id}' in endpoint:
            endpoint = endpoint.format(machine_id=plexpy.CONFIG.PMS_IDENTIFIER)

        return base_url + endpoint + '?' + urllib.parse.urlencode(kwargs)

    @cherrypy.expose
    @requireAuth()
    def home_stats(self, time_range=30, stats_type='plays', stats_count=10, **kwargs):
        data_factory = datafactory.DataFactory()
        stats_data = data_factory.get_home_stats(time_range=time_range,
                                                 stats_type=stats_type,
                                                 stats_count=stats_count)

        return serve_template(templatename="home_stats.html", title="Stats", data=stats_data)

    @cherrypy.expose
    @requireAuth()
    def library_stats(self, **kwargs):
        data_factory = datafactory.DataFactory()

        library_cards = plexpy.CONFIG.HOME_LIBRARY_CARDS

        stats_data = data_factory.get_library_stats(library_cards=library_cards)

        return serve_template(templatename="library_stats.html", title="Library Stats", data=stats_data)

    @cherrypy.expose
    @requireAuth()
    def get_recently_added(self, count='0', media_type='', **kwargs):

        try:
            pms_connect = pmsconnect.PmsConnect()
            result = pms_connect.get_recently_added_details(count=count, media_type=media_type)
        except IOError as e:
            return serve_template(templatename="recently_added.html", data=None)

        if result:
            return serve_template(templatename="recently_added.html", data=result['recently_added'])
        else:
            logger.warn("Unable to retrieve data for get_recently_added.")
            return serve_template(templatename="recently_added.html", data=None)

    @cherrypy.expose
    @cherrypy.tools.json_out()
    @requireAuth(member_of("admin"))
    @addtoapi()
    def delete_temp_sessions(self, **kwargs):
        """ Flush out all of the temporary sessions in the database."""

        result = database.delete_sessions()

        if result:
            return {'result': 'success', 'message': 'Temporary sessions flushed.'}
        else:
            return {'result': 'error', 'message': 'Flush sessions failed.'}


    ##### Libraries #####

    @cherrypy.expose
    @requireAuth()
    def libraries(self, **kwargs):
        return serve_template(templatename="libraries.html", title="Libraries")

    @cherrypy.expose
    @cherrypy.tools.json_out()
    @requireAuth()
    @sanitize_out()
    @addtoapi("get_libraries_table")
    def get_library_list(self, grouping=None, **kwargs):
        """ Get the data on the Tautulli libraries table.

            ```
            Required parameters:
                None

            Optional parameters:
                grouping (int):                 0 or 1
                order_column (str):             "library_thumb", "section_name", "section_type", "count", "parent_count",
                                                "child_count", "last_accessed", "last_played", "plays", "duration"
                order_dir (str):                "desc" or "asc"
                start (int):                    Row to start from, 0
                length (int):                   Number of items to return, 25
                search (str):                   A string to search for, "Movies"

            Returns:
                json:
                    {"draw": 1,
                     "recordsTotal": 10,
                     "recordsFiltered": 10,
                     "data":
                        [{"child_count": 3745,
                          "content_rating": "TV-MA",
                          "count": 62,
                          "do_notify": "Checked",
                          "do_notify_created": "Checked",
                          "duration": 1578037,
                          "id": 1128,
                          "keep_history": "Checked",
                          "labels": [],
                          "last_accessed": 1462693216,
                          "last_played": "Game of Thrones - The Red Woman",
                          "library_art": "/:/resources/show-fanart.jpg",
                          "library_thumb": "",
                          "media_index": 1,
                          "media_type": "episode",
                          "parent_count": 240,
                          "parent_media_index": 6,
                          "parent_title": "",
                          "plays": 772,
                          "rating_key": 153037,
                          "section_id": 2,
                          "section_name": "TV Shows",
                          "section_type": "Show",
                          "thumb": "/library/metadata/153036/thumb/1462175062",
                          "year": 2016
                          },
                         {...},
                         {...}
                         ]
                     }
            ```
        """
        # Check if datatables json_data was received.
        # If not, then build the minimal amount of json data for a query
        if not kwargs.get('json_data'):
            # TODO: Find some one way to automatically get the columns
            dt_columns = [("library_thumb", False, False),
                          ("section_name", True, True),
                          ("section_type", True, True),
                          ("count", True, True),
                          ("parent_count", True, True),
                          ("child_count", True, True),
                          ("last_accessed", True, False),
                          ("last_played", True, True),
                          ("plays", True, False),
                          ("duration", True, False)]
            kwargs['json_data'] = build_datatables_json(kwargs, dt_columns, "section_name")

        library_data = libraries.Libraries()
        library_list = library_data.get_datatables_list(kwargs=kwargs, grouping=grouping)

        return library_list

    @cherrypy.expose
    @cherrypy.tools.json_out()
    @requireAuth(member_of("admin"))
    @sanitize_out()
    @addtoapi("get_library_names")
    def get_library_sections(self, **kwargs):
        """ Get a list of library sections and ids on the PMS.

            ```
            Required parameters:
                None

            Optional parameters:
                None

            Returns:
                json:
                    [{"section_id": 1, "section_name": "Movies", "section_type": "movie"},
                     {"section_id": 7, "section_name": "Music", "section_type": "artist"},
                     {"section_id": 2, "section_name": "TV Shows", "section_type": "show"},
                     {...}
                     ]
            ```
        """
        library_data = libraries.Libraries()
        result = library_data.get_sections()

        if result:
            return result
        else:
            logger.warn("Unable to retrieve data for get_library_sections.")

    @cherrypy.expose
    @cherrypy.tools.json_out()
    @requireAuth(member_of("admin"))
    def refresh_libraries_list(self, **kwargs):
        """ Manually refresh the libraries list. """
        logger.info("Manual libraries list refresh requested.")
        result = libraries.refresh_libraries()

        if result:
            return {'result': 'success', 'message': 'Libraries list refreshed.'}
        else:
            return {'result': 'error', 'message': 'Unable to refresh libraries list.'}

    @cherrypy.expose
    @requireAuth()
    def library(self, section_id=None, **kwargs):
        if not allow_session_library(section_id):
            raise cherrypy.HTTPRedirect(plexpy.HTTP_ROOT)

        config = {
            "get_file_sizes": plexpy.CONFIG.GET_FILE_SIZES,
            "get_file_sizes_hold": plexpy.CONFIG.GET_FILE_SIZES_HOLD
        }

        if section_id:
            try:
                library_data = libraries.Libraries()
                library_details = library_data.get_details(section_id=section_id)
            except:
                logger.warn("Unable to retrieve library details for section_id %s " % section_id)
                return serve_template(templatename="library.html", title="Library", data=None, config=config)
        else:
            logger.debug("Library page requested but no section_id received.")
            return serve_template(templatename="library.html", title="Library", data=None, config=config)

        return serve_template(templatename="library.html", title="Library", data=library_details, config=config)

    @cherrypy.expose
    @requireAuth(member_of("admin"))
    def edit_library_dialog(self, section_id=None, **kwargs):
        if section_id:
            library_data = libraries.Libraries()
            result = library_data.get_details(section_id=section_id)
            status_message = ''
        else:
            result = None
            status_message = 'An error occured.'

        return serve_template(templatename="edit_library.html", title="Edit Library", data=result, status_message=status_message)

    @cherrypy.expose
    @requireAuth(member_of("admin"))
    @addtoapi()
    def edit_library(self, section_id=None, **kwargs):
        """ Update a library section on Tautulli.

            ```
            Required parameters:
                section_id (str):           The id of the Plex library section

            Optional parameters:
                custom_thumb (str):         The URL for the custom library thumbnail
                keep_history (int):         0 or 1

            Returns:
                None
            ```
        """
        custom_thumb = kwargs.get('custom_thumb', '')
        do_notify = kwargs.get('do_notify', 0)
        do_notify_created = kwargs.get('do_notify_created', 0)
        keep_history = kwargs.get('keep_history', 0)

        if section_id:
            try:
                library_data = libraries.Libraries()
                library_data.set_config(section_id=section_id,
                                        custom_thumb=custom_thumb,
                                        do_notify=do_notify,
                                        do_notify_created=do_notify_created,
                                        keep_history=keep_history)

                return "Successfully updated library."
            except:
                return "Failed to update library."

    @cherrypy.expose
    @requireAuth()
    def library_watch_time_stats(self, section_id=None, **kwargs):
        if not allow_session_library(section_id):
            return serve_template(templatename="user_watch_time_stats.html", data=None, title="Watch Stats")

        if section_id:
            library_data = libraries.Libraries()
            result = library_data.get_watch_time_stats(section_id=section_id)
        else:
            result = None

        if result:
            return serve_template(templatename="user_watch_time_stats.html", data=result, title="Watch Stats")
        else:
            logger.warn("Unable to retrieve data for library_watch_time_stats.")
            return serve_template(templatename="user_watch_time_stats.html", data=None, title="Watch Stats")

    @cherrypy.expose
    @requireAuth()
    def library_user_stats(self, section_id=None, **kwargs):
        if not allow_session_library(section_id):
            return serve_template(templatename="library_user_stats.html", data=None, title="Player Stats")

        if section_id:
            library_data = libraries.Libraries()
            result = library_data.get_user_stats(section_id=section_id)
        else:
            result = None

        if result:
            return serve_template(templatename="library_user_stats.html", data=result, title="Player Stats")
        else:
            logger.warn("Unable to retrieve data for library_user_stats.")
            return serve_template(templatename="library_user_stats.html", data=None, title="Player Stats")

    @cherrypy.expose
    @requireAuth()
    def library_recently_watched(self, section_id=None, limit='10', **kwargs):
        if not allow_session_library(section_id):
            return serve_template(templatename="user_recently_watched.html", data=None, title="Recently Watched")

        if section_id:
            library_data = libraries.Libraries()
            result = library_data.get_recently_watched(section_id=section_id, limit=limit)
        else:
            result = None

        if result:
            return serve_template(templatename="user_recently_watched.html", data=result, title="Recently Watched")
        else:
            logger.warn("Unable to retrieve data for library_recently_watched.")
            return serve_template(templatename="user_recently_watched.html", data=None, title="Recently Watched")

    @cherrypy.expose
    @requireAuth()
    def library_recently_added(self, section_id=None, limit='10', **kwargs):
        if not allow_session_library(section_id):
            return serve_template(templatename="library_recently_added.html", data=None, title="Recently Added")

        if section_id:
            pms_connect = pmsconnect.PmsConnect()
            result = pms_connect.get_recently_added_details(section_id=section_id, count=limit)
        else:
            result = None

        if result:
            return serve_template(templatename="library_recently_added.html", data=result['recently_added'], title="Recently Added")
        else:
            logger.warn("Unable to retrieve data for library_recently_added.")
            return serve_template(templatename="library_recently_added.html", data=None, title="Recently Added")

    @cherrypy.expose
    @cherrypy.tools.json_out()
    @requireAuth(member_of("admin"))
    @addtoapi()
    def get_library_media_info(self, section_id=None, section_type=None, rating_key=None, refresh='', **kwargs):
        """ Get the data on the Tautulli media info tables.

            ```
            Required parameters:
                section_id (str):               The id of the Plex library section, OR
                rating_key (str):               The grandparent or parent rating key

            Optional parameters:
                section_type (str):             "movie", "show", "artist", "photo"
                order_column (str):             "added_at", "sort_title", "container", "bitrate", "video_codec",
                                                "video_resolution", "video_framerate", "audio_codec", "audio_channels",
                                                "file_size", "last_played", "play_count"
                order_dir (str):                "desc" or "asc"
                start (int):                    Row to start from, 0
                length (int):                   Number of items to return, 25
                search (str):                   A string to search for, "Thrones"
                refresh (str):                  "true" to refresh the media info table

            Returns:
                json:
                    {"draw": 1,
                     "recordsTotal": 82,
                     "recordsFiltered": 82,
                     "filtered_file_size": 2616760056742,
                     "total_file_size": 2616760056742,
                     "data":
                        [{"added_at": "1403553078",
                          "audio_channels": "",
                          "audio_codec": "",
                          "bitrate": "",
                          "container": "",
                          "file_size": 253660175293,
                          "grandparent_rating_key": "",
                          "last_played": 1462380698,
                          "media_index": "1",
                          "media_type": "show",
                          "parent_media_index": "",
                          "parent_rating_key": "",
                          "play_count": 15,
                          "rating_key": "1219",
                          "section_id": 2,
                          "section_type": "show",
                          "thumb": "/library/metadata/1219/thumb/1436265995",
                          "title": "Game of Thrones",
                          "video_codec": "",
                          "video_framerate": "",
                          "video_resolution": "",
                          "year": "2011"
                          },
                         {...},
                         {...}
                         ]
                     }
            ```
        """
        # Check if datatables json_data was received.
        # If not, then build the minimal amount of json data for a query
        if not kwargs.get('json_data'):
            # Alias 'title' to 'sort_title'
            if kwargs.get('order_column') == 'title':
                kwargs['order_column'] = 'sort_title'

            # TODO: Find some one way to automatically get the columns
            dt_columns = [("added_at", True, False),
                          ("sort_title", True, True),
                          ("container", True, True),
                          ("bitrate", True, True),
                          ("video_codec", True, True),
                          ("video_resolution", True, True),
                          ("video_framerate", True, True),
                          ("audio_codec", True, True),
                          ("audio_channels", True, True),
                          ("file_size", True, False),
                          ("last_played", True, False),
                          ("play_count", True, False)]
            kwargs['json_data'] = build_datatables_json(kwargs, dt_columns, "sort_title")

        if refresh == 'true':
            refresh = True
        else:
            refresh = False

        library_data = libraries.Libraries()
        result = library_data.get_datatables_media_info(section_id=section_id,
                                                        section_type=section_type,
                                                        rating_key=rating_key,
                                                        refresh=refresh,
                                                        kwargs=kwargs)

        return result

    @cherrypy.expose
    @cherrypy.tools.json_out()
    @requireAuth(member_of("admin"))
    def get_media_info_file_sizes(self, section_id=None, rating_key=None, **kwargs):
        get_file_sizes_hold = plexpy.CONFIG.GET_FILE_SIZES_HOLD
        section_ids = set(get_file_sizes_hold['section_ids'])
        rating_keys = set(get_file_sizes_hold['rating_keys'])

        if (section_id and section_id not in section_ids) or (rating_key and rating_key not in rating_keys):
            if section_id:
                section_ids.add(section_id)
            elif rating_key:
                rating_keys.add(rating_key)
            plexpy.CONFIG.GET_FILE_SIZES_HOLD = {'section_ids': list(section_ids), 'rating_keys': list(rating_keys)}

            library_data = libraries.Libraries()
            result = library_data.get_media_info_file_sizes(section_id=section_id,
                                                            rating_key=rating_key)

            if section_id:
                section_ids.remove(section_id)
            elif rating_key:
                rating_keys.remove(rating_key)
            plexpy.CONFIG.GET_FILE_SIZES_HOLD = {'section_ids': list(section_ids), 'rating_keys': list(rating_keys)}
        else:
            result = False

        return {'success': result}

    @cherrypy.expose
    @cherrypy.tools.json_out()
    @requireAuth(member_of("admin"))
    @addtoapi()
    def get_library(self, section_id=None, **kwargs):
        """ Get a library's details.

            ```
            Required parameters:
                section_id (str):               The id of the Plex library section

            Optional parameters:
                None

            Returns:
                json:
                    {"child_count": null,
                     "count": 887,
                     "deleted_section": 0,
                     "do_notify": 1,
                     "do_notify_created": 1,
                     "keep_history": 1,
                     "library_art": "/:/resources/movie-fanart.jpg",
                     "library_thumb": "/:/resources/movie.png",
                     "parent_count": null,
                     "section_id": 1,
                     "section_name": "Movies",
                     "section_type": "movie"
                     }
            ```
        """
        if section_id:
            library_data = libraries.Libraries()
            library_details = library_data.get_details(section_id=section_id)
            if library_details:
                return library_details
            else:
                logger.warn("Unable to retrieve data for get_library.")
        else:
            logger.warn("Library details requested but no section_id received.")

    @cherrypy.expose
    @cherrypy.tools.json_out()
    @requireAuth(member_of("admin"))
    @addtoapi()
    def get_library_watch_time_stats(self, section_id=None, grouping=None, **kwargs):
        """ Get a library's watch time statistics.

            ```
            Required parameters:
                section_id (str):               The id of the Plex library section

            Optional parameters:
                grouping (int):         0 or 1

            Returns:
                json:
                    [{"query_days": 1,
                      "total_plays": 0,
                      "total_time": 0
                      },
                     {"query_days": 7,
                      "total_plays": 3,
                      "total_time": 15694
                      },
                     {"query_days": 30,
                      "total_plays": 35,
                      "total_time": 63054
                      },
                     {"query_days": 0,
                      "total_plays": 508,
                      "total_time": 1183080
                      }
                     ]
            ```
        """
        grouping = int(grouping) if str(grouping).isdigit() else grouping

        if section_id:
            library_data = libraries.Libraries()
            result = library_data.get_watch_time_stats(section_id=section_id, grouping=grouping)
            if result:
                return result
            else:
                logger.warn("Unable to retrieve data for get_library_watch_time_stats.")
        else:
            logger.warn("Library watch time stats requested but no section_id received.")

    @cherrypy.expose
    @cherrypy.tools.json_out()
    @requireAuth(member_of("admin"))
    @addtoapi()
    def get_library_user_stats(self, section_id=None, grouping=None, **kwargs):
        """ Get a library's user statistics.

            ```
            Required parameters:
                section_id (str):               The id of the Plex library section

            Optional parameters:
                grouping (int):         0 or 1

            Returns:
                json:
                    [{"friendly_name": "Jon Snow",
                      "total_plays": 170,
                      "user_id": 133788,
                      "user_thumb": "https://plex.tv/users/k10w42309cynaopq/avatar"
                      },
                     {"platform_type": "DanyKhaleesi69",
                      "total_plays": 42,
                      "user_id": 8008135,
                      "user_thumb": "https://plex.tv/users/568gwwoib5t98a3a/avatar"
                      },
                     {...},
                     {...}
                     ]
            ```
        """
        grouping = int(grouping) if str(grouping).isdigit() else grouping

        if section_id:
            library_data = libraries.Libraries()
            result = library_data.get_user_stats(section_id=section_id, grouping=grouping)
            if result:
                return result
            else:
                logger.warn("Unable to retrieve data for get_library_user_stats.")
        else:
            logger.warn("Library user stats requested but no section_id received.")

    @cherrypy.expose
    @cherrypy.tools.json_out()
    @requireAuth(member_of("admin"))
    @addtoapi()
    def delete_all_library_history(self, section_id, **kwargs):
        """ Delete all Tautulli history for a specific library.

            ```
            Required parameters:
                section_id (str):       The id of the Plex library section

            Optional parameters:
                None

            Returns:
                None
            ```
        """
        library_data = libraries.Libraries()

        if section_id:
            delete_row = library_data.delete_all_history(section_id=section_id)

            if delete_row:
                return {'message': delete_row}
        else:
            return {'message': 'no data received'}

    @cherrypy.expose
    @cherrypy.tools.json_out()
    @requireAuth(member_of("admin"))
    @addtoapi()
    def delete_library(self, section_id, **kwargs):
        """ Delete a library section from Tautulli. Also erases all history for the library.

            ```
            Required parameters:
                section_id (str):       The id of the Plex library section

            Optional parameters:
                None

            Returns:
                None
            ```
        """
        library_data = libraries.Libraries()

        if section_id:
            delete_row = library_data.delete(section_id=section_id)

            if delete_row:
                return {'message': delete_row}
        else:
            return {'message': 'no data received'}

    @cherrypy.expose
    @cherrypy.tools.json_out()
    @requireAuth(member_of("admin"))
    @addtoapi()
    def undelete_library(self, section_id=None, section_name=None, **kwargs):
        """ Restore a deleted library section to Tautulli.

            ```
            Required parameters:
                section_id (str):       The id of the Plex library section
                section_name (str):     The name of the Plex library section

            Optional parameters:
                None

            Returns:
                None
            ```
        """
        library_data = libraries.Libraries()
        result = library_data.undelete(section_id=section_id, section_name=section_name)
        if result:
            if section_id:
                msg ='section_id %s' % section_id
            elif section_name:
                msg = 'section_name %s' % section_name
            return {'result': 'success', 'message': 'Re-added library with %s.' % msg}
        return {'result': 'error', 'message': 'Unable to re-add library. Invalid section_id or section_name.'}

    @cherrypy.expose
    @cherrypy.tools.json_out()
    @requireAuth(member_of("admin"))
    @addtoapi()
    def delete_media_info_cache(self, section_id, **kwargs):
        """ Delete the media info table cache for a specific library.

            ```
            Required parameters:
                section_id (str):       The id of the Plex library section

            Optional parameters:
                None

            Returns:
                None
            ```
        """
        get_file_sizes_hold = plexpy.CONFIG.GET_FILE_SIZES_HOLD
        section_ids = set(get_file_sizes_hold['section_ids'])

        if section_id not in section_ids:
            if section_id:
                library_data = libraries.Libraries()
                delete_row = library_data.delete_media_info_cache(section_id=section_id)

                if delete_row:
                    return {'message': delete_row}
            else:
                return {'message': 'no data received'}
        else:
            return {'message': 'Cannot delete media info cache while getting file sizes.'}

    @cherrypy.expose
    @cherrypy.tools.json_out()
    @requireAuth(member_of("admin"))
    def delete_duplicate_libraries(self, **kwargs):
        library_data = libraries.Libraries()

        result = library_data.delete_duplicate_libraries()

        if result:
            return {'message': result}
        else:
            return {'message': 'Unable to delete duplicate libraries from the database.'}

    ##### Users #####

    @cherrypy.expose
    @requireAuth()
    def users(self, **kwargs):
        return serve_template(templatename="users.html", title="Users")

    @cherrypy.expose
    @cherrypy.tools.json_out()
    @requireAuth()
    @sanitize_out()
    @addtoapi("get_users_table")
    def get_user_list(self, grouping=None, **kwargs):
        """ Get the data on Tautulli users table.

            ```
            Required parameters:
                None

            Optional parameters:
                grouping (int):                 0 or 1
                order_column (str):             "user_thumb", "friendly_name", "last_seen", "ip_address", "platform",
                                                "player", "last_played", "plays", "duration"
                order_dir (str):                "desc" or "asc"
                start (int):                    Row to start from, 0
                length (int):                   Number of items to return, 25
                search (str):                   A string to search for, "Jon Snow"

            Returns:
                json:
                    {"draw": 1,
                     "recordsTotal": 10,
                     "recordsFiltered": 10,
                     "data":
                        [{"allow_guest": "Checked",
                          "do_notify": "Checked",
                          "duration": 2998290,
                          "friendly_name": "Jon Snow",
                          "id": 1121,
                          "ip_address": "xxx.xxx.xxx.xxx",
                          "keep_history": "Checked",
                          "last_played": "Game of Thrones - The Red Woman",
                          "last_seen": 1462591869,
                          "media_index": 1,
                          "media_type": "episode",
                          "parent_media_index": 6,
                          "parent_title": "",
                          "platform": "Chrome",
                          "player": "Plex Web (Chrome)",
                          "plays": 487,
                          "rating_key": 153037,
                          "thumb": "/library/metadata/153036/thumb/1462175062",
                          "transcode_decision": "transcode",
                          "user_id": 133788,
                          "user_thumb": "https://plex.tv/users/568gwwoib5t98a3a/avatar",
                          "year": 2016
                          },
                         {...},
                         {...}
                         ]
                     }
            ```
        """
        # Check if datatables json_data was received.
        # If not, then build the minimal amount of json data for a query
        if not kwargs.get('json_data'):
            # TODO: Find some one way to automatically get the columns
            dt_columns = [("user_thumb", False, False),
                          ("friendly_name", True, True),
                          ("last_seen", True, False),
                          ("ip_address", True, True),
                          ("platform", True, True),
                          ("player", True, True),
                          ("last_played", True, False),
                          ("plays", True, False),
                          ("duration", True, False)]
            kwargs['json_data'] = build_datatables_json(kwargs, dt_columns, "friendly_name")

        user_data = users.Users()
        user_list = user_data.get_datatables_list(kwargs=kwargs, grouping=grouping)

        return user_list

    @cherrypy.expose
    @cherrypy.tools.json_out()
    @requireAuth(member_of("admin"))
    def refresh_users_list(self, **kwargs):
        """ Manually refresh the users list. """
        logger.info("Manual users list refresh requested.")
        result = users.refresh_users()

        if result:
            return {'result': 'success', 'message': 'Users list refreshed.'}
        else:
            return {'result': 'error', 'message': 'Unable to refresh users list.'}

    @cherrypy.expose
    @requireAuth()
    def user(self, user_id=None, **kwargs):
        if not allow_session_user(user_id):
            raise cherrypy.HTTPRedirect(plexpy.HTTP_ROOT)

        if user_id:
            try:
                user_data = users.Users()
                user_details = user_data.get_details(user_id=user_id)
            except:
                logger.warn("Unable to retrieve user details for user_id %s " % user_id)
                return serve_template(templatename="user.html", title="User", data=None)
        else:
            logger.debug("User page requested but no user_id received.")
            return serve_template(templatename="user.html", title="User", data=None)

        return serve_template(templatename="user.html", title="User", data=user_details)

    @cherrypy.expose
    @requireAuth(member_of("admin"))
    def edit_user_dialog(self, user=None, user_id=None, **kwargs):
        if user_id:
            user_data = users.Users()
            result = user_data.get_details(user_id=user_id)
            status_message = ''
        else:
            result = None
            status_message = 'An error occured.'

        return serve_template(templatename="edit_user.html", title="Edit User", data=result, status_message=status_message)

    @cherrypy.expose
    @requireAuth(member_of("admin"))
    @addtoapi()
    def edit_user(self, user_id=None, **kwargs):
        """ Update a user on Tautulli.

            ```
            Required parameters:
                user_id (str):              The id of the Plex user

            Optional paramters:
                friendly_name(str):         The friendly name of the user
                custom_thumb (str):         The URL for the custom user thumbnail
                keep_history (int):         0 or 1
                allow_guest (int):          0 or 1

            Returns:
                None
            ```
        """
        friendly_name = kwargs.get('friendly_name', '')
        custom_thumb = kwargs.get('custom_thumb', '')
        do_notify = kwargs.get('do_notify', 0)
        keep_history = kwargs.get('keep_history', 0)
        allow_guest = kwargs.get('allow_guest', 0)

        if user_id:
            try:
                user_data = users.Users()
                user_data.set_config(user_id=user_id,
                                     friendly_name=friendly_name,
                                     custom_thumb=custom_thumb,
                                     do_notify=do_notify,
                                     keep_history=keep_history,
                                     allow_guest=allow_guest)
                status_message = "Successfully updated user."
                return status_message
            except:
                status_message = "Failed to update user."
                return status_message

    @cherrypy.expose
    @requireAuth()
    def user_watch_time_stats(self, user=None, user_id=None, **kwargs):
        if not allow_session_user(user_id):
            return serve_template(templatename="user_watch_time_stats.html", data=None, title="Watch Stats")

        if user_id or user:
            user_data = users.Users()
            result = user_data.get_watch_time_stats(user_id=user_id)
        else:
            result = None

        if result:
            return serve_template(templatename="user_watch_time_stats.html", data=result, title="Watch Stats")
        else:
            logger.warn("Unable to retrieve data for user_watch_time_stats.")
            return serve_template(templatename="user_watch_time_stats.html", data=None, title="Watch Stats")

    @cherrypy.expose
    @requireAuth()
    def user_player_stats(self, user=None, user_id=None, **kwargs):
        if not allow_session_user(user_id):
            return serve_template(templatename="user_player_stats.html", data=None, title="Player Stats")

        if user_id or user:
            user_data = users.Users()
            result = user_data.get_player_stats(user_id=user_id)
        else:
            result = None

        if result:
            return serve_template(templatename="user_player_stats.html", data=result, title="Player Stats")
        else:
            logger.warn("Unable to retrieve data for user_player_stats.")
            return serve_template(templatename="user_player_stats.html", data=None, title="Player Stats")

    @cherrypy.expose
    @requireAuth()
    def get_user_recently_watched(self, user=None, user_id=None, limit='10', **kwargs):
        if not allow_session_user(user_id):
            return serve_template(templatename="user_recently_watched.html", data=None, title="Recently Watched")

        if user_id or user:
            user_data = users.Users()
            result = user_data.get_recently_watched(user_id=user_id, limit=limit)
        else:
            result = None

        if result:
            return serve_template(templatename="user_recently_watched.html", data=result, title="Recently Watched")
        else:
            logger.warn("Unable to retrieve data for get_user_recently_watched.")
            return serve_template(templatename="user_recently_watched.html", data=None, title="Recently Watched")

    @cherrypy.expose
    @cherrypy.tools.json_out()
    @requireAuth()
    @sanitize_out()
    @addtoapi()
    def get_user_ips(self, user_id=None, **kwargs):
        """ Get the data on Tautulli users IP table.

            ```
            Required parameters:
                user_id (str):                  The id of the Plex user

            Optional parameters:
                order_column (str):             "last_seen", "ip_address", "platform", "player",
                                                "last_played", "play_count"
                order_dir (str):                "desc" or "asc"
                start (int):                    Row to start from, 0
                length (int):                   Number of items to return, 25
                search (str):                   A string to search for, "xxx.xxx.xxx.xxx"

            Returns:
                json:
                    {"draw": 1,
                     "recordsTotal": 2344,
                     "recordsFiltered": 10,
                     "data":
                        [{"friendly_name": "Jon Snow",
                          "id": 1121,
                          "ip_address": "xxx.xxx.xxx.xxx",
                          "last_played": "Game of Thrones - The Red Woman",
                          "last_seen": 1462591869,
                          "media_index": 1,
                          "media_type": "episode",
                          "parent_media_index": 6,
                          "parent_title": "",
                          "platform": "Chrome",
                          "play_count": 149,
                          "player": "Plex Web (Chrome)",
                          "rating_key": 153037,
                          "thumb": "/library/metadata/153036/thumb/1462175062",
                          "transcode_decision": "transcode",
                          "user_id": 133788,
                          "year": 2016
                          },
                         {...},
                         {...}
                         ]
                     }
            ```
        """
        # Check if datatables json_data was received.
        # If not, then build the minimal amount of json data for a query
        if not kwargs.get('json_data'):
            # TODO: Find some one way to automatically get the columns
            dt_columns = [("last_seen", True, False),
                          ("ip_address", True, True),
                          ("platform", True, True),
                          ("player", True, True),
                          ("last_played", True, True),
                          ("play_count", True, True)]
            kwargs['json_data'] = build_datatables_json(kwargs, dt_columns, "last_seen")

        user_data = users.Users()
        history = user_data.get_datatables_unique_ips(user_id=user_id, kwargs=kwargs)

        return history

    @cherrypy.expose
    @cherrypy.tools.json_out()
    @requireAuth()
    @sanitize_out()
    @addtoapi()
    def get_user_logins(self, user_id=None, **kwargs):
        """ Get the data on Tautulli user login table.

            ```
            Required parameters:
                user_id (str):                  The id of the Plex user

            Optional parameters:
                order_column (str):             "date", "time", "ip_address", "host", "os", "browser"
                order_dir (str):                "desc" or "asc"
                start (int):                    Row to start from, 0
                length (int):                   Number of items to return, 25
                search (str):                   A string to search for, "xxx.xxx.xxx.xxx"

            Returns:
                json:
                    {"draw": 1,
                     "recordsTotal": 2344,
                     "recordsFiltered": 10,
                     "data":
                        [{"browser": "Safari 7.0.3",
                          "friendly_name": "Jon Snow",
                          "host": "http://plexpy.castleblack.com",
                          "ip_address": "xxx.xxx.xxx.xxx",
                          "os": "Mac OS X",
                          "timestamp": 1462591869,
                          "user": "LordCommanderSnow",
                          "user_agent": "Mozilla/5.0 (Macintosh; Intel Mac OS X 10_9_3) AppleWebKit/537.75.14 (KHTML, like Gecko) Version/7.0.3 Safari/7046A194A",
                          "user_group": "guest",
                          "user_id": 133788
                          },
                         {...},
                         {...}
                         ]
                     }
            ```
        """
        # Check if datatables json_data was received.
        # If not, then build the minimal amount of json data for a query
        if not kwargs.get('json_data'):
            # TODO: Find some one way to automatically get the columns
            dt_columns = [("timestamp", True, False),
                          ("ip_address", True, True),
                          ("host", True, True),
                          ("os", True, True),
                          ("browser", True, True)]
            kwargs['json_data'] = build_datatables_json(kwargs, dt_columns, "timestamp")

        user_data = users.Users()
        history = user_data.get_datatables_user_login(user_id=user_id, kwargs=kwargs)

        return history

    @cherrypy.expose
    @cherrypy.tools.json_out()
    @requireAuth(member_of("admin"))
    @addtoapi()
    def get_user(self, user_id=None, **kwargs):
        """ Get a user's details.

            ```
            Required parameters:
                user_id (str):          The id of the Plex user

            Optional parameters:
                None

            Returns:
                json:
                    {"allow_guest": 1,
                     "deleted_user": 0,
                     "do_notify": 1,
                     "email": "Jon.Snow.1337@CastleBlack.com",
                     "friendly_name": "Jon Snow",
                     "is_allow_sync": 1,
                     "is_home_user": 1,
                     "is_restricted": 0,
                     "keep_history": 1,
                     "shared_libraries": ["10", "1", "4", "5", "15", "20", "2"],
                     "user_id": 133788,
                     "user_thumb": "https://plex.tv/users/k10w42309cynaopq/avatar",
                     "username": "LordCommanderSnow"
                     }
            ```
        """
        if user_id:
            user_data = users.Users()
            user_details = user_data.get_details(user_id=user_id)
            if user_details:
                return user_details
            else:
                logger.warn("Unable to retrieve data for get_user.")
        else:
            logger.warn("User details requested but no user_id received.")

    @cherrypy.expose
    @cherrypy.tools.json_out()
    @requireAuth(member_of("admin"))
    @addtoapi()
    def get_user_watch_time_stats(self, user_id=None, grouping=None, **kwargs):
        """ Get a user's watch time statistics.

            ```
            Required parameters:
                user_id (str):          The id of the Plex user

            Optional parameters:
                grouping (int):         0 or 1

            Returns:
                json:
                    [{"query_days": 1,
                      "total_plays": 0,
                      "total_time": 0
                      },
                     {"query_days": 7,
                      "total_plays": 3,
                      "total_time": 15694
                      },
                     {"query_days": 30,
                      "total_plays": 35,
                      "total_time": 63054
                      },
                     {"query_days": 0,
                      "total_plays": 508,
                      "total_time": 1183080
                      }
                     ]
            ```
        """
        grouping = int(grouping) if str(grouping).isdigit() else grouping

        if user_id:
            user_data = users.Users()
            result = user_data.get_watch_time_stats(user_id=user_id, grouping=grouping)
            if result:
                return result
            else:
                logger.warn("Unable to retrieve data for get_user_watch_time_stats.")
        else:
            logger.warn("User watch time stats requested but no user_id received.")

    @cherrypy.expose
    @cherrypy.tools.json_out()
    @requireAuth(member_of("admin"))
    @addtoapi()
    def get_user_player_stats(self, user_id=None, grouping=None, **kwargs):
        """ Get a user's player statistics.

            ```
            Required parameters:
                user_id (str):          The id of the Plex user

            Optional parameters:
                grouping (int):         0 or 1

            Returns:
                json:
                    [{"platform_type": "Chrome",
                      "player_name": "Plex Web (Chrome)",
                      "result_id": 1,
                      "total_plays": 170
                      },
                     {"platform_type": "Chromecast",
                      "player_name": "Chromecast",
                      "result_id": 2,
                      "total_plays": 42
                      },
                     {...},
                     {...}
                     ]
            ```
        """
        grouping = int(grouping) if str(grouping).isdigit() else grouping

        if user_id:
            user_data = users.Users()
            result = user_data.get_player_stats(user_id=user_id, grouping=grouping)
            if result:
                return result
            else:
                logger.warn("Unable to retrieve data for get_user_player_stats.")
        else:
            logger.warn("User watch time stats requested but no user_id received.")

    @cherrypy.expose
    @cherrypy.tools.json_out()
    @requireAuth(member_of("admin"))
    @addtoapi()
    def delete_all_user_history(self, user_id, **kwargs):
        """ Delete all Tautulli history for a specific user.

            ```
            Required parameters:
                user_id (str):          The id of the Plex user

            Optional parameters:
                None

            Returns:
                None
            ```
        """
        if user_id:
            user_data = users.Users()
            delete_row = user_data.delete_all_history(user_id=user_id)
            if delete_row:
                return {'message': delete_row}
        else:
            return {'message': 'no data received'}

    @cherrypy.expose
    @cherrypy.tools.json_out()
    @requireAuth(member_of("admin"))
    @addtoapi()
    def delete_user(self, user_id, **kwargs):
        """ Delete a user from Tautulli. Also erases all history for the user.

            ```
            Required parameters:
                user_id (str):          The id of the Plex user

            Optional parameters:
                None

            Returns:
                None
            ```
        """
        if user_id:
            user_data = users.Users()
            delete_row = user_data.delete(user_id=user_id)
            if delete_row:
                return {'message': delete_row}
        else:
            return {'message': 'no data received'}

    @cherrypy.expose
    @cherrypy.tools.json_out()
    @requireAuth(member_of("admin"))
    @addtoapi()
    def undelete_user(self, user_id=None, username=None, **kwargs):
        """ Restore a deleted user to Tautulli.

            ```
            Required parameters:
                user_id (str):          The id of the Plex user
                username (str):         The username of the Plex user

            Optional parameters:
                None

            Returns:
                None
            ```
        """
        user_data = users.Users()
        result = user_data.undelete(user_id=user_id, username=username)
        if result:
            if user_id:
                msg ='user_id %s' % user_id
            elif username:
                msg = 'username %s' % username
            return {'result': 'success', 'message': 'Re-added user with %s.' % msg}
        return {'result': 'error', 'message': 'Unable to re-add user. Invalid user_id or username.'}


    ##### History #####

    @cherrypy.expose
    @requireAuth()
    def history(self, **kwargs):
        return serve_template(templatename="history.html", title="History")

    @cherrypy.expose
    @cherrypy.tools.json_out()
    @requireAuth()
    @sanitize_out()
    @addtoapi()
    def get_history(self, user=None, user_id=None, grouping=None, **kwargs):
        """ Get the Tautulli history.

            ```
            Required parameters:
                None

            Optional parameters:
                grouping (int):                 0 or 1
                user (str):                     "Jon Snow"
                user_id (int):                  133788
                rating_key (int):               4348
                parent_rating_key (int):        544
                grandparent_rating_key (int):   351
                start_date (str):               "YYYY-MM-DD"
                section_id (int):               2
                media_type (str):               "movie", "episode", "track"
                transcode_decision (str):       "direct play", "copy", "transcode",
                order_column (str):             "date", "friendly_name", "ip_address", "platform", "player",
                                                "full_title", "started", "paused_counter", "stopped", "duration"
                order_dir (str):                "desc" or "asc"
                start (int):                    Row to start from, 0
                length (int):                   Number of items to return, 25
                search (str):                   A string to search for, "Thrones"

            Returns:
                json:
                    {"draw": 1,
                     "recordsTotal": 1000,
                     "recordsFiltered": 250,
                     "total_duration": "42 days 5 hrs 18 mins",
                     "filter_duration": "10 hrs 12 mins",
                     "data":
                        [{"date": 1462687607,
                          "duration": 263,
                          "friendly_name": "Mother of Dragons",
                          "full_title": "Game of Thrones - The Red Woman",
                          "grandparent_rating_key": 351,
                          "grandparent_title": "Game of Thrones",
                          "original_title": "",
                          "group_count": 1,
                          "group_ids": "1124",
                          "id": 1124,
                          "ip_address": "xxx.xxx.xxx.xxx",
                          "media_index": 17,
                          "media_type": "episode",
                          "parent_media_index": 7,
                          "parent_rating_key": 544,
                          "parent_title": "",
                          "paused_counter": 0,
                          "percent_complete": 84,
                          "platform": "Windows",
                          "product": "Plex for Windows",
                          "player": "Castle-PC",
                          "rating_key": 4348,
                          "reference_id": 1123,
                          "session_key": null,
                          "started": 1462688107,
                          "state": null,
                          "stopped": 1462688370,
                          "thumb": "/library/metadata/4348/thumb/1462414561",
                          "title": "The Red Woman",
                          "transcode_decision": "transcode",
                          "user": "DanyKhaleesi69",
                          "user_id": 8008135,
                          "watched_status": 0,
                          "year": 2016
                          },
                         {...},
                         {...}
                         ]
                     }
            ```
        """
        # Check if datatables json_data was received.
        # If not, then build the minimal amount of json data for a query
        if not kwargs.get('json_data'):
            # TODO: Find some one way to automatically get the columns
            dt_columns = [("date", True, False),
                          ("friendly_name", True, True),
                          ("ip_address", True, True),
                          ("platform", True, True),
                          ("product", True, True),
                          ("player", True, True),
                          ("full_title", True, True),
                          ("started", True, False),
                          ("paused_counter", True, False),
                          ("stopped", True, False),
                          ("duration", True, False),
                          ("watched_status", False, False)]
            kwargs['json_data'] = build_datatables_json(kwargs, dt_columns, "date")

        if grouping and str(grouping).isdigit():
            grouping = int(grouping)
        elif grouping == 'false':
            grouping = 0

        custom_where = []
        if user_id:
            custom_where.append(['session_history.user_id', user_id])
        elif user:
            custom_where.append(['session_history.user', user])
        if 'rating_key' in kwargs:
            rating_key = kwargs.get('rating_key', "")
            custom_where.append(['session_history.rating_key', rating_key])
        if 'parent_rating_key' in kwargs:
            rating_key = kwargs.get('parent_rating_key', "")
            custom_where.append(['session_history.parent_rating_key', rating_key])
        if 'grandparent_rating_key' in kwargs:
            rating_key = kwargs.get('grandparent_rating_key', "")
            custom_where.append(['session_history.grandparent_rating_key', rating_key])
        if 'start_date' in kwargs:
            start_date = kwargs.get('start_date', "")
            custom_where.append(['strftime("%Y-%m-%d", datetime(started, "unixepoch", "localtime"))', start_date])
        if 'reference_id' in kwargs:
            reference_id = kwargs.get('reference_id', "")
            custom_where.append(['session_history.reference_id', reference_id])
        if 'section_id' in kwargs:
            section_id = kwargs.get('section_id', "")
            custom_where.append(['session_history_metadata.section_id', section_id])
        if 'media_type' in kwargs:
            media_type = kwargs.get('media_type', "")
            if media_type != 'all':
                custom_where.append(['session_history.media_type', media_type])
        if 'transcode_decision' in kwargs:
            transcode_decision = kwargs.get('transcode_decision', "")
            if transcode_decision:
                custom_where.append(['session_history_media_info.transcode_decision', transcode_decision])

        data_factory = datafactory.DataFactory()
        history = data_factory.get_datatables_history(kwargs=kwargs, custom_where=custom_where, grouping=grouping)

        return history

    @cherrypy.expose
    @requireAuth()
    def get_stream_data(self, row_id=None, session_key=None, user=None, **kwargs):

        data_factory = datafactory.DataFactory()
        stream_data = data_factory.get_stream_details(row_id, session_key)

        return serve_template(templatename="stream_data.html", title="Stream Data", data=stream_data, user=user)

    @cherrypy.expose
    @cherrypy.tools.json_out()
    @requireAuth()
    @addtoapi('get_stream_data')
    def get_stream_data_api(self, row_id=None, session_key=None, **kwargs):
        """ Get the stream details from history or current stream.

            ```
            Required parameters:
                row_id (int):       The row ID number for the history item, OR
                session_key (int):  The session key of the current stream

            Optional parameters:
                None

            Returns:
                json:
                    {"aspect_ratio": "2.35",
                     "audio_bitrate": 231,
                     "audio_channels": 6,
                     "audio_codec": "aac",
                     "audio_decision": "transcode",
                     "bitrate": 2731,
                     "container": "mp4",
                     "current_session": "",
                     "grandparent_title": "",
                     "media_type": "movie",
                     "optimized_version": "",
                     "optimized_version_profile": "",
                     "optimized_version_title": "",
                     "original_title": "",
                     "pre_tautulli": "",
                     "quality_profile": "1.5 Mbps 480p",
                     "stream_audio_bitrate": 203,
                     "stream_audio_channels": 2,
                     "stream_audio_codec": "aac",
                     "stream_audio_decision": "transcode",
                     "stream_bitrate": 730,
                     "stream_container": "mkv",
                     "stream_container_decision": "transcode",
                     "stream_subtitle_codec": "",
                     "stream_subtitle_decision": "",
                     "stream_video_bitrate": 527,
                     "stream_video_codec": "h264",
                     "stream_video_decision": "transcode",
                     "stream_video_framerate": "24p",
                     "stream_video_height": 306,
                     "stream_video_resolution": "SD",
                     "stream_video_width": 720,
                     "subtitle_codec": "",
                     "subtitles": "",
                     "synced_version": "",
                     "synced_version_profile": "",
                     "title": "Frozen",
                     "transcode_hw_decoding": "",
                     "transcode_hw_encoding": "",
                     "video_bitrate": 2500,
                     "video_codec": "h264",
                     "video_decision": "transcode",
                     "video_framerate": "24p",
                     "video_height": 816,
                     "video_resolution": "1080",
                     "video_width": 1920
                     }
            ```
        """
        data_factory = datafactory.DataFactory()
        stream_data = data_factory.get_stream_details(row_id, session_key)

        return stream_data

    @cherrypy.expose
    @requireAuth()
    def get_ip_address_details(self, ip_address=None, **kwargs):
        if not helpers.is_valid_ip(ip_address):
            ip_address = None

        return serve_template(templatename="ip_address_modal.html", title="IP Address Details", data=ip_address)

    @cherrypy.expose
    @cherrypy.tools.json_out()
    @requireAuth(member_of("admin"))
    def delete_history_rows(self, row_id, **kwargs):
        data_factory = datafactory.DataFactory()

        if row_id:
            delete_row = data_factory.delete_session_history_rows(row_id=row_id)

            if delete_row:
                return {'message': delete_row}
        else:
            return {'message': 'no data received'}


    ##### Graphs #####

    @cherrypy.expose
    @requireAuth()
    def graphs(self, **kwargs):
        return serve_template(templatename="graphs.html", title="Graphs")

    @cherrypy.expose
    @cherrypy.tools.json_out()
    @requireAuth()
    @sanitize_out()
    @addtoapi()
    def get_user_names(self, **kwargs):
        """ Get a list of all user and user ids.

            ```
            Required parameters:
                None

            Optional parameters:
                None

            Returns:
                json:
                    [{"friendly_name": "Jon Snow", "user_id": 133788},
                     {"friendly_name": "DanyKhaleesi69", "user_id": 8008135},
                     {"friendly_name": "Tyrion Lannister", "user_id": 696969},
                     {...},
                    ]
            ```
        """
        user_data = users.Users()
        user_names = user_data.get_user_names(kwargs=kwargs)

        return user_names

    @cherrypy.expose
    @cherrypy.tools.json_out()
    @requireAuth()
    @addtoapi()
    def get_plays_by_date(self, time_range='30', user_id=None, y_axis='plays', grouping=None, **kwargs):
        """ Get graph data by date.

            ```
            Required parameters:
                None

            Optional parameters:
                time_range (str):       The number of days of data to return
                y_axis (str):           "plays" or "duration"
                user_id (str):          The user id to filter the data
                grouping (int):         0 or 1

            Returns:
                json:
                    {"categories":
                        ["YYYY-MM-DD", "YYYY-MM-DD", ...]
                     "series":
                        [{"name": "Movies", "data": [...]}
                         {"name": "TV", "data": [...]},
                         {"name": "Music", "data": [...]}
                         ]
                     }
            ```
        """
        grouping = int(grouping) if str(grouping).isdigit() else grouping

        graph = graphs.Graphs()
        result = graph.get_total_plays_per_day(time_range=time_range, user_id=user_id, y_axis=y_axis, grouping=grouping)

        if result:
            return result
        else:
            logger.warn("Unable to retrieve data for get_plays_by_date.")

    @cherrypy.expose
    @cherrypy.tools.json_out()
    @requireAuth()
    @addtoapi()
    def get_plays_by_dayofweek(self, time_range='30', user_id=None, y_axis='plays', grouping=None, **kwargs):
        """ Get graph data by day of the week.

            ```
            Required parameters:
                None

            Optional parameters:
                time_range (str):       The number of days of data to return
                y_axis (str):           "plays" or "duration"
                user_id (str):          The user id to filter the data
                grouping (int):         0 or 1

            Returns:
                json:
                    {"categories":
                        ["Sunday", "Monday", "Tuesday", ..., "Saturday"]
                     "series":
                        [{"name": "Movies", "data": [...]}
                         {"name": "TV", "data": [...]},
                         {"name": "Music", "data": [...]}
                         ]
                     }
            ```
        """
        grouping = int(grouping) if str(grouping).isdigit() else grouping

        graph = graphs.Graphs()
        result = graph.get_total_plays_per_dayofweek(time_range=time_range, user_id=user_id, y_axis=y_axis)

        if result:
            return result
        else:
            logger.warn("Unable to retrieve data for get_plays_by_dayofweek.")

    @cherrypy.expose
    @cherrypy.tools.json_out()
    @requireAuth()
    @addtoapi()
    def get_plays_by_hourofday(self, time_range='30', user_id=None, y_axis='plays', grouping=None, **kwargs):
        """ Get graph data by hour of the day.

            ```
            Required parameters:
                None

            Optional parameters:
                time_range (str):       The number of days of data to return
                y_axis (str):           "plays" or "duration"
                user_id (str):          The user id to filter the data
                grouping (int):         0 or 1

            Returns:
                json:
                    {"categories":
                        ["00", "01", "02", ..., "23"]
                     "series":
                        [{"name": "Movies", "data": [...]}
                         {"name": "TV", "data": [...]},
                         {"name": "Music", "data": [...]}
                         ]
                     }
            ```
        """
        grouping = int(grouping) if str(grouping).isdigit() else grouping

        graph = graphs.Graphs()
        result = graph.get_total_plays_per_hourofday(time_range=time_range, user_id=user_id, y_axis=y_axis)

        if result:
            return result
        else:
            logger.warn("Unable to retrieve data for get_plays_by_hourofday.")

    @cherrypy.expose
    @cherrypy.tools.json_out()
    @requireAuth()
    @addtoapi()
    def get_plays_per_month(self, time_range='12', y_axis='plays', user_id=None, grouping=None, **kwargs):
        """ Get graph data by month.

            ```
            Required parameters:
                None

            Optional parameters:
                time_range (str):       The number of months of data to return
                y_axis (str):           "plays" or "duration"
                user_id (str):          The user id to filter the data
                grouping (int):         0 or 1

            Returns:
                json:
                    {"categories":
                        ["Jan 2016", "Feb 2016", "Mar 2016", ...]
                     "series":
                        [{"name": "Movies", "data": [...]}
                         {"name": "TV", "data": [...]},
                         {"name": "Music", "data": [...]}
                         ]
                     }
            ```
        """
        grouping = int(grouping) if str(grouping).isdigit() else grouping

        graph = graphs.Graphs()
        result = graph.get_total_plays_per_month(time_range=time_range, y_axis=y_axis, user_id=user_id)

        if result:
            return result
        else:
            logger.warn("Unable to retrieve data for get_plays_per_month.")

    @cherrypy.expose
    @cherrypy.tools.json_out()
    @requireAuth()
    @addtoapi()
    def get_plays_by_top_10_platforms(self, time_range='30', y_axis='plays', grouping=None, user_id=None, **kwargs):
        """ Get graph data by top 10 platforms.

            ```
            Required parameters:
                None

            Optional parameters:
                time_range (str):       The number of days of data to return
                y_axis (str):           "plays" or "duration"
                user_id (str):          The user id to filter the data
                grouping (int):         0 or 1

            Returns:
                json:
                    {"categories":
                        ["iOS", "Android", "Chrome", ...]
                     "series":
                        [{"name": "Movies", "data": [...]}
                         {"name": "TV", "data": [...]},
                         {"name": "Music", "data": [...]}
                         ]
                     }
            ```
        """
        grouping = int(grouping) if str(grouping).isdigit() else grouping

        graph = graphs.Graphs()
        result = graph.get_total_plays_by_top_10_platforms(time_range=time_range, y_axis=y_axis, user_id=user_id)

        if result:
            return result
        else:
            logger.warn("Unable to retrieve data for get_plays_by_top_10_platforms.")

    @cherrypy.expose
    @cherrypy.tools.json_out()
    @requireAuth()
    @addtoapi()
    def get_plays_by_top_10_users(self, time_range='30', y_axis='plays', grouping=None, user_id=None, **kwargs):
        """ Get graph data by top 10 users.

            ```
            Required parameters:
                None

            Optional parameters:
                time_range (str):       The number of days of data to return
                y_axis (str):           "plays" or "duration"
                user_id (str):          The user id to filter the data
                grouping (int):         0 or 1

            Returns:
                json:
                    {"categories":
                        ["Jon Snow", "DanyKhaleesi69", "A Girl", ...]
                     "series":
                        [{"name": "Movies", "data": [...]}
                         {"name": "TV", "data": [...]},
                         {"name": "Music", "data": [...]}
                         ]
                     }
            ```
        """
        grouping = int(grouping) if str(grouping).isdigit() else grouping

        graph = graphs.Graphs()
        result = graph.get_total_plays_by_top_10_users(time_range=time_range, y_axis=y_axis, user_id=user_id)

        if result:
            return result
        else:
            logger.warn("Unable to retrieve data for get_plays_by_top_10_users.")

    @cherrypy.expose
    @cherrypy.tools.json_out()
    @requireAuth()
    @addtoapi()
    def get_plays_by_stream_type(self, time_range='30', y_axis='plays', grouping=None, user_id=None, **kwargs):
        """ Get graph data by stream type by date.

            ```
            Required parameters:
                None

            Optional parameters:
                time_range (str):       The number of days of data to return
                y_axis (str):           "plays" or "duration"
                user_id (str):          The user id to filter the data
                grouping (int):         0 or 1

            Returns:
                json:
                    {"categories":
                        ["YYYY-MM-DD", "YYYY-MM-DD", ...]
                     "series":
                        [{"name": "Direct Play", "data": [...]}
                         {"name": "Direct Stream", "data": [...]},
                         {"name": "Transcode", "data": [...]}
                         ]
                     }
            ```
        """
        grouping = int(grouping) if str(grouping).isdigit() else grouping

        graph = graphs.Graphs()
        result = graph.get_total_plays_per_stream_type(time_range=time_range, y_axis=y_axis, user_id=user_id)

        if result:
            return result
        else:
            logger.warn("Unable to retrieve data for get_plays_by_stream_type.")

    @cherrypy.expose
    @cherrypy.tools.json_out()
    @requireAuth()
    @addtoapi()
    def get_plays_by_source_resolution(self, time_range='30', y_axis='plays', grouping=None, user_id=None, **kwargs):
        """ Get graph data by source resolution.

            ```
            Required parameters:
                None

            Optional parameters:
                time_range (str):       The number of days of data to return
                y_axis (str):           "plays" or "duration"
                user_id (str):          The user id to filter the data
                grouping (int):         0 or 1

            Returns:
                json:
                    {"categories":
                        ["720", "1080", "sd", ...]
                     "series":
                        [{"name": "Direct Play", "data": [...]}
                         {"name": "Direct Stream", "data": [...]},
                         {"name": "Transcode", "data": [...]}
                         ]
                     }
            ```
        """
        grouping = int(grouping) if str(grouping).isdigit() else grouping

        graph = graphs.Graphs()
        result = graph.get_total_plays_by_source_resolution(time_range=time_range, y_axis=y_axis, user_id=user_id)

        if result:
            return result
        else:
            logger.warn("Unable to retrieve data for get_plays_by_source_resolution.")

    @cherrypy.expose
    @cherrypy.tools.json_out()
    @requireAuth()
    @addtoapi()
    def get_plays_by_stream_resolution(self, time_range='30', y_axis='plays', grouping=None, user_id=None, **kwargs):
        """ Get graph data by stream resolution.

            ```
            Required parameters:
                None

            Optional parameters:
                time_range (str):       The number of days of data to return
                y_axis (str):           "plays" or "duration"
                user_id (str):          The user id to filter the data
                grouping (int):         0 or 1

            Returns:
                json:
                    {"categories":
                        ["720", "1080", "sd", ...]
                     "series":
                        [{"name": "Direct Play", "data": [...]}
                         {"name": "Direct Stream", "data": [...]},
                         {"name": "Transcode", "data": [...]}
                         ]
                     }
            ```
        """
        grouping = int(grouping) if str(grouping).isdigit() else grouping

        graph = graphs.Graphs()
        result = graph.get_total_plays_by_stream_resolution(time_range=time_range, y_axis=y_axis, user_id=user_id)

        if result:
            return result
        else:
            logger.warn("Unable to retrieve data for get_plays_by_stream_resolution.")

    @cherrypy.expose
    @cherrypy.tools.json_out()
    @requireAuth()
    @addtoapi()
    def get_stream_type_by_top_10_users(self, time_range='30', y_axis='plays', grouping=None, user_id=None, **kwargs):
        """ Get graph data by stream type by top 10 users.

            ```
            Required parameters:
                None

            Optional parameters:
                time_range (str):       The number of days of data to return
                y_axis (str):           "plays" or "duration"
                user_id (str):          The user id to filter the data
                grouping (int):         0 or 1

            Returns:
                json:
                    {"categories":
                        ["Jon Snow", "DanyKhaleesi69", "A Girl", ...]
                     "series":
                        [{"name": "Direct Play", "data": [...]}
                         {"name": "Direct Stream", "data": [...]},
                         {"name": "Transcode", "data": [...]}
                        ]
                     }
            ```
        """
        grouping = int(grouping) if str(grouping).isdigit() else grouping

        graph = graphs.Graphs()
        result = graph.get_stream_type_by_top_10_users(time_range=time_range, y_axis=y_axis, user_id=user_id)

        if result:
            return result
        else:
            logger.warn("Unable to retrieve data for get_stream_type_by_top_10_users.")

    @cherrypy.expose
    @cherrypy.tools.json_out()
    @requireAuth()
    @addtoapi()
    def get_stream_type_by_top_10_platforms(self, time_range='30', y_axis='plays', grouping=None, user_id=None, **kwargs):
        """ Get graph data by stream type by top 10 platforms.

            ```
            Required parameters:
                None

            Optional parameters:
                time_range (str):       The number of days of data to return
                y_axis (str):           "plays" or "duration"
                user_id (str):          The user id to filter the data
                grouping (int):         0 or 1

            Returns:
                json:
                    {"categories":
                        ["iOS", "Android", "Chrome", ...]
                     "series":
                        [{"name": "Direct Play", "data": [...]}
                         {"name": "Direct Stream", "data": [...]},
                         {"name": "Transcode", "data": [...]}
                         ]
                     }
            ```
        """
        grouping = int(grouping) if str(grouping).isdigit() else grouping

        graph = graphs.Graphs()
        result = graph.get_stream_type_by_top_10_platforms(time_range=time_range, y_axis=y_axis, user_id=user_id)

        if result:
            return result
        else:
            logger.warn("Unable to retrieve data for get_stream_type_by_top_10_platforms.")

    @cherrypy.expose
    @requireAuth()
    def history_table_modal(self, **kwargs):
        if kwargs.get('user_id') and not allow_session_user(kwargs['user_id']):
            return serve_template(templatename="history_table_modal.html", title="History Data", data=None)

        return serve_template(templatename="history_table_modal.html", title="History Data", data=kwargs)


    ##### Sync #####

    @cherrypy.expose
    @requireAuth()
    def sync(self, **kwargs):
        return serve_template(templatename="sync.html", title="Synced Items")

    @cherrypy.expose
    @cherrypy.tools.json_out()
    @sanitize_out()
    @requireAuth()
    def get_sync(self, machine_id=None, user_id=None, **kwargs):
        if user_id == 'null':
            user_id = None

        plex_tv = plextv.PlexTV()
        result = plex_tv.get_synced_items(machine_id=machine_id, user_id_filter=user_id)

        if result:
            output = {"data": result}
        else:
            logger.warn("Unable to retrieve data for get_sync.")
            output = {"data": []}

        return output

    @cherrypy.expose
    @cherrypy.tools.json_out()
    @requireAuth(member_of("admin"))
    def delete_sync_rows(self, client_id, sync_id, **kwargs):
        if client_id and sync_id:
            plex_tv = plextv.PlexTV()
            delete_row = plex_tv.delete_sync(client_id=client_id, sync_id=sync_id)
            return {'message': 'Sync deleted'}
        else:
            return {'message': 'no data received'}


    ##### Logs #####
    @cherrypy.expose
    @requireAuth(member_of("admin"))
    def logs(self, **kwargs):
        return serve_template(templatename="logs.html", title="Log")

    @cherrypy.expose
    @requireAuth(member_of("admin"))
    def get_log(self, logfile='', **kwargs):
        json_data = helpers.process_json_kwargs(json_kwargs=kwargs.get('json_data'))
        log_level = kwargs.get('log_level', "")

        start = json_data['start']
        length = json_data['length']
        order_column = json_data['order'][0]['column']
        order_dir = json_data['order'][0]['dir']
        search_value = json_data['search']['value']
        sortcolumn = 0

        filt = []
        filtered = []
        fa = filt.append

        if logfile == "tautulli_api":
            filename = logger.FILENAME_API
        elif logfile == "plex_websocket":
            filename = logger.FILENAME_PLEX_WEBSOCKET
        else:
            filename = logger.FILENAME

        with open(os.path.join(plexpy.CONFIG.LOG_DIR, filename), 'r', encoding='utf-8') as f:
            for l in f.readlines():
                try:
                    temp_loglevel_and_time = l.split(' - ', 1)
                    loglvl = temp_loglevel_and_time[1].split(' ::', 1)[0].strip()
                    msg = helpers.sanitize(l.split(' : ', 1)[1].replace('\n', ''))
                    fa([temp_loglevel_and_time[0], loglvl, msg])
                except IndexError:
                    # Add traceback message to previous msg.
                    tl = (len(filt) - 1)
                    n = len(l) - len(l.lstrip(' '))
                    ll = '&nbsp;' * (2 * n) + helpers.sanitize(l[n:])
                    filt[tl][2] += '<br>' + ll
                    continue

        log_levels = ['DEBUG', 'INFO', 'WARNING', 'ERROR']
        if log_level in log_levels:
            log_levels = log_levels[log_levels.index(log_level)::]
            filtered = [row for row in filt if row[1] in log_levels]
        else:
            filtered = filt

        if search_value:
            filtered = [row for row in filtered for column in row if search_value.lower() in column.lower()]

        if order_column == '1':
            sortcolumn = 2
        elif order_column == '2':
            sortcolumn = 1

        filtered.sort(key=lambda x: x[sortcolumn])

        if order_dir == 'desc':
            filtered = filtered[::-1]

        rows = filtered[start:(start + length)]

        return json.dumps({
            'recordsFiltered': len(filtered),
            'recordsTotal': len(filt),
            'data': rows,
        })

    @cherrypy.expose
    @cherrypy.tools.json_out()
    @requireAuth(member_of("admin"))
    @addtoapi()
    def get_plex_log(self, **kwargs):
        """ Get the PMS logs.

            ```
            Required parameters:
                None

            Optional parameters:
                window (int):           The number of tail lines to return
                log_type (str):         "server" or "scanner"

            Returns:
                json:
                    [["May 08, 2016 09:35:37",
                      "DEBUG",
                      "Auth: Came in with a super-token, authorization succeeded."
                      ],
                     [...],
                     [...]
                     ]
            ```
        """
        window = int(kwargs.get('window', plexpy.CONFIG.PMS_LOGS_LINE_CAP))
        log_lines = []
        log_type = kwargs.get('log_type', 'server')

        try:
            log_lines = {'data': log_reader.get_log_tail(window=window, parsed=True, log_type=log_type)}
        except:
            logger.warn("Unable to retrieve Plex Logs.")

        return log_lines

    @cherrypy.expose
    @cherrypy.tools.json_out()
    @requireAuth(member_of("admin"))
    @sanitize_out()
    @addtoapi()
    def get_notification_log(self, **kwargs):
        """ Get the data on the Tautulli notification logs table.

            ```
            Required parameters:
                None

            Optional parameters:
                order_column (str):             "timestamp", "notifier_id", "agent_name", "notify_action",
                                                "subject_text", "body_text",
                order_dir (str):                "desc" or "asc"
                start (int):                    Row to start from, 0
                length (int):                   Number of items to return, 25
                search (str):                   A string to search for, "Telegram"

            Returns:
                json:
                    {"draw": 1,
                     "recordsTotal": 1039,
                     "recordsFiltered": 163,
                     "data":
                        [{"agent_id": 13,
                          "agent_name": "telegram",
                          "body_text": "DanyKhaleesi69 started playing The Red Woman.",
                          "id": 1000,
                          "notify_action": "on_play",
                          "rating_key": 153037,
                          "session_key": 147,
                          "subject_text": "Tautulli (Winterfell-Server)",
                          "success": 1,
                          "timestamp": 1462253821,
                          "user": "DanyKhaleesi69",
                          "user_id": 8008135
                          },
                         {...},
                         {...}
                         ]
                     }
            ```
        """
        # Check if datatables json_data was received.
        # If not, then build the minimal amount of json data for a query
        if not kwargs.get('json_data'):
            # TODO: Find some one way to automatically get the columns
            dt_columns = [("timestamp", True, True),
                          ("notifier_id", True, True),
                          ("agent_name", True, True),
                          ("notify_action", True, True),
                          ("subject_text", True, True),
                          ("body_text", True, True)]
            kwargs['json_data'] = build_datatables_json(kwargs, dt_columns, "timestamp")

        data_factory = datafactory.DataFactory()
        notification_logs = data_factory.get_notification_log(kwargs=kwargs)

        return notification_logs

    @cherrypy.expose
    @cherrypy.tools.json_out()
    @requireAuth(member_of("admin"))
    @sanitize_out()
    @addtoapi()
    def get_newsletter_log(self, **kwargs):
        """ Get the data on the Tautulli newsletter logs table.

            ```
            Required parameters:
                None

            Optional parameters:
                order_column (str):             "timestamp", "newsletter_id", "agent_name", "notify_action",
                                                "subject_text", "start_date", "end_date", "uuid"
                order_dir (str):                "desc" or "asc"
                start (int):                    Row to start from, 0
                length (int):                   Number of items to return, 25
                search (str):                   A string to search for, "Telegram"

            Returns:
                json:
                    {"draw": 1,
                     "recordsTotal": 1039,
                     "recordsFiltered": 163,
                     "data":
                        [{"agent_id": 0,
                          "agent_name": "recently_added",
                          "end_date": "2018-03-18",
                          "id": 7,
                          "newsletter_id": 1,
                          "notify_action": "on_cron",
                          "start_date": "2018-03-05",
                          "subject_text": "Recently Added to Plex (Winterfell-Server)! (2018-03-18)",
                          "success": 1,
                          "timestamp": 1462253821,
                          "uuid": "7fe4g65i"
                          },
                         {...},
                         {...}
                         ]
                     }
            ```
        """
        # Check if datatables json_data was received.
        # If not, then build the minimal amount of json data for a query
        if not kwargs.get('json_data'):
            # TODO: Find some one way to automatically get the columns
            dt_columns = [("timestamp", True, True),
                          ("newsletter_id", True, True),
                          ("agent_name", True, True),
                          ("notify_action", True, True),
                          ("subject_text", True, True),
                          ("body_text", True, True),
                          ("start_date", True, True),
                          ("end_date", True, True),
                          ("uuid", True, True)]
            kwargs['json_data'] = build_datatables_json(kwargs, dt_columns, "timestamp")

        data_factory = datafactory.DataFactory()
        newsletter_logs = data_factory.get_newsletter_log(kwargs=kwargs)

        return newsletter_logs

    @cherrypy.expose
    @cherrypy.tools.json_out()
    @requireAuth(member_of("admin"))
    @addtoapi()
    def delete_notification_log(self, **kwargs):
        """ Delete the Tautulli notification logs.

            ```
            Required paramters:
                None

            Optional parameters:
                None

            Returns:
                None
            ```
        """
        data_factory = datafactory.DataFactory()
        result = data_factory.delete_notification_log()
        res = 'success' if result else 'error'
        msg = 'Cleared notification logs.' if result else 'Failed to clear notification logs.'

        return {'result': res, 'message': msg}

    @cherrypy.expose
    @cherrypy.tools.json_out()
    @requireAuth(member_of("admin"))
    @addtoapi()
    def delete_newsletter_log(self, **kwargs):
        """ Delete the Tautulli newsletter logs.

            ```
            Required paramters:
                None

            Optional parameters:
                None

            Returns:
                None
            ```
        """
        data_factory = datafactory.DataFactory()
        result = data_factory.delete_newsletter_log()
        res = 'success' if result else 'error'
        msg = 'Cleared newsletter logs.' if result else 'Failed to clear newsletter logs.'

        return {'result': res, 'message': msg}

    @cherrypy.expose
    @cherrypy.tools.json_out()
    @requireAuth(member_of("admin"))
    @addtoapi()
    def delete_login_log(self, **kwargs):
        """ Delete the Tautulli login logs.

            ```
            Required paramters:
                None

            Optional parameters:
                None

            Returns:
                None
            ```
        """
        user_data = users.Users()
        result = user_data.delete_login_log()
        res = 'success' if result else 'error'
        msg = 'Cleared login logs.' if result else 'Failed to clear login logs.'

        return {'result': res, 'message': msg}

    @cherrypy.expose
    @cherrypy.tools.json_out()
    @requireAuth(member_of("admin"))
    def delete_logs(self, logfile='', **kwargs):
        if logfile == "tautulli_api":
            filename = logger.FILENAME_API
        elif logfile == "plex_websocket":
            filename = logger.FILENAME_PLEX_WEBSOCKET
        else:
            filename = logger.FILENAME

        try:
            open(os.path.join(plexpy.CONFIG.LOG_DIR, filename), 'w').close()
            result = 'success'
            msg = 'Cleared the %s file.' % filename
            logger.info(msg)
        except Exception as e:
            result = 'error'
            msg = 'Failed to clear the %s file.' % filename
            logger.exception('Failed to clear the %s file: %s.' % (filename, e))

        return {'result': result, 'message': msg}

    @cherrypy.expose
    @requireAuth(member_of("admin"))
    def toggleVerbose(self, **kwargs):
        plexpy.VERBOSE = not plexpy.VERBOSE
<<<<<<< HEAD
        logger.initLogger(console=not plexpy.QUIET,
                          log_dir=plexpy.CONFIG.LOG_DIR, verbose=plexpy.VERBOSE)
        logger.info("Verbose toggled, set to %s", plexpy.VERBOSE)
        logger.debug("If you read this message, debug logging is available")
=======

        plexpy.CONFIG.__setattr__('VERBOSE_LOGS', plexpy.VERBOSE)
        plexpy.CONFIG.write()

        logger.initLogger(console=not plexpy.QUIET, log_dir=plexpy.CONFIG.LOG_DIR, verbose=plexpy.VERBOSE)
        logger.info(u"Verbose toggled, set to %s", plexpy.VERBOSE)
        logger.debug(u"If you read this message, debug logging is available")
>>>>>>> b9d5e49a
        raise cherrypy.HTTPRedirect(plexpy.HTTP_ROOT + "logs")

    @cherrypy.expose
    @requireAuth()
    def log_js_errors(self, page, message, file, line, **kwargs):
        """ Logs javascript errors from the web interface. """
        logger.error("WebUI :: /%s : %s. (%s:%s)" % (page.rpartition('/')[-1],
                                                      message,
                                                      file.rpartition('/')[-1].partition('?')[0],
                                                      line))
        return "js error logged."

    @cherrypy.expose
    @requireAuth(member_of("admin"))
    def logFile(self, logfile='', **kwargs):
        if logfile == "tautulli_api":
            filename = logger.FILENAME_API
        elif logfile == "plex_websocket":
            filename = logger.FILENAME_PLEX_WEBSOCKET
        else:
            filename = logger.FILENAME

        try:
            with open(os.path.join(plexpy.CONFIG.LOG_DIR, filename), 'r', encoding='utf-8') as f:
                return '<pre>%s</pre>' % f.read()
        except IOError as e:
            return "Log file not found."


    ##### Settings #####

    @cherrypy.expose
    @requireAuth(member_of("admin"))
    def settings(self, **kwargs):
        interface_dir = os.path.join(plexpy.PROG_DIR, 'data/interfaces/')
        interface_list = [name for name in os.listdir(interface_dir) if
                          os.path.isdir(os.path.join(interface_dir, name))]

        # Initialise blank passwords so we do not expose them in the html forms
        # but users are still able to clear them
        if plexpy.CONFIG.HTTP_PASSWORD != '':
            http_password = '    '
        else:
            http_password = ''

        config = {
            "allow_guest_access": checked(plexpy.CONFIG.ALLOW_GUEST_ACCESS),
            "history_table_activity": checked(plexpy.CONFIG.HISTORY_TABLE_ACTIVITY),
            "http_basic_auth": checked(plexpy.CONFIG.HTTP_BASIC_AUTH),
            "http_hash_password": checked(plexpy.CONFIG.HTTP_HASH_PASSWORD),
            "http_hashed_password": plexpy.CONFIG.HTTP_HASHED_PASSWORD,
            "http_host": plexpy.CONFIG.HTTP_HOST,
            "http_username": plexpy.CONFIG.HTTP_USERNAME,
            "http_port": plexpy.CONFIG.HTTP_PORT,
            "http_password": http_password,
            "http_root": plexpy.CONFIG.HTTP_ROOT,
            "http_proxy": checked(plexpy.CONFIG.HTTP_PROXY),
            "http_plex_admin": checked(plexpy.CONFIG.HTTP_PLEX_ADMIN),
            "launch_browser": checked(plexpy.CONFIG.LAUNCH_BROWSER),
            "enable_https": checked(plexpy.CONFIG.ENABLE_HTTPS),
            "https_create_cert": checked(plexpy.CONFIG.HTTPS_CREATE_CERT),
            "https_cert": plexpy.CONFIG.HTTPS_CERT,
            "https_cert_chain": plexpy.CONFIG.HTTPS_CERT_CHAIN,
            "https_key": plexpy.CONFIG.HTTPS_KEY,
            "https_domain": plexpy.CONFIG.HTTPS_DOMAIN,
            "https_ip": plexpy.CONFIG.HTTPS_IP,
            "http_base_url": plexpy.CONFIG.HTTP_BASE_URL,
            "anon_redirect": plexpy.CONFIG.ANON_REDIRECT,
            "api_enabled": checked(plexpy.CONFIG.API_ENABLED),
            "api_key": plexpy.CONFIG.API_KEY,
            "update_db_interval": plexpy.CONFIG.UPDATE_DB_INTERVAL,
            "freeze_db": checked(plexpy.CONFIG.FREEZE_DB),
            "backup_days": plexpy.CONFIG.BACKUP_DAYS,
            "backup_dir": plexpy.CONFIG.BACKUP_DIR,
            "backup_interval": plexpy.CONFIG.BACKUP_INTERVAL,
            "cache_dir": plexpy.CONFIG.CACHE_DIR,
            "log_dir": plexpy.CONFIG.LOG_DIR,
            "log_blacklist": checked(plexpy.CONFIG.LOG_BLACKLIST),
            "check_github": checked(plexpy.CONFIG.CHECK_GITHUB),
            "interface_list": interface_list,
            "cache_sizemb": plexpy.CONFIG.CACHE_SIZEMB,
            "pms_identifier": plexpy.CONFIG.PMS_IDENTIFIER,
            "pms_ip": plexpy.CONFIG.PMS_IP,
            "pms_logs_folder": plexpy.CONFIG.PMS_LOGS_FOLDER,
            "pms_port": plexpy.CONFIG.PMS_PORT,
            "pms_token": plexpy.CONFIG.PMS_TOKEN,
            "pms_ssl": plexpy.CONFIG.PMS_SSL,
            "pms_is_remote": plexpy.CONFIG.PMS_IS_REMOTE,
            "pms_is_cloud": plexpy.CONFIG.PMS_IS_CLOUD,
            "pms_url": plexpy.CONFIG.PMS_URL,
            "pms_url_manual": checked(plexpy.CONFIG.PMS_URL_MANUAL),
            "pms_uuid": plexpy.CONFIG.PMS_UUID,
            "pms_web_url": plexpy.CONFIG.PMS_WEB_URL,
            "pms_name": plexpy.CONFIG.PMS_NAME,
            "pms_update_check_interval": plexpy.CONFIG.PMS_UPDATE_CHECK_INTERVAL,
            "date_format": plexpy.CONFIG.DATE_FORMAT,
            "time_format": plexpy.CONFIG.TIME_FORMAT,
            "week_start_monday": checked(plexpy.CONFIG.WEEK_START_MONDAY),
            "get_file_sizes": checked(plexpy.CONFIG.GET_FILE_SIZES),
            "grouping_global_history": checked(plexpy.CONFIG.GROUPING_GLOBAL_HISTORY),
            "grouping_user_history": checked(plexpy.CONFIG.GROUPING_USER_HISTORY),
            "grouping_charts": checked(plexpy.CONFIG.GROUPING_CHARTS),
            "monitor_pms_updates": checked(plexpy.CONFIG.MONITOR_PMS_UPDATES),
            "monitor_remote_access": checked(plexpy.CONFIG.MONITOR_REMOTE_ACCESS),
            "refresh_libraries_interval": plexpy.CONFIG.REFRESH_LIBRARIES_INTERVAL,
            "refresh_libraries_on_startup": checked(plexpy.CONFIG.REFRESH_LIBRARIES_ON_STARTUP),
            "refresh_users_interval": plexpy.CONFIG.REFRESH_USERS_INTERVAL,
            "refresh_users_on_startup": checked(plexpy.CONFIG.REFRESH_USERS_ON_STARTUP),
            "logging_ignore_interval": plexpy.CONFIG.LOGGING_IGNORE_INTERVAL,
            "notify_consecutive": checked(plexpy.CONFIG.NOTIFY_CONSECUTIVE),
            "notify_upload_posters": plexpy.CONFIG.NOTIFY_UPLOAD_POSTERS,
            "notify_recently_added_upgrade": checked(plexpy.CONFIG.NOTIFY_RECENTLY_ADDED_UPGRADE),
            "notify_group_recently_added_grandparent": checked(plexpy.CONFIG.NOTIFY_GROUP_RECENTLY_ADDED_GRANDPARENT),
            "notify_group_recently_added_parent": checked(plexpy.CONFIG.NOTIFY_GROUP_RECENTLY_ADDED_PARENT),
            "notify_recently_added_delay": plexpy.CONFIG.NOTIFY_RECENTLY_ADDED_DELAY,
            "notify_concurrent_by_ip": checked(plexpy.CONFIG.NOTIFY_CONCURRENT_BY_IP),
            "notify_concurrent_threshold": plexpy.CONFIG.NOTIFY_CONCURRENT_THRESHOLD,
            "home_sections": json.dumps(plexpy.CONFIG.HOME_SECTIONS),
            "home_stats_cards": json.dumps(plexpy.CONFIG.HOME_STATS_CARDS),
            "home_library_cards": json.dumps(plexpy.CONFIG.HOME_LIBRARY_CARDS),
            "home_refresh_interval": plexpy.CONFIG.HOME_REFRESH_INTERVAL,
            "buffer_threshold": plexpy.CONFIG.BUFFER_THRESHOLD,
            "buffer_wait": plexpy.CONFIG.BUFFER_WAIT,
            "group_history_tables": checked(plexpy.CONFIG.GROUP_HISTORY_TABLES),
            "git_token": plexpy.CONFIG.GIT_TOKEN,
            "imgur_client_id": plexpy.CONFIG.IMGUR_CLIENT_ID,
            "cloudinary_cloud_name": plexpy.CONFIG.CLOUDINARY_CLOUD_NAME,
            "cloudinary_api_key": plexpy.CONFIG.CLOUDINARY_API_KEY,
            "cloudinary_api_secret": plexpy.CONFIG.CLOUDINARY_API_SECRET,
            "cache_images": checked(plexpy.CONFIG.CACHE_IMAGES),
            "pms_version": plexpy.CONFIG.PMS_VERSION,
            "plexpy_auto_update": checked(plexpy.CONFIG.PLEXPY_AUTO_UPDATE),
            "git_branch": plexpy.CONFIG.GIT_BRANCH,
            "git_path": plexpy.CONFIG.GIT_PATH,
            "git_remote": plexpy.CONFIG.GIT_REMOTE,
            "movie_watched_percent": plexpy.CONFIG.MOVIE_WATCHED_PERCENT,
            "tv_watched_percent": plexpy.CONFIG.TV_WATCHED_PERCENT,
            "music_watched_percent": plexpy.CONFIG.MUSIC_WATCHED_PERCENT,
            "themoviedb_lookup": checked(plexpy.CONFIG.THEMOVIEDB_LOOKUP),
            "tvmaze_lookup": checked(plexpy.CONFIG.TVMAZE_LOOKUP),
            "musicbrainz_lookup": checked(plexpy.CONFIG.MUSICBRAINZ_LOOKUP),
            "show_advanced_settings": plexpy.CONFIG.SHOW_ADVANCED_SETTINGS,
            "newsletter_dir": plexpy.CONFIG.NEWSLETTER_DIR,
            "newsletter_self_hosted": checked(plexpy.CONFIG.NEWSLETTER_SELF_HOSTED),
            "newsletter_auth": plexpy.CONFIG.NEWSLETTER_AUTH,
            "newsletter_password": plexpy.CONFIG.NEWSLETTER_PASSWORD,
            "newsletter_inline_styles": checked(plexpy.CONFIG.NEWSLETTER_INLINE_STYLES),
            "newsletter_custom_dir": plexpy.CONFIG.NEWSLETTER_CUSTOM_DIR,
            "win_sys_tray": checked(plexpy.CONFIG.WIN_SYS_TRAY),
            "maxmind_license_key": plexpy.CONFIG.MAXMIND_LICENSE_KEY,
            "geoip_db": plexpy.CONFIG.GEOIP_DB,
            "geoip_db_installed": plexpy.CONFIG.GEOIP_DB_INSTALLED,
            "geoip_db_update_days": plexpy.CONFIG.GEOIP_DB_UPDATE_DAYS
        }

        return serve_template(templatename="settings.html", title="Settings", config=config, kwargs=kwargs)

    @cherrypy.expose
    @cherrypy.tools.json_out()
    @requireAuth(member_of("admin"))
    def configUpdate(self, **kwargs):
        # Handle the variable config options. Note - keys with False values aren't getting passed

        # Check if we should refresh our data
        first_run = False
        server_changed = False
        reschedule = False
        https_changed = False
        refresh_libraries = False
        refresh_users = False

        # First run from the setup wizard
        if kwargs.pop('first_run', None):
            first_run = True

        checked_configs = [
            "launch_browser", "enable_https", "https_create_cert", "api_enabled", "freeze_db", "check_github",
            "grouping_global_history", "grouping_user_history", "grouping_charts", "group_history_tables",
            "pms_url_manual", "week_start_monday",
            "refresh_libraries_on_startup", "refresh_users_on_startup",
            "notify_consecutive", "notify_recently_added_upgrade",
            "notify_group_recently_added_grandparent", "notify_group_recently_added_parent",
            "monitor_pms_updates", "monitor_remote_access", "get_file_sizes", "log_blacklist", "http_hash_password",
            "allow_guest_access", "cache_images", "http_proxy", "http_basic_auth", "notify_concurrent_by_ip",
            "history_table_activity", "plexpy_auto_update",
            "themoviedb_lookup", "tvmaze_lookup", "musicbrainz_lookup", "http_plex_admin",
            "newsletter_self_hosted", "newsletter_inline_styles", "win_sys_tray"
        ]
        for checked_config in checked_configs:
            if checked_config not in kwargs:
                # checked items should be zero or one. if they were not sent then the item was not checked
                kwargs[checked_config] = 0
            else:
                kwargs[checked_config] = 1

        # If http password exists in config, do not overwrite when blank value received
        if kwargs.get('http_password'):
            if kwargs['http_password'] == '    ' and plexpy.CONFIG.HTTP_PASSWORD != '':
                if kwargs.get('http_hash_password') and not plexpy.CONFIG.HTTP_HASHED_PASSWORD:
                    kwargs['http_password'] = make_hash(plexpy.CONFIG.HTTP_PASSWORD)
                    kwargs['http_hashed_password'] = 1
                else:
                    kwargs['http_password'] = plexpy.CONFIG.HTTP_PASSWORD

            elif kwargs['http_password'] and kwargs.get('http_hash_password'):
                kwargs['http_password'] = make_hash(kwargs['http_password'])
                kwargs['http_hashed_password'] = 1

                # Flag to refresh JWT uuid to log out clients
                kwargs['jwt_update_secret'] = True and not first_run

            elif not kwargs.get('http_hash_password'):
                kwargs['http_hashed_password'] = 0

                # Flag to refresh JWT uuid to log out clients
                kwargs['jwt_update_secret'] = True and not first_run

        else:
            kwargs['http_hashed_password'] = 0

        for plain_config, use_config in [(x[4:], x) for x in kwargs if x.startswith('use_')]:
            # the use prefix is fairly nice in the html, but does not match the actual config
            kwargs[plain_config] = kwargs[use_config]
            del kwargs[use_config]

        # If we change any monitoring settings, make sure we reschedule tasks.
        if kwargs.get('check_github') != plexpy.CONFIG.CHECK_GITHUB or \
            kwargs.get('refresh_libraries_interval') != str(plexpy.CONFIG.REFRESH_LIBRARIES_INTERVAL) or \
            kwargs.get('refresh_users_interval') != str(plexpy.CONFIG.REFRESH_USERS_INTERVAL) or \
            kwargs.get('pms_update_check_interval') != str(plexpy.CONFIG.PMS_UPDATE_CHECK_INTERVAL) or \
            kwargs.get('monitor_pms_updates') != plexpy.CONFIG.MONITOR_PMS_UPDATES or \
            kwargs.get('monitor_remote_access') != plexpy.CONFIG.MONITOR_REMOTE_ACCESS or \
            kwargs.get('pms_url_manual') != plexpy.CONFIG.PMS_URL_MANUAL:
            reschedule = True

        # If we change the SSL setting for PMS or PMS remote setting, make sure we grab the new url.
        if kwargs.get('pms_ssl') != str(plexpy.CONFIG.PMS_SSL) or \
            kwargs.get('pms_is_remote') != str(plexpy.CONFIG.PMS_IS_REMOTE) or \
            kwargs.get('pms_url_manual') != plexpy.CONFIG.PMS_URL_MANUAL:
            server_changed = True

        # If we change the HTTPS setting, make sure we generate a new certificate.
        if kwargs.get('enable_https') and kwargs.get('https_create_cert'):
            if kwargs.get('https_domain') != plexpy.CONFIG.HTTPS_DOMAIN or \
                kwargs.get('https_ip') != plexpy.CONFIG.HTTPS_IP or \
                kwargs.get('https_cert') != plexpy.CONFIG.HTTPS_CERT or \
                kwargs.get('https_key') != plexpy.CONFIG.HTTPS_KEY:
                https_changed = True

        # Remove config with 'hsec-' prefix and change home_sections to list
        if kwargs.get('home_sections'):
            for k in list(kwargs.keys()):
                if k.startswith('hsec-'):
                    del kwargs[k]
            kwargs['home_sections'] = kwargs['home_sections'].split(',')

        # Remove config with 'hscard-' prefix and change home_stats_cards to list
        if kwargs.get('home_stats_cards'):
            for k in list(kwargs.keys()):
                if k.startswith('hscard-'):
                    del kwargs[k]
            kwargs['home_stats_cards'] = kwargs['home_stats_cards'].split(',')

            if kwargs['home_stats_cards'] == ['first_run_wizard']:
                kwargs['home_stats_cards'] = plexpy.CONFIG.HOME_STATS_CARDS

        # Remove config with 'hlcard-' prefix and change home_library_cards to list
        if kwargs.get('home_library_cards'):
            for k in list(kwargs.keys()):
                if k.startswith('hlcard-'):
                    del kwargs[k]
            kwargs['home_library_cards'] = kwargs['home_library_cards'].split(',')

            if kwargs['home_library_cards'] == ['first_run_wizard']:
                refresh_libraries = True

        # If we change the server, make sure we grab the new url and refresh libraries and users lists.
        if kwargs.pop('server_changed', None):
            server_changed = True
            refresh_users = True
            refresh_libraries = True

        # If we change the authentication settings, make sure we refresh the users lists.
        if kwargs.pop('auth_changed', None):
            refresh_users = True

        plexpy.CONFIG.process_kwargs(kwargs)

        # Write the config
        plexpy.CONFIG.write()

        # Get new server URLs for SSL communications and get new server friendly name
        if server_changed:
            plextv.get_server_resources()
            if plexpy.WS_CONNECTED:
                web_socket.reconnect()

        # If first run, start websocket
        if first_run:
            webstart.restart()
            activity_pinger.connect_server(log=True, startup=True)

        # Reconfigure scheduler if intervals changed
        if reschedule:
            plexpy.initialize_scheduler()

        # Generate a new HTTPS certificate
        if https_changed:
            create_https_certificates(plexpy.CONFIG.HTTPS_CERT, plexpy.CONFIG.HTTPS_KEY)

        # Refresh users table if our server IP changes.
        if refresh_libraries:
            threading.Thread(target=libraries.refresh_libraries).start()

        # Refresh users table if our server IP changes.
        if refresh_users:
            threading.Thread(target=users.refresh_users).start()

        return {'result': 'success', 'message': 'Settings saved.'}

    @cherrypy.expose
    @cherrypy.tools.json_out()
    @requireAuth(member_of("admin"))
    def get_server_resources(self, **kwargs):
        return plextv.get_server_resources(return_server=True, **kwargs)

    @cherrypy.expose
    @cherrypy.tools.json_out()
    @requireAuth(member_of("admin"))
    def backup_config(self, **kwargs):
        """ Creates a manual backup of the plexpy.db file """

        result = config.make_backup()

        if result:
            return {'result': 'success', 'message': 'Config backup successful.'}
        else:
            return {'result': 'error', 'message': 'Config backup failed.'}

    @cherrypy.expose
    @requireAuth(member_of("admin"))
    def get_configuration_table(self, **kwargs):
        return serve_template(templatename="configuration_table.html")

    @cherrypy.expose
    @requireAuth(member_of("admin"))
    def get_scheduler_table(self, **kwargs):
        return serve_template(templatename="scheduler_table.html")

    @cherrypy.expose
    @requireAuth(member_of("admin"))
    def get_queue_modal(self, queue=None, **kwargs):
        return serve_template(templatename="queue_modal.html", queue=queue)

    @cherrypy.expose
    @cherrypy.tools.json_out()
    @requireAuth(member_of("admin"))
    def get_server_update_params(self, **kwargs):
        plex_tv = plextv.PlexTV()
        plexpass = plex_tv.get_plexpass_status()

        update_channel = pmsconnect.PmsConnect().get_server_update_channel()

        return {'plexpass': plexpass,
                'pms_platform': common.PMS_PLATFORM_NAME_OVERRIDES.get(
                    plexpy.CONFIG.PMS_PLATFORM, plexpy.CONFIG.PMS_PLATFORM),
                'pms_update_channel': plexpy.CONFIG.PMS_UPDATE_CHANNEL,
                'pms_update_distro': plexpy.CONFIG.PMS_UPDATE_DISTRO,
                'pms_update_distro_build': plexpy.CONFIG.PMS_UPDATE_DISTRO_BUILD,
                'plex_update_channel': 'plexpass' if update_channel == 'beta' else 'public'}

    @cherrypy.expose
    @cherrypy.tools.json_out()
    @requireAuth(member_of("admin"))
    def backup_db(self, **kwargs):
        """ Creates a manual backup of the plexpy.db file """

        result = database.make_backup()

        if result:
            return {'result': 'success', 'message': 'Database backup successful.'}
        else:
            return {'result': 'error', 'message': 'Database backup failed.'}

    @cherrypy.expose
    @cherrypy.tools.json_out()
    @requireAuth(member_of("admin"))
    @addtoapi()
    def install_geoip_db(self, update=False, **kwargs):
        """ Downloads and installs the GeoLite2 database """

        update = True if update == 'true' else False

        result = helpers.install_geoip_db(update=update)

        if result:
            return {'result': 'success', 'message': 'GeoLite2 database installed successful.', 'updated': result}
        else:
            return {'result': 'error', 'message': 'GeoLite2 database install failed.', 'updated': 0}

    @cherrypy.expose
    @cherrypy.tools.json_out()
    @requireAuth(member_of("admin"))
    @addtoapi()
    def uninstall_geoip_db(self, **kwargs):
        """ Uninstalls the GeoLite2 database """

        result = helpers.uninstall_geoip_db()

        if result:
            return {'result': 'success', 'message': 'GeoLite2 database uninstalled successfully.'}
        else:
            return {'result': 'error', 'message': 'GeoLite2 database uninstall failed.'}

    @cherrypy.expose
    @cherrypy.tools.json_out()
    @requireAuth(member_of("admin"))
    @addtoapi()
    def get_notifiers(self, notify_action=None, **kwargs):
        """ Get a list of configured notifiers.

            ```
            Required parameters:
                None

            Optional parameters:
                notify_action (str):        The notification action to filter out

            Returns:
                json:
                    [{"id": 1,
                      "agent_id": 13,
                      "agent_name": "telegram",
                      "agent_label": "Telegram",
                      "friendly_name": "",
                      "active": 1
                      }
                     ]
            ```
        """
        result = notifiers.get_notifiers(notify_action=notify_action)
        return result

    @cherrypy.expose
    @requireAuth(member_of("admin"))
    def get_notifiers_table(self, **kwargs):
        result = notifiers.get_notifiers()
        return serve_template(templatename="notifiers_table.html", notifiers_list=result)

    @cherrypy.expose
    @cherrypy.tools.json_out()
    @requireAuth(member_of("admin"))
    @addtoapi()
    def delete_notifier(self, notifier_id=None, **kwargs):
        """ Remove a notifier from the database.

            ```
            Required parameters:
                notifier_id (int):        The notifier to delete

            Optional parameters:
                None

            Returns:
                None
            ```
        """
        result = notifiers.delete_notifier(notifier_id=notifier_id)
        if result:
            return {'result': 'success', 'message': 'Notifier deleted successfully.'}
        else:
            return {'result': 'error', 'message': 'Failed to delete notifier.'}

    @cherrypy.expose
    @cherrypy.tools.json_out()
    @requireAuth(member_of("admin"))
    @addtoapi()
    def get_notifier_config(self, notifier_id=None, **kwargs):
        """ Get the configuration for an existing notification agent.

            ```
            Required parameters:
                notifier_id (int):        The notifier config to retrieve

            Optional parameters:
                None

            Returns:
                json:
                    {"id": 1,
                     "agent_id": 13,
                     "agent_name": "telegram",
                     "agent_label": "Telegram",
                     "friendly_name": "",
                     "config": {"incl_poster": 0,
                                "html_support": 1,
                                "chat_id": "123456",
                                "bot_token": "13456789:fio9040NNo04jLEp-4S",
                                "incl_subject": 1,
                                "disable_web_preview": 0
                                },
                     "config_options": [{...}, ...]
                     "actions": {"on_play": 0,
                                 "on_stop": 0,
                                 ...
                                 },
                     "notify_text": {"on_play": {"subject": "...",
                                                 "body": "..."
                                                 }
                                     "on_stop": {"subject": "...",
                                                 "body": "..."
                                                 }
                                     ...
                                     }
                     }
            ```
        """
        result = notifiers.get_notifier_config(notifier_id=notifier_id, mask_passwords=True)
        return result

    @cherrypy.expose
    @requireAuth(member_of("admin"))
    def get_notifier_config_modal(self, notifier_id=None, **kwargs):
        result = notifiers.get_notifier_config(notifier_id=notifier_id, mask_passwords=True)

        parameters = [
                {'name': param['name'], 'type': param['type'], 'value': param['value']}
                for category in common.NOTIFICATION_PARAMETERS for param in category['parameters']
            ]

        return serve_template(templatename="notifier_config.html", notifier=result, parameters=parameters)

    @cherrypy.expose
    @cherrypy.tools.json_out()
    @requireAuth(member_of("admin"))
    @addtoapi()
    def add_notifier_config(self, agent_id=None, **kwargs):
        """ Add a new notification agent.

            ```
            Required parameters:
                agent_id (int):           The notification agent to add

            Optional parameters:
                None

            Returns:
                None
            ```
        """
        result = notifiers.add_notifier_config(agent_id=agent_id, **kwargs)

        if result:
            return {'result': 'success', 'message': 'Added notification agent.', 'notifier_id': result}
        else:
            return {'result': 'error', 'message': 'Failed to add notification agent.'}

    @cherrypy.expose
    @cherrypy.tools.json_out()
    @requireAuth(member_of("admin"))
    @addtoapi()
    def set_notifier_config(self, notifier_id=None, agent_id=None, **kwargs):
        """ Configure an existing notification agent.

            ```
            Required parameters:
                notifier_id (int):        The notifier config to update
                agent_id (int):           The agent of the notifier

            Optional parameters:
                Pass all the config options for the agent with the agent prefix:
                    e.g. For Telegram: telegram_bot_token
                                       telegram_chat_id
                                       telegram_disable_web_preview
                                       telegram_html_support
                                       telegram_incl_poster
                                       telegram_incl_subject
                Notify actions (int):  0 or 1,
                    e.g. on_play, on_stop, etc.
                Notify text (str):
                    e.g. on_play_subject, on_play_body, etc.

            Returns:
                None
            ```
        """
        result = notifiers.set_notifier_config(notifier_id=notifier_id, agent_id=agent_id, **kwargs)

        if result:
            return {'result': 'success', 'message': 'Saved notification agent.'}
        else:
            return {'result': 'error', 'message': 'Failed to save notification agent.'}

    @cherrypy.expose
    @requireAuth(member_of("admin"))
    def get_notify_text_preview(self, notify_action='', subject='', body='', agent_id=0, agent_name='', **kwargs):
        if str(agent_id).isdigit():
            agent_id = int(agent_id)

        text = []
        media_types = next((a['media_types'] for a in notifiers.available_notification_actions()
                            if a['name'] == notify_action), ())

        for media_type in media_types:
            test_subject, test_body = notification_handler.build_notify_text(subject=subject,
                                                                             body=body,
                                                                             notify_action=notify_action,
                                                                             parameters={'media_type': media_type},
                                                                             agent_id=agent_id,
                                                                             test=True)

            text.append({'media_type': media_type, 'subject': test_subject, 'body': test_body})

        return serve_template(templatename="notifier_text_preview.html", text=text, agent=agent_name)

    @cherrypy.expose
    @cherrypy.tools.json_out()
    @requireAuth(member_of("admin"))
    @addtoapi()
    def get_notifier_parameters(self, **kwargs):
        """ Get the list of available notification parameters.

            ```
            Required parameters:
                None

            Optional parameters:
                None

            Returns:
                json:
                    {
                     }
            ```
        """
        parameters = [{'name': param['name'],
                       'type': param['type'],
                       'value': param['value']
                       }
                      for category in common.NOTIFICATION_PARAMETERS
                      for param in category['parameters']]

        return parameters

    @cherrypy.expose
    @cherrypy.tools.json_out()
    @requireAuth(member_of("admin"))
    def send_notification(self, notifier_id=None, subject='Tautulli', body='Test notification', notify_action='', **kwargs):
        """ Send a notification using Tautulli.

            ```
            Required parameters:
                notifier_id (int):      The ID number of the notification agent
                subject (str):          The subject of the message
                body (str):             The body of the message

            Optional parameters:
                None

            Returns:
                None
            ```
        """
        cherrypy.response.headers['Cache-Control'] = "max-age=0,no-cache,no-store"

        test = 'test ' if notify_action == 'test' else ''

        if notifier_id:
            notifier = notifiers.get_notifier_config(notifier_id=notifier_id)

            if notifier:
                logger.debug("Sending %s%s notification." % (test, notifier['agent_label']))
                notification_handler.add_notifier_each(notifier_id=notifier_id,
                                                       notify_action=notify_action,
                                                       subject=subject,
                                                       body=body,
                                                       manual_trigger=True,
                                                       **kwargs)
                return {'result': 'success', 'message': 'Notification queued.'}
            else:
                logger.debug("Unable to send %snotification, invalid notifier_id %s." % (test, notifier_id))
                return {'result': 'error', 'message': 'Invalid notifier id %s.' % notifier_id}
        else:
            logger.debug("Unable to send %snotification, no notifier_id received." % test)
            return {'result': 'error', 'message': 'No notifier id received.'}

    @cherrypy.expose
    @cherrypy.tools.json_out()
    @requireAuth(member_of("admin"))
    def get_browser_notifications(self, **kwargs):
        result = notifiers.get_browser_notifications()

        if result:
            notifications = result['notifications']
            if notifications:
                return notifications
            else:
                return None
        else:
            logger.warn('Unable to retrieve browser notifications.')
            return None

    @cherrypy.expose
    @cherrypy.tools.json_out()
    @requireAuth(member_of("admin"))
    def facebook_auth(self, app_id='', app_secret='', redirect_uri='', **kwargs):
        cherrypy.response.headers['Cache-Control'] = "max-age=0,no-cache,no-store"

        facebook_notifier = notifiers.FACEBOOK()
        url = facebook_notifier._get_authorization(app_id=app_id,
                                                   app_secret=app_secret,
                                                   redirect_uri=redirect_uri)

        if url:
            return {'result': 'success', 'msg': 'Confirm Authorization. Check pop-up blocker if no response.', 'url': url}
        else:
            return {'result': 'error', 'msg': 'Failed to retrieve authorization url.'}

    @cherrypy.expose
    @requireAuth(member_of("admin"))
    def facebook_redirect(self, code='', **kwargs):
        cherrypy.response.headers['Cache-Control'] = "max-age=0,no-cache,no-store"

        facebook = notifiers.FACEBOOK()
        access_token = facebook._get_credentials(code)

        if access_token:
            return "Facebook authorization successful. Tautulli can send notification to Facebook. " \
                "Your Facebook access token is:" \
                "<pre>{0}</pre>You may close this page.".format(access_token)
        else:
            return "Failed to request authorization from Facebook. Check the Tautulli logs for details.<br />You may close this page."

    @cherrypy.expose
    @cherrypy.tools.json_out()
    @requireAuth(member_of("admin"))
    def facebook_retrieve_token(self, **kwargs):
        if plexpy.CONFIG.FACEBOOK_TOKEN == 'temp':
            return {'result': 'waiting'}
        elif plexpy.CONFIG.FACEBOOK_TOKEN:
            token = plexpy.CONFIG.FACEBOOK_TOKEN
            plexpy.CONFIG.FACEBOOK_TOKEN = ''
            return {'result': 'success', 'msg': 'Authorization successful.', 'access_token': token}
        else:
            return {'result': 'error', 'msg': 'Failed to request authorization.'}

    @cherrypy.expose
    @requireAuth(member_of("admin"))
    def osxnotifyregister(self, app, **kwargs):
        cherrypy.response.headers['Cache-Control'] = "max-age=0,no-cache,no-store"
        from osxnotify import registerapp as osxnotify

        result, msg = osxnotify.registerapp(app)
        if result:
            osx_notify = notifiers.OSX()
            osx_notify.notify(subject='Registered', body='Success :-)', subtitle=result)
            # logger.info("Registered %s, to re-register a different app, delete this app first" % result)
        else:
            logger.warn(msg)
        return msg

    @cherrypy.expose
    @cherrypy.tools.json_out()
    @requireAuth(member_of("admin"))
    def zapier_test_hook(self, zapier_hook='', **kwargs):
        success = notifiers.ZAPIER(config={'hook': zapier_hook})._test_hook()
        if success:
            return {'result': 'success', 'msg': 'Test Zapier webhook sent.'}
        else:
            return {'result': 'error', 'msg': 'Failed to send test Zapier webhook.'}

    @cherrypy.expose
    @requireAuth(member_of("admin"))
    def set_notification_config(self, **kwargs):

        for plain_config, use_config in [(x[4:], x) for x in kwargs if x.startswith('use_')]:
            # the use prefix is fairly nice in the html, but does not match the actual config
            kwargs[plain_config] = kwargs[use_config]
            del kwargs[use_config]

        plexpy.CONFIG.process_kwargs(kwargs)

        # Write the config
        plexpy.CONFIG.write()

        cherrypy.response.status = 200

    @cherrypy.expose
    @requireAuth(member_of("admin"))
    def get_mobile_devices_table(self, **kwargs):
        result = mobile_app.get_mobile_devices()
        return serve_template(templatename="mobile_devices_table.html", devices_list=result)

    @cherrypy.expose
    @cherrypy.tools.json_out()
    @requireAuth(member_of("admin"))
    def verify_mobile_device(self, device_token='', cancel=False, **kwargs):
        if cancel == 'true':
            mobile_app.TEMP_DEVICE_TOKEN = None
            return {'result': 'error', 'message': 'Device registration cancelled.'}

        result = mobile_app.get_mobile_device_by_token(device_token)
        if result:
            mobile_app.TEMP_DEVICE_TOKEN = None
            return {'result': 'success', 'message': 'Device registered successfully.', 'data': result}
        else:
            return {'result': 'error', 'message': 'Device not registered.'}


    @cherrypy.expose
    @requireAuth(member_of("admin"))
    def get_mobile_device_config_modal(self, mobile_device_id=None, **kwargs):
        result = mobile_app.get_mobile_device_config(mobile_device_id=mobile_device_id)

        return serve_template(templatename="mobile_device_config.html", device=result)

    @cherrypy.expose
    @cherrypy.tools.json_out()
    @requireAuth(member_of("admin"))
    @addtoapi()
    def set_mobile_device_config(self, mobile_device_id=None, **kwargs):
        """ Configure an existing notification agent.

            ```
            Required parameters:
                mobile_device_id (int):        The mobile device config to update

            Optional parameters:
                friendly_name (str):           A friendly name to identify the mobile device

            Returns:
                None
            ```
        """
        result = mobile_app.set_mobile_device_config(mobile_device_id=mobile_device_id, **kwargs)

        if result:
            return {'result': 'success', 'message': 'Saved mobile device.'}
        else:
            return {'result': 'error', 'message': 'Failed to save mobile device.'}

    @cherrypy.expose
    @cherrypy.tools.json_out()
    @requireAuth(member_of("admin"))
    @addtoapi()
    def delete_mobile_device(self, mobile_device_id=None, **kwargs):
        """ Remove a mobile device from the database.

            ```
            Required parameters:
                mobile_device_id (int):        The device id to delete

            Optional parameters:
                None

            Returns:
                None
            ```
        """
        result = mobile_app.delete_mobile_device(mobile_device_id=mobile_device_id)
        if result:
            return {'result': 'success', 'message': 'Deleted mobile device.'}
        else:
            return {'result': 'error', 'message': 'Failed to delete device.'}

    @cherrypy.expose
    @requireAuth(member_of("admin"))
    @addtoapi()
    def import_database(self, app=None, database_path=None, table_name=None, import_ignore_interval=0, **kwargs):
        """ Import a PlexWatch or Plexivity database into Tautulli.

            ```
            Required parameters:
                app (str):                      "plexwatch" or "plexivity"
                database_path (str):            The full path to the plexwatch database file
                table_name (str):               "processed" or "grouped"

            Optional parameters:
                import_ignore_interval (int):   The minimum number of seconds for a stream to import

            Returns:
                None
            ```
        """
        if not app:
            return 'No app specified for import'

        if app.lower() == 'plexwatch':
            db_check_msg = plexwatch_import.validate_database(database=database_path,
                                                              table_name=table_name)
            if db_check_msg == 'success':
                threading.Thread(target=plexwatch_import.import_from_plexwatch,
                                 kwargs={'database': database_path,
                                         'table_name': table_name,
                                         'import_ignore_interval': import_ignore_interval}).start()
                return 'Import has started. Check the Tautulli logs to monitor any problems.'
            else:
                return db_check_msg
        elif app.lower() == 'plexivity':
            db_check_msg = plexivity_import.validate_database(database=database_path,
                                                              table_name=table_name)
            if db_check_msg == 'success':
                threading.Thread(target=plexivity_import.import_from_plexivity,
                                 kwargs={'database': database_path,
                                         'table_name': table_name,
                                         'import_ignore_interval': import_ignore_interval}).start()
                return 'Import has started. Check the Tautulli logs to monitor any problems.'
            else:
                return db_check_msg
        else:
            return 'App not recognized for import'

    @cherrypy.expose
    @requireAuth(member_of("admin"))
    def import_database_tool(self, app=None, **kwargs):
        if app == 'plexwatch':
            return serve_template(templatename="app_import.html", title="Import PlexWatch Database", app="PlexWatch")
        elif app == 'plexivity':
            return serve_template(templatename="app_import.html", title="Import Plexivity Database", app="Plexivity")

        logger.warn("No app specified for import.")
        return

    @cherrypy.expose
    @cherrypy.tools.json_out()
    @requireAuth(member_of("admin"))
    @addtoapi()
    def get_pms_token(self, username=None, password=None, **kwargs):
        """ Get the user's Plex token used for Tautulli.

            ```
            Required parameters:
                username (str):     The Plex.tv username
                password (str):     The Plex.tv password

            Optional parameters:
                None

            Returns:
                string:             The Plex token used for Tautulli
            ```
        """
        if not username and not password:
            return None

        plex_tv = plextv.PlexTV(username=username, password=password)
        result = plex_tv.get_token()

        if result:
            return result['auth_token']
        else:
            logger.warn("Unable to retrieve Plex.tv token.")
            return None

    @cherrypy.expose
    @cherrypy.tools.json_out()
    @requireAuth(member_of("admin"))
    def get_plexpy_pms_token(self, username=None, password=None, force=False, **kwargs):
        """ Fetch a new Plex.tv token for Tautulli """
        if not username and not password:
            return None

        force = True if force == 'true' else False

        plex_tv = plextv.PlexTV(username=username, password=password)
        token = plex_tv.get_plexpy_pms_token(force=force)

        if token:
            return {'result': 'success', 'message': 'Authentication successful.', 'token': token}
        else:
            return {'result': 'error', 'message': 'Authentication failed.'}

    @cherrypy.expose
    @cherrypy.tools.json_out()
    @requireAuth(member_of("admin"))
    @addtoapi()
    def get_server_id(self, hostname=None, port=None, identifier=None, ssl=0, remote=0, manual=0,
                      get_url=False, test_websocket=False, **kwargs):
        """ Get the PMS server identifier.

            ```
            Required parameters:
                hostname (str):     'localhost' or '192.160.0.10'
                port (int):         32400

            Optional parameters:
                ssl (int):          0 or 1
                remote (int):       0 or 1

            Returns:
                json:
                    {'identifier': '08u2phnlkdshf890bhdlksghnljsahgleikjfg9t'}
            ```
        """
        # Attempt to get the pms_identifier from plex.tv if the server is published
        # Works for all PMS SSL settings
        if not identifier and hostname and port:
            plex_tv = plextv.PlexTV()
            servers = plex_tv.discover()
            ip_address = get_ip(hostname)

            for server in servers:
                if (server['ip'] == hostname or server['ip'] == ip_address) and server['port'] == port:
                    identifier = server['clientIdentifier']
                    break

            # Fallback to checking /identity endpoint if the server is unpublished
            # Cannot set SSL settings on the PMS if unpublished so 'http' is okay
            if not identifier:
                scheme = 'https' if helpers.cast_to_int(ssl) else 'http'
                url = '{scheme}://{hostname}:{port}'.format(scheme=scheme, hostname=hostname, port=port)
                uri = '/identity'

                request_handler = http_handler.HTTPHandler(urls=url,
                                                           ssl_verify=False)
                request = request_handler.make_request(uri=uri,
                                                       request_type='GET',
                                                       output_format='xml')
                if request:
                    xml_head = request.getElementsByTagName('MediaContainer')[0]
                    identifier = xml_head.getAttribute('machineIdentifier')

        result = {'identifier': identifier}

        if identifier:
            if get_url == 'true':
                server = self.get_server_resources(pms_ip=hostname,
                                                   pms_port=port,
                                                   pms_ssl=ssl,
                                                   pms_is_remote=remote,
                                                   pms_url_manual=manual,
                                                   pms_identifier=identifier)
                result['url'] = server['pms_url']
                result['ws'] = None

                if test_websocket == 'true':
                    # Quick test websocket connection
                    ws_url = result['url'].replace('http', 'ws', 1) + '/:/websockets/notifications'
                    header = ['X-Plex-Token: %s' % plexpy.CONFIG.PMS_TOKEN]

                    logger.debug("Testing websocket connection...")
                    try:
                        test_ws = websocket.create_connection(ws_url, header=header)
                        test_ws.close()
                        logger.debug("Websocket connection test successful.")
                        result['ws'] = True
                    except (websocket.WebSocketException, IOError, Exception) as e:
                        logger.error("Websocket connection test failed: %s" % e)
                        result['ws'] = False

            return result
        else:
            logger.warn('Unable to retrieve the PMS identifier.')
            return result

    @cherrypy.expose
    @requireAuth(member_of("admin"))
    @addtoapi()
    def get_server_pref(self, pref=None, **kwargs):
        """ Get a specified PMS server preference.

            ```
            Required parameters:
                pref (str):         Name of preference

            Returns:
                string:             Value of preference
            ```
        """

        pms_connect = pmsconnect.PmsConnect()
        result = pms_connect.get_server_pref(pref=pref)

        if result:
            return result
        else:
            logger.warn("Unable to retrieve data for get_server_pref.")

    @cherrypy.expose
    @cherrypy.tools.json_out()
    @requireAuth(member_of("admin"))
    def generate_api_key(self, device=None, **kwargs):
        apikey = ''
        while not apikey or apikey == plexpy.CONFIG.API_KEY or mobile_app.get_mobile_device_by_token(device_token=apikey):
            apikey = plexpy.generate_uuid()

        logger.info("New API key generated.")
        logger._BLACKLIST_WORDS.add(apikey)

        if device == 'true':
            mobile_app.TEMP_DEVICE_TOKEN = apikey

        return apikey

    @cherrypy.expose
    @cherrypy.tools.json_out()
    @requireAuth(member_of("admin"))
    @addtoapi()
    def update_check(self, **kwargs):
        """ Check for Tautulli updates.

            ```
            Required parameters:
                None

            Optional parameters:
                None

            Returns:
                json
                    {"result": "success",
                     "update": true,
                     "message": "An update for Tautulli is available."
                    }
            ```
        """
        versioncheck.check_update()

        if plexpy.UPDATE_AVAILABLE is None:
            return {'result': 'error',
                    'update': None,
                    'message': 'You are running an unknown version of Tautulli.'
                    }

        elif plexpy.UPDATE_AVAILABLE == 'release':
            return {'result': 'success',
                    'update': True,
                    'release': True,
                    'message': 'A new release (%s) of Tautulli is available.' % plexpy.LATEST_RELEASE,
                    'current_release': plexpy.common.RELEASE,
                    'latest_release': plexpy.LATEST_RELEASE,
                    'release_url': helpers.anon_url(
                        'https://github.com/%s/%s/releases/tag/%s'
                        % (plexpy.CONFIG.GIT_USER,
                           plexpy.CONFIG.GIT_REPO,
                           plexpy.LATEST_RELEASE))
                    }

        elif plexpy.UPDATE_AVAILABLE == 'commit':
            return {'result': 'success',
                    'update': True,
                    'release': False,
                    'message': 'A newer version of Tautulli is available.',
                    'current_version': plexpy.CURRENT_VERSION,
                    'latest_version': plexpy.LATEST_VERSION,
                    'commits_behind': plexpy.COMMITS_BEHIND,
                    'compare_url': helpers.anon_url(
                        'https://github.com/%s/%s/compare/%s...%s'
                        % (plexpy.CONFIG.GIT_USER,
                           plexpy.CONFIG.GIT_REPO,
                           plexpy.CURRENT_VERSION,
                           plexpy.LATEST_VERSION))
                    }

        else:
            return {'result': 'success',
                    'update': False,
                    'message': 'Tautulli is up to date.'
                    }

    @cherrypy.expose
    @requireAuth(member_of("admin"))
    def do_state_change(self, signal, title, timer, **kwargs):
        message = title
        quote = self.random_arnold_quotes()
        plexpy.SIGNAL = signal

        if plexpy.CONFIG.HTTP_ROOT.strip('/'):
            new_http_root = '/' + plexpy.CONFIG.HTTP_ROOT.strip('/') + '/'
        else:
            new_http_root = '/'

        return serve_template(templatename="shutdown.html", signal=signal, title=title,
                              new_http_root=new_http_root, message=message, timer=timer, quote=quote)

    @cherrypy.expose
    @requireAuth(member_of("admin"))
    def shutdown(self, **kwargs):
        return self.do_state_change('shutdown', 'Shutting Down', 15)

    @cherrypy.expose
    @requireAuth(member_of("admin"))
    def restart(self, **kwargs):
        return self.do_state_change('restart', 'Restarting', 30)

    @cherrypy.expose
    @requireAuth(member_of("admin"))
    def update(self, **kwargs):
        # Show changelog after updating
        plexpy.CONFIG.__setattr__('UPDATE_SHOW_CHANGELOG', 1)
        plexpy.CONFIG.write()
        return self.do_state_change('update', 'Updating', 120)

    @cherrypy.expose
    @requireAuth(member_of("admin"))
    def checkout_git_branch(self, git_remote=None, git_branch=None, **kwargs):
        if git_branch == plexpy.CONFIG.GIT_BRANCH:
            logger.error("Already on the %s branch" % git_branch)
            raise cherrypy.HTTPRedirect(plexpy.HTTP_ROOT + "home")

        # Set the new git remote and branch
        plexpy.CONFIG.__setattr__('GIT_REMOTE', git_remote)
        plexpy.CONFIG.__setattr__('GIT_BRANCH', git_branch)
        plexpy.CONFIG.write()
        return self.do_state_change('checkout', 'Switching Git Branches', 120)

    @cherrypy.expose
    @requireAuth(member_of("admin"))
    def get_changelog(self, latest_only=False, since_prev_release=False, update_shown=False, **kwargs):
        latest_only = (latest_only == 'true')
        since_prev_release = (since_prev_release == 'true')

        if since_prev_release and plexpy.PREV_RELEASE == common.RELEASE:
            latest_only = True
            since_prev_release = False

        # Set update changelog shown status
        if update_shown == 'true':
            plexpy.CONFIG.__setattr__('UPDATE_SHOW_CHANGELOG', 0)
            plexpy.CONFIG.write()

        return versioncheck.read_changelog(latest_only=latest_only, since_prev_release=since_prev_release)

    ##### Info #####

    @cherrypy.expose
    @requireAuth()
    def info(self, rating_key=None, source=None, query=None, **kwargs):
        if rating_key and not str(rating_key).isdigit():
            raise cherrypy.HTTPRedirect(plexpy.HTTP_ROOT)

        metadata = None

        config = {
            "pms_identifier": plexpy.CONFIG.PMS_IDENTIFIER,
            "pms_web_url": plexpy.CONFIG.PMS_WEB_URL
        }

        if source == 'history':
            data_factory = datafactory.DataFactory()
            metadata = data_factory.get_metadata_details(rating_key=rating_key)
            if metadata:
                poster_info = data_factory.get_poster_info(metadata=metadata)
                metadata.update(poster_info)
                lookup_info = data_factory.get_lookup_info(metadata=metadata)
                metadata.update(lookup_info)
        else:
            pms_connect = pmsconnect.PmsConnect()
            metadata = pms_connect.get_metadata_details(rating_key=rating_key)
            if metadata:
                data_factory = datafactory.DataFactory()
                poster_info = data_factory.get_poster_info(metadata=metadata)
                metadata.update(poster_info)
                lookup_info = data_factory.get_lookup_info(metadata=metadata)
                metadata.update(lookup_info)

        if metadata:
            if metadata['section_id'] and not allow_session_library(metadata['section_id']):
                raise cherrypy.HTTPRedirect(plexpy.HTTP_ROOT)

            return serve_template(templatename="info.html", data=metadata, title="Info", config=config, source=source)
        else:
            if get_session_user_id():
                raise cherrypy.HTTPRedirect(plexpy.HTTP_ROOT)
            else:
                return self.update_metadata(rating_key, query)

    @cherrypy.expose
    @requireAuth()
    def get_item_children(self, rating_key='', **kwargs):

        pms_connect = pmsconnect.PmsConnect()
        result = pms_connect.get_item_children(rating_key=rating_key)

        if result:
            return serve_template(templatename="info_children_list.html", data=result, title="Children List")
        else:
            logger.warn("Unable to retrieve data for get_item_children.")
            return serve_template(templatename="info_children_list.html", data=None, title="Children List")

    @cherrypy.expose
    @requireAuth()
    def get_item_children_related(self, rating_key='', title='', **kwargs):

        pms_connect = pmsconnect.PmsConnect()
        result = pms_connect.get_item_children_related(rating_key=rating_key)

        if result:
            return serve_template(templatename="info_collection_list.html", data=result, title=title)
        else:
            return serve_template(templatename="info_collection_list.html", data=None, title=title)

    @cherrypy.expose
    @cherrypy.tools.json_out()
    @requireAuth()
    @addtoapi('notify_recently_added')
    def send_manual_on_created(self, notifier_id='', rating_key='', **kwargs):
        """ Send a recently added notification using Tautulli.

            ```
            Required parameters:
                rating_key (int):       The rating key for the media

            Optional parameters:
                notifier_id (int):      The ID number of the notification agent.
                                        The notification will send to all enabled notification agents if notifier id is not provided.

            Returns:
                json
                    {"result": "success",
                     "message": "Notification queued."
                    }
            ```
        """
        if rating_key:
            pms_connect = pmsconnect.PmsConnect()
            metadata = pms_connect.get_metadata_details(rating_key=rating_key)
            data = {'timeline_data': metadata, 'notify_action': 'on_created', 'manual_trigger': True}

            if metadata['media_type'] not in ('movie', 'episode', 'track'):
                children = pms_connect.get_item_children(rating_key=rating_key)
                child_keys = [child['rating_key'] for child in children['children_list'] if child['rating_key']]
                data['child_keys'] = child_keys

            if notifier_id:
                data['notifier_id'] = notifier_id

            plexpy.NOTIFY_QUEUE.put(data)
            return {'result': 'success', 'message': 'Notification queued.'}

        else:
            return {'result': 'error', 'message': 'Notification failed.'}

    @cherrypy.expose
    def pms_image_proxy(self, **kwargs):
        """ See real_pms_image_proxy docs string"""

        refresh = False
        if kwargs.get('refresh'):
            refresh = False if get_session_user_id() else True

        kwargs['refresh'] = refresh

        return self.real_pms_image_proxy(**kwargs)

    @addtoapi('pms_image_proxy')
    def real_pms_image_proxy(self, img=None, rating_key=None, width=750, height=1000,
                             opacity=100, background='000000', blur=0, img_format='png',
                             fallback=None, refresh=False, clip=False, **kwargs):
        """ Gets an image from the PMS and saves it to the image cache directory.

            ```
            Required parameters:
                img (str):              /library/metadata/153037/thumb/1462175060
                or
                rating_key (str):       54321

            Optional parameters:
                width (str):            300
                height (str):           450
                opacity (str):          25
                background (str):       282828
                blur (str):             3
                img_format (str):       png
                fallback (str):         "poster", "cover", "art"
                refresh (bool):         True or False whether to refresh the image cache
                return_hash (bool):     True or False to return the self-hosted image hash instead of the image

            Returns:
                None
            ```
        """
        if not img and not rating_key:
            logger.warn('No image input received.')
            return

        return_hash = (kwargs.get('return_hash') == 'true')

        if rating_key and not img:
            if fallback == 'art':
                img = '/library/metadata/{}/art'.format(rating_key)
            else:
                img = '/library/metadata/{}/thumb'.format(rating_key)

        img_split = img.split('/')
        img = '/'.join(img_split[:5])
        rating_key = rating_key or img_split[3]

        img_hash = notification_handler.set_hash_image_info(
            img=img, rating_key=rating_key, width=width, height=height,
            opacity=opacity, background=background, blur=blur, fallback=fallback,
            add_to_db=return_hash)

        if return_hash:
            return {'img_hash': img_hash}

        fp = '{}.{}'.format(img_hash, img_format)  # we want to be able to preview the thumbs
        c_dir = os.path.join(plexpy.CONFIG.CACHE_DIR, 'images')
        ffp = os.path.join(c_dir, fp)

        if not os.path.exists(c_dir):
            os.mkdir(c_dir)

        clip = True if clip == 'true' else False

        try:
            if not plexpy.CONFIG.CACHE_IMAGES or refresh or 'indexes' in img:
                raise NotFound

            return serve_file(path=ffp, content_type='image/png')

        except NotFound:
            # the image does not exist, download it from pms
            try:
                pms_connect = pmsconnect.PmsConnect()
                result = pms_connect.get_image(img=img,
                                               width=width,
                                               height=height,
                                               opacity=opacity,
                                               background=background,
                                               blur=blur,
                                               img_format=img_format,
                                               clip=clip,
                                               refresh=refresh)

                if result and result[0]:
                    cherrypy.response.headers['Content-type'] = result[1]
                    if plexpy.CONFIG.CACHE_IMAGES and 'indexes' not in img:
                        with open(ffp, 'wb') as f:
                            f.write(result[0])

                    return result[0]
                else:
                    raise Exception('PMS image request failed')

            except Exception as e:
                logger.warn('Failed to get image %s, falling back to %s.' % (img, fallback))
                fbi = None
                if fallback == 'poster':
                    fbi = common.DEFAULT_POSTER_THUMB
                elif fallback == 'cover':
                    fbi = common.DEFAULT_COVER_THUMB
                elif fallback == 'art':
                    fbi = common.DEFAULT_ART

                if fbi:
                    fp = os.path.join(plexpy.PROG_DIR, 'data', fbi)
                    return serve_file(path=fp, content_type='image/png')

    @cherrypy.expose
    def image(self, *args, **kwargs):
        if args:
            cherrypy.response.headers['Cache-Control'] = 'max-age=3600'  # 1 hour

            if len(args) >= 2 and args[0] == 'images':
                resource_dir = os.path.join(str(plexpy.PROG_DIR), 'data/interfaces/default/')
                try:
                    return serve_file(path=os.path.join(resource_dir, *args), content_type='image/png')
                except NotFound:
                    return

            img_hash = args[0].split('.')[0]

            if img_hash in ('poster', 'cover', 'art'):
                if img_hash == 'poster':
                    fbi = common.DEFAULT_POSTER_THUMB
                elif img_hash == 'cover':
                    fbi = common.DEFAULT_COVER_THUMB
                elif img_hash == 'art':
                    fbi = common.DEFAULT_ART

                fp = os.path.join(plexpy.PROG_DIR, 'data', fbi)
                return serve_file(path=fp, content_type='image/png')

            img_info = notification_handler.get_hash_image_info(img_hash=img_hash)

            if img_info:
                kwargs.update(img_info)
                return self.real_pms_image_proxy(refresh=True, **kwargs)

        return

    @cherrypy.expose
    @requireAuth(member_of("admin"))
    @addtoapi()
    def download_config(self, **kwargs):
        """ Download the Tautulli configuration file. """
        config_file = config.FILENAME

        try:
            plexpy.CONFIG.write()
        except:
            pass

        return serve_download(plexpy.CONFIG_FILE, name=config_file)

    @cherrypy.expose
    @requireAuth(member_of("admin"))
    @addtoapi()
    def download_database(self, **kwargs):
        """ Download the Tautulli database file. """
        database_file = database.FILENAME

        try:
            db = database.MonitorDatabase()
            db.connection.execute('begin immediate')
            shutil.copyfile(plexpy.DB_FILE, os.path.join(plexpy.CONFIG.CACHE_DIR, database_file))
            db.connection.rollback()
        except:
            pass

        return serve_download(os.path.join(plexpy.CONFIG.CACHE_DIR, database_file), name=database_file)

    @cherrypy.expose
    @requireAuth(member_of("admin"))
    @addtoapi()
    def download_log(self, logfile='', **kwargs):
        """ Download the Tautulli log file. """
        if logfile == "tautulli_api":
            filename = logger.FILENAME_API
            log = logger.logger_api
        elif logfile == "plex_websocket":
            filename = logger.FILENAME_PLEX_WEBSOCKET
            log = logger.logger_plex_websocket
        else:
            filename = logger.FILENAME
            log = logger.logger

        try:
            log.flush()
        except:
            pass

        return serve_download(os.path.join(plexpy.CONFIG.LOG_DIR, filename), name=filename)

    @cherrypy.expose
    @requireAuth(member_of("admin"))
    @addtoapi()
    def download_plex_log(self, **kwargs):
        """ Download the Plex log file. """
        log_type = kwargs.get('log_type', 'server')

        log_file = ""
        if plexpy.CONFIG.PMS_LOGS_FOLDER:
            if log_type == "server":
                log_file = 'Plex Media Server.log'
                log_file_path = os.path.join(plexpy.CONFIG.PMS_LOGS_FOLDER, log_file)
            elif log_type == "scanner":
                log_file = 'Plex Media Scanner.log'
                log_file_path = os.path.join(plexpy.CONFIG.PMS_LOGS_FOLDER, log_file)
        else:
            return "Plex log folder not set in the settings."


        if log_file and os.path.isfile(log_file_path):
            return serve_download(log_file_path, name=log_file)
        else:
            return "Plex %s log file not found." % log_type

    @cherrypy.expose
    @cherrypy.tools.json_out()
    @requireAuth(member_of("admin"))
    @addtoapi()
    def delete_image_cache(self, **kwargs):
        """ Delete and recreate the image cache directory. """
        return self.delete_cache(folder='images')

    @cherrypy.expose
    @cherrypy.tools.json_out()
    @requireAuth(member_of("admin"))
    @addtoapi()
    def delete_cache(self, folder='', **kwargs):
        """ Delete and recreate the cache directory. """
        cache_dir = os.path.join(plexpy.CONFIG.CACHE_DIR, folder)
        result = 'success'
        msg = 'Cleared the %scache.' % (folder + ' ' if folder else '')
        try:
            shutil.rmtree(cache_dir, ignore_errors=True)
        except OSError as e:
            result = 'error'
            msg = 'Failed to delete %s.' % cache_dir
            logger.exception('Failed to delete %s: %s.' % (cache_dir, e))
            return {'result': result, 'message': msg}

        try:
            os.makedirs(cache_dir)
        except OSError as e:
            result = 'error'
            msg = 'Failed to make %s.' % cache_dir
            logger.exception('Failed to create %s: %s.' % (cache_dir, e))
            return {'result': result, 'message': msg}

        logger.info(msg)
        return {'result': result, 'message': msg}

    @cherrypy.expose
    @cherrypy.tools.json_out()
    @requireAuth(member_of("admin"))
    @addtoapi()
    def delete_hosted_images(self, rating_key='', service='', delete_all=False, **kwargs):
        """ Delete the images uploaded to image hosting services.

            ```
            Required parameters:
                None

            Optional parameters:
                rating_key (int):       1234
                                        (Note: Must be the movie, show, season, artist, or album rating key)
                service (str):          'imgur' or 'cloudinary'
                delete_all (bool):      'true' to delete all images form the service

            Returns:
                json:
                    {"result": "success",
                     "message": "Deleted hosted images from Imgur."}
            ```
        """

        delete_all = (delete_all == 'true')

        data_factory = datafactory.DataFactory()
        result = data_factory.delete_img_info(rating_key=rating_key, service=service, delete_all=delete_all)

        if result:
            return {'result': 'success', 'message': 'Deleted hosted images from %s.' % result.capitalize()}
        else:
            return {'result': 'error', 'message': 'Failed to delete hosted images.'}

    @cherrypy.expose
    @cherrypy.tools.json_out()
    @requireAuth(member_of("admin"))
    @addtoapi()
    def delete_lookup_info(self, rating_key='', title='', **kwargs):
        """ Delete the 3rd party API lookup info.

            ```
            Required parameters:
                rating_key (int):       1234
                                        (Note: Must be the movie, show, artist, album, or track rating key)
            Optional parameters:
                None

            Returns:
                json:
                    {"result": "success",
                     "message": "Deleted lookup info."}
            ```
        """

        data_factory = datafactory.DataFactory()
        result = data_factory.delete_lookup_info(rating_key=rating_key, title=title)

        if result:
            return {'result': 'success', 'message': 'Deleted lookup info.'}
        else:
            return {'result': 'error', 'message': 'Failed to delete lookup info.'}


    ##### Search #####

    @cherrypy.expose
    @requireAuth()
    def search(self, query='', **kwargs):
        return serve_template(templatename="search.html", title="Search", query=query)

    @cherrypy.expose
    @cherrypy.tools.json_out()
    @requireAuth(member_of("admin"))
    @addtoapi('search')
    def search_results(self, query='', limit='', **kwargs):
        """ Get search results from the PMS.

            ```
            Required parameters:
                query (str):        The query string to search for

            Optional parameters:
                limit (int):        The maximum number of items to return per media type

            Returns:
                json:
                    {"results_count": 69,
                     "results_list":
                        {"movie":
                            [{...},
                             {...},
                             ]
                         },
                        {"episode":
                            [{...},
                             {...},
                             ]
                         },
                        {...}
                     }
            ```
        """
        pms_connect = pmsconnect.PmsConnect()
        result = pms_connect.get_search_results(query=query, limit=limit)

        if result:
            return result
        else:
            logger.warn("Unable to retrieve data for search_results.")

    @cherrypy.expose
    @requireAuth()
    def get_search_results_children(self, query='', limit='', media_type=None, season_index=None, **kwargs):

        pms_connect = pmsconnect.PmsConnect()
        result = pms_connect.get_search_results(query=query, limit=limit)

        if media_type:
            result['results_list'] = {media_type: result['results_list'][media_type]}
        if media_type == 'season' and season_index:
            result['results_list']['season'] = [season for season in result['results_list']['season']
                                                if season['media_index'] == season_index]

        if result:
            return serve_template(templatename="info_search_results_list.html", data=result, title="Search Result List")
        else:
            logger.warn("Unable to retrieve data for get_search_results_children.")
            return serve_template(templatename="info_search_results_list.html", data=None, title="Search Result List")


    ##### Update Metadata #####

    @cherrypy.expose
    @requireAuth(member_of("admin"))
    def update_metadata(self, rating_key=None, query=None, update=False, **kwargs):
        query_string = query
        update = True if update == 'True' else False

        data_factory = datafactory.DataFactory()
        query = data_factory.get_search_query(rating_key=rating_key)
        if query and query_string:
            query['query_string'] = query_string

        if query:
            return serve_template(templatename="update_metadata.html", query=query, update=update, title="Info")
        else:
            logger.warn("Unable to retrieve data for update_metadata.")
            return serve_template(templatename="update_metadata.html", query=query, update=update, title="Info")

    @cherrypy.expose
    @cherrypy.tools.json_out()
    @requireAuth(member_of("admin"))
    @addtoapi()
    def update_metadata_details(self, old_rating_key, new_rating_key, media_type, **kwargs):
        """ Update the metadata in the Tautulli database by matching rating keys.
            Also updates all parents or children of the media item if it is a show/season/episode
            or artist/album/track.

            ```
            Required parameters:
                old_rating_key (str):       12345
                new_rating_key (str):       54321
                media_type (str):           "movie", "show", "season", "episode", "artist", "album", "track"

            Optional parameters:
                None

            Returns:
                None
            ```
        """
        if new_rating_key:
            data_factory = datafactory.DataFactory()
            pms_connect = pmsconnect.PmsConnect()

            old_key_list = data_factory.get_rating_keys_list(rating_key=old_rating_key, media_type=media_type)
            new_key_list = pms_connect.get_rating_keys_list(rating_key=new_rating_key, media_type=media_type)

            result = data_factory.update_metadata(old_key_list=old_key_list,
                                                  new_key_list=new_key_list,
                                                  media_type=media_type)

        if result:
            return {'message': result}
        else:
            return {'message': 'no data received'}

    # test code
    @cherrypy.expose
    @cherrypy.tools.json_out()
    @requireAuth(member_of("admin"))
    @addtoapi()
    def get_new_rating_keys(self, rating_key='', media_type='', **kwargs):
        """ Get a list of new rating keys for the PMS of all of the item's parent/children.

            ```
            Required parameters:
                rating_key (str):       '12345'
                media_type (str):       "movie", "show", "season", "episode", "artist", "album", "track"

            Optional parameters:
                None

            Returns:
                json:
                    {}
            ```
        """

        pms_connect = pmsconnect.PmsConnect()
        result = pms_connect.get_rating_keys_list(rating_key=rating_key, media_type=media_type)

        if result:
            return result
        else:
            logger.warn("Unable to retrieve data for get_new_rating_keys.")

    @cherrypy.expose
    @cherrypy.tools.json_out()
    @requireAuth(member_of("admin"))
    @addtoapi()
    def get_old_rating_keys(self, rating_key='', media_type='', **kwargs):
        """ Get a list of old rating keys from the Tautulli database for all of the item's parent/children.

            ```
            Required parameters:
                rating_key (str):       '12345'
                media_type (str):       "movie", "show", "season", "episode", "artist", "album", "track"

            Optional parameters:
                None

            Returns:
                json:
                    {}
            ```
        """

        data_factory = datafactory.DataFactory()
        result = data_factory.get_rating_keys_list(rating_key=rating_key, media_type=media_type)

        if result:
            return result
        else:
            logger.warn("Unable to retrieve data for get_old_rating_keys.")


    @cherrypy.expose
    @cherrypy.tools.json_out()
    @requireAuth(member_of("admin"))
    def get_pms_sessions_json(self, **kwargs):
        """ Get all the current sessions. """
        pms_connect = pmsconnect.PmsConnect()
        result = pms_connect.get_sessions('json')

        if result:
            return result
        else:
            logger.warn("Unable to retrieve data for get_pms_sessions_json.")
            return False

    @cherrypy.expose
    @cherrypy.tools.json_out()
    @requireAuth(member_of("admin"))
    @addtoapi("get_metadata")
    def get_metadata_details(self, rating_key='', **kwargs):
        """ Get the metadata for a media item.

            ```
            Required parameters:
                rating_key (str):       Rating key of the item

            Optional parameters:
                None

            Returns:
                json:
                    {"actors": [
                        "Kit Harington",
                        "Emilia Clarke",
                        "Isaac Hempstead-Wright",
                        "Maisie Williams",
                        "Liam Cunningham",
                     ],
                     "added_at": "1461572396",
                     "art": "/library/metadata/1219/art/1462175063",
                     "audience_rating": "8",
                     "audience_rating_image": "rottentomatoes://image.rating.upright",
                     "banner": "/library/metadata/1219/banner/1462175063",
                     "collections": [],
                     "content_rating": "TV-MA",
                     "directors": [
                        "Jeremy Podeswa"
                     ],
                     "duration": "2998290",
                     "full_title": "Game of Thrones - The Red Woman",
                     "genres": [
                        "Adventure",
                        "Drama",
                        "Fantasy"
                     ],
                     "grandparent_guid": "com.plexapp.agents.thetvdb://121361?lang=en",
                     "grandparent_rating_key": "1219",
                     "grandparent_thumb": "/library/metadata/1219/thumb/1462175063",
                     "grandparent_title": "Game of Thrones",
                     "guid": "com.plexapp.agents.thetvdb://121361/6/1?lang=en",
                     "labels": [],
                     "last_viewed_at": "1462165717",
                     "library_name": "TV Shows",
                     "media_index": "1",
                     "media_info": [
                         {
                             "aspect_ratio": "1.78",
                             "audio_channel_layout": "5.1",
                             "audio_channels": "6",
                             "audio_codec": "ac3",
                             "audio_profile": "",
                             "bitrate": "10617",
                             "container": "mkv",
                             "height": "1078",
                             "id": "257925",
                             "optimized_version": 0,
                             "parts": [
                                 {
                                     "file": "/media/TV Shows/Game of Thrones/Season 06/Game of Thrones - S06E01 - The Red Woman.mkv",
                                     "file_size": "3979115377",
                                     "id": "274169",
                                     "indexes": 1,
                                     "streams": [
                                         {
                                             "id": "511663",
                                             "type": "1",
                                             "video_bit_depth": "8",
                                             "video_bitrate": "10233",
                                             "video_codec": "h264",
                                             "video_codec_level": "41",
                                             "video_frame_rate": "23.976",
                                             "video_height": "1078",
                                             "video_language": "",
                                             "video_language_code": "",
                                             "video_profile": "high",
                                             "video_ref_frames": "4",
                                             "video_scan_type": "progressive",
                                             "video_width": "1920",
                                             "selected": 0
                                         },
                                         {
                                             "audio_bitrate": "384",
                                             "audio_bitrate_mode": "",
                                             "audio_channel_layout": "5.1(side)",
                                             "audio_channels": "6",
                                             "audio_codec": "ac3",
                                             "audio_language": "",
                                             "audio_language_code": "",
                                             "audio_profile": "",
                                             "audio_sample_rate": "48000",
                                             "id": "511664",
                                             "type": "2",
                                             "selected": 1
                                         },
                                         {
                                             "id": "511953",
                                             "subtitle_codec": "srt",
                                             "subtitle_container": "",
                                             "subtitle_forced": 0,
                                             "subtitle_format": "srt",
                                             "subtitle_language": "English",
                                             "subtitle_language_code": "eng",
                                             "subtitle_location": "external",
                                             "type": "3",
                                             "selected": 1
                                         }
                                     ]
                                 }
                             ],
                             "video_codec": "h264",
                             "video_framerate": "24p",
                             "video_full_resolution": "1080p",
                             "video_profile": "high",
                             "video_resolution": "1080",
                             "width": "1920"
                         }
                     ],
                     "media_type": "episode",
                     "original_title": "",
                     "originally_available_at": "2016-04-24",
                     "parent_guid": "com.plexapp.agents.thetvdb://121361/6?lang=en",
                     "parent_media_index": "6",
                     "parent_rating_key": "153036",
                     "parent_thumb": "/library/metadata/153036/thumb/1462175062",
                     "parent_title": "",
                     "rating": "7.8",
                     "rating_image": "rottentomatoes://image.rating.ripe",
                     "rating_key": "153037",
                     "section_id": "2",
                     "sort_title": "Game of Thrones",
                     "studio": "HBO",
                     "summary": "Jon Snow is dead. Daenerys meets a strong man. Cersei sees her daughter again.",
                     "tagline": "",
                     "thumb": "/library/metadata/153037/thumb/1462175060",
                     "title": "The Red Woman",
                     "user_rating": "9.0",
                     "updated_at": "1462175060",
                     "writers": [
                        "David Benioff",
                        "D. B. Weiss"
                     ],
                     "year": "2016"
                     }
            ```
        """
        pms_connect = pmsconnect.PmsConnect()
        metadata = pms_connect.get_metadata_details(rating_key=rating_key)

        if metadata:
            return metadata
        else:
            logger.warn("Unable to retrieve data for get_metadata_details.")

    @cherrypy.expose
    @cherrypy.tools.json_out()
    @requireAuth(member_of("admin"))
    @addtoapi("get_recently_added")
    def get_recently_added_details(self, start='0', count='0', media_type='', section_id='', **kwargs):
        """ Get all items that where recently added to plex.

            ```
            Required parameters:
                count (str):        Number of items to return

            Optional parameters:
                start (str):        The item number to start at
                media_type (str):   The media type: movie, show, artist
                section_id (str):   The id of the Plex library section

            Returns:
                json:
                    {"recently_added":
                        [{"added_at": "1461572396",
                          "grandparent_rating_key": "1219",
                          "grandparent_thumb": "/library/metadata/1219/thumb/1462175063",
                          "grandparent_title": "Game of Thrones",
                          "library_name": "",
                          "media_index": "1",
                          "media_type": "episode",
                          "original_title": "",
                          "parent_media_index": "6",
                          "parent_rating_key": "153036",
                          "parent_thumb": "/library/metadata/153036/thumb/1462175062",
                          "parent_title": "",
                          "rating_key": "153037",
                          "section_id": "2",
                          "thumb": "/library/metadata/153037/thumb/1462175060",
                          "title": "The Red Woman",
                          "year": "2016"
                          },
                         {...},
                         {...}
                         ]
                     }
            ```
        """
        # For backwards compatibility
        if 'type' in kwargs:
            media_type = kwargs['type']

        pms_connect = pmsconnect.PmsConnect()
        result = pms_connect.get_recently_added_details(start=start, count=count, media_type=media_type, section_id=section_id)

        if result:
            return result
        else:
            logger.warn("Unable to retrieve data for get_recently_added_details.")

    @cherrypy.expose
    @cherrypy.tools.json_out()
    @requireAuth(member_of("admin"))
    def get_friends_list(self, **kwargs):
        """ Get the friends list of the server owner for Plex.tv. """

        plex_tv = plextv.PlexTV()
        result = plex_tv.get_plextv_friends('json')

        if result:
            return result
        else:
            logger.warn("Unable to retrieve data for get_friends_list.")

    @cherrypy.expose
    @cherrypy.tools.json_out()
    @requireAuth(member_of("admin"))
    def get_user_details(self, **kwargs):
        """ Get all details about a the server's owner from Plex.tv. """

        plex_tv = plextv.PlexTV()
        result = plex_tv.get_plextv_user_details('json')

        if result:
            return result
        else:
            logger.warn("Unable to retrieve data for get_user_details.")

    @cherrypy.expose
    @cherrypy.tools.json_out()
    @requireAuth(member_of("admin"))
    def get_server_list(self, **kwargs):
        """ Find all servers published on Plex.tv """

        plex_tv = plextv.PlexTV()
        result = plex_tv.get_plextv_server_list('json')

        if result:
            return result
        else:
            logger.warn("Unable to retrieve data for get_server_list.")

    @cherrypy.expose
    @cherrypy.tools.json_out()
    @requireAuth(member_of("admin"))
    def get_sync_lists(self, machine_id='', **kwargs):
        """ Get all items that are currently synced from the PMS. """
        plex_tv = plextv.PlexTV()
        result = plex_tv.get_plextv_sync_lists(machine_id=machine_id, output_format='json')

        if result:
            return result
        else:
            logger.warn("Unable to retrieve data for get_sync_lists.")

    @cherrypy.expose
    @cherrypy.tools.json_out()
    @requireAuth(member_of("admin"))
    def get_servers(self, **kwargs):
        pms_connect = pmsconnect.PmsConnect()
        result = pms_connect.get_server_list(output_format='json')

        if result:
            return result
        else:
            logger.warn("Unable to retrieve data for get_servers.")

    @cherrypy.expose
    @cherrypy.tools.json_out()
    @requireAuth(member_of("admin"))
    @addtoapi()
    def get_servers_info(self, **kwargs):
        """ Get info about the PMS.

            ```
            Required parameters:
                None

            Optional parameters:
                None

            Returns:
                json:
                    [{"port": "32400",
                      "host": "10.0.0.97",
                      "version": "0.9.15.2.1663-7efd046",
                      "name": "Winterfell-Server",
                      "machine_identifier": "ds48g4r354a8v9byrrtr697g3g79w"
                      }
                     ]
            ```
        """
        pms_connect = pmsconnect.PmsConnect()
        result = pms_connect.get_servers_info()

        if result:
            return result
        else:
            logger.warn("Unable to retrieve data for get_servers_info.")

    @cherrypy.expose
    @cherrypy.tools.json_out()
    @requireAuth(member_of("admin"))
    @addtoapi()
    def get_server_identity(self, **kwargs):
        """ Get info about the local server.

            ```
            Required parameters:
                None

            Optional parameters:
                None

            Returns:
                json:
                    [{"machine_identifier": "ds48g4r354a8v9byrrtr697g3g79w",
                      "version": "0.9.15.x.xxx-xxxxxxx"
                      }
                     ]
            ```
        """
        pms_connect = pmsconnect.PmsConnect()
        result = pms_connect.get_server_identity()

        if result:
            return result
        else:
            logger.warn("Unable to retrieve data for get_server_identity.")

    @cherrypy.expose
    @cherrypy.tools.json_out()
    @requireAuth(member_of("admin"))
    @addtoapi()
    def get_server_friendly_name(self, **kwargs):
        """ Get the name of the PMS.

            ```
            Required parameters:
                None

            Optional parameters:
                None

            Returns:
                string:     "Winterfell-Server"
            ```
        """
        result = pmsconnect.get_server_friendly_name()

        if result:
            return result
        else:
            logger.warn("Unable to retrieve data for get_server_friendly_name.")

    @cherrypy.expose
    @cherrypy.tools.json_out()
    @requireAuth()
    @addtoapi()
    def get_activity(self, session_key=None, session_id=None, **kwargs):
        """ Get the current activity on the PMS.

            ```
            Required parameters:
                None

            Optional parameters:
                session_key (int):    Session key for the session info to return, OR
                session_id (str):     Session ID for the session info to return

            Returns:
                json:
                    {"lan_bandwidth": 25318,
                     "sessions": [
                         {
                             "actors": [
                                 "Kit Harington",
                                 "Emilia Clarke",
                                 "Isaac Hempstead-Wright",
                                 "Maisie Williams",
                                 "Liam Cunningham",
                             ],
                             "added_at": "1461572396",
                             "allow_guest": 1,
                             "art": "/library/metadata/1219/art/1503306930",
                             "aspect_ratio": "1.78",
                             "audience_rating": "",
                             "audience_rating_image": "rottentomatoes://image.rating.upright",
                             "audio_bitrate": "384",
                             "audio_bitrate_mode": "",
                             "audio_channel_layout": "5.1(side)",
                             "audio_channels": "6",
                             "audio_codec": "ac3",
                             "audio_decision": "direct play",
                             "audio_language": "",
                             "audio_language_code": "",
                             "audio_profile": "",
                             "audio_sample_rate": "48000",
                             "bandwidth": "25318",
                             "banner": "/library/metadata/1219/banner/1503306930",
                             "bif_thumb": "/library/parts/274169/indexes/sd/1000",
                             "bitrate": "10617",
                             "channel_stream": 0,
                             "collections": [],
                             "container": "mkv",
                             "content_rating": "TV-MA",
                             "deleted_user": 0,
                             "device": "Windows",
                             "directors": [
                                 "Jeremy Podeswa"
                             ],
                             "do_notify": 0,
                             "duration": "2998272",
                             "email": "Jon.Snow.1337@CastleBlack.com",
                             "file": "/media/TV Shows/Game of Thrones/Season 06/Game of Thrones - S06E01 - The Red Woman.mkv",
                             "file_size": "3979115377",
                             "friendly_name": "Jon Snow",
                             "full_title": "Game of Thrones - The Red Woman",
                             "genres": [
                                 "Adventure",
                                 "Drama",
                                 "Fantasy"
                             ],
                             "grandparent_guid": "com.plexapp.agents.thetvdb://121361?lang=en",
                             "grandparent_rating_key": "1219",
                             "grandparent_thumb": "/library/metadata/1219/thumb/1503306930",
                             "grandparent_title": "Game of Thrones",
                             "guid": "com.plexapp.agents.thetvdb://121361/6/1?lang=en",
                             "height": "1078",
                             "id": "",
                             "indexes": 1,
                             "ip_address": "10.10.10.1",
                             "ip_address_public": "64.123.23.111",
                             "is_admin": 1,
                             "is_allow_sync": null,
                             "is_home_user": 1,
                             "is_restricted": 0,
                             "keep_history": 1,
                             "labels": [],
                             "last_viewed_at": "1462165717",
                             "library_name": "TV Shows",
                             "local": "1",
                             "location": "lan",
                             "machine_id": "lmd93nkn12k29j2lnm",
                             "media_index": "1",
                             "media_type": "episode",
                             "optimized_version": 0,
                             "optimized_version_profile": "",
                             "optimized_version_title": "",
                             "originally_available_at": "2016-04-24",
                             "original_title": "",
                             "parent_guid": "com.plexapp.agents.thetvdb://121361/6?lang=en",
                             "parent_media_index": "6",
                             "parent_rating_key": "153036",
                             "parent_thumb": "/library/metadata/153036/thumb/1503889210",
                             "parent_title": "Season 6",
                             "platform": "Plex Media Player",
                             "platform_name": "plex",
                             "platform_version": "2.4.1.787-54a020cd",
                             "player": "Castle-PC",
                             "product": "Plex Media Player",
                             "product_version": "3.35.2",
                             "profile": "Konvergo",
                             "progress_percent": "0",
                             "quality_profile": "Original",
                             "rating": "7.8",
                             "rating_image": "rottentomatoes://image.rating.ripe",
                             "rating_key": "153037",
                             "relay": 0,
                             "section_id": "2",
                             "session_id": "helf15l3rxgw01xxe0jf3l3d",
                             "session_key": "27",
                             "shared_libraries": [
                                 "10",
                                 "1",
                                 "4",
                                 "5",
                                 "15",
                                 "20",
                                 "2"
                             ],
                             "sort_title": "Red Woman",
                             "state": "playing",
                             "stream_aspect_ratio": "1.78",
                             "stream_audio_bitrate": "384",
                             "stream_audio_bitrate_mode": "",
                             "stream_audio_channel_layout": "5.1(side)",
                             "stream_audio_channel_layout_": "5.1(side)",
                             "stream_audio_channels": "6",
                             "stream_audio_codec": "ac3",
                             "stream_audio_decision": "direct play",
                             "stream_audio_language": "",
                             "stream_audio_language_code": "",
                             "stream_audio_sample_rate": "48000",
                             "stream_bitrate": "10617",
                             "stream_container": "mkv",
                             "stream_container_decision": "direct play",
                             "stream_duration": "2998272",
                             "stream_subtitle_codec": "",
                             "stream_subtitle_container": "",
                             "stream_subtitle_decision": "",
                             "stream_subtitle_forced": 0,
                             "stream_subtitle_format": "",
                             "stream_subtitle_language": "",
                             "stream_subtitle_language_code": "",
                             "stream_subtitle_location": "",
                             "stream_video_bit_depth": "8",
                             "stream_video_bitrate": "10233",
                             "stream_video_codec": "h264",
                             "stream_video_codec_level": "41",
                             "stream_video_decision": "direct play",
                             "stream_video_framerate": "24p",
                             "stream_video_height": "1078",
                             "stream_video_language": "",
                             "stream_video_language_code": "",
                             "stream_video_ref_frames": "4",
                             "stream_video_full_resolution": "1080p",
                             "stream_video_resolution": "1080",
                             "stream_video_scan_type": "progressive",
                             "stream_video_width": "1920",
                             "studio": "HBO",
                             "subtitle_codec": "",
                             "subtitle_container": "",
                             "subtitle_decision": "",
                             "subtitle_forced": 0,
                             "subtitle_format": "",
                             "subtitle_language": "",
                             "subtitle_language_code": "",
                             "subtitle_location": "",
                             "subtitles": 0,
                             "summary": "Jon Snow is dead. Daenerys meets a strong man. Cersei sees her daughter again.",
                             "synced_version": 0,
                             "synced_version_profile": "",
                             "tagline": "",
                             "throttled": "0",
                             "thumb": "/library/metadata/153037/thumb/1503889207",
                             "title": "The Red Woman",
                             "transcode_audio_channels": "",
                             "transcode_audio_codec": "",
                             "transcode_container": "",
                             "transcode_decision": "direct play",
                             "transcode_height": "",
                             "transcode_hw_decode": "",
                             "transcode_hw_decode_title": "",
                             "transcode_hw_decoding": 0,
                             "transcode_hw_encode": "",
                             "transcode_hw_encode_title": "",
                             "transcode_hw_encoding": 0,
                             "transcode_hw_full_pipeline": 0,
                             "transcode_hw_requested": 0,
                             "transcode_key": "",
                             "transcode_progress": 0,
                             "transcode_protocol": "",
                             "transcode_speed": "",
                             "transcode_throttled": 0,
                             "transcode_video_codec": "",
                             "transcode_width": "",
                             "type": "",
                             "updated_at": "1503889207",
                             "user": "LordCommanderSnow",
                             "user_id": 133788,
                             "user_rating": "",
                             "user_thumb": "https://plex.tv/users/k10w42309cynaopq/avatar",
                             "username": "LordCommanderSnow",
                             "video_bit_depth": "8",
                             "video_bitrate": "10233",
                             "video_codec": "h264",
                             "video_codec_level": "41",
                             "video_decision": "direct play",
                             "video_frame_rate": "23.976",
                             "video_framerate": "24p",
                             "video_full_resolution": "1080p",
                             "video_height": "1078",
                             "video_language": "",
                             "video_language_code": "",
                             "video_profile": "high",
                             "video_ref_frames": "4",
                             "video_resolution": "1080",
                             "video_scan_type": "progressive",
                             "video_width": "1920",
                             "view_offset": "1000",
                             "width": "1920",
                             "writers": [
                                 "David Benioff",
                                 "D. B. Weiss"
                             ],
                             "year": "2016"
                         }
                     ],
                     "stream_count": "1",
                     "stream_count_direct_play": 1,
                     "stream_count_direct_stream": 0,
                     "stream_count_transcode": 0,
                     "total_bandwidth": 25318,
                     "wan_bandwidth": 0
                     }
            ```
        """
        try:
            pms_connect = pmsconnect.PmsConnect(token=plexpy.CONFIG.PMS_TOKEN)
            result = pms_connect.get_current_activity()

            if result:
                if session_key:
                    return next((s for s in result['sessions'] if s['session_key'] == session_key), {})
                if session_id:
                    return next((s for s in result['sessions'] if s['session_id'] == session_id), {})

                counts = {'stream_count_direct_play': 0,
                          'stream_count_direct_stream': 0,
                          'stream_count_transcode': 0,
                          'total_bandwidth': 0,
                          'lan_bandwidth': 0,
                          'wan_bandwidth': 0}

                for s in result['sessions']:
                    if s['transcode_decision'] == 'transcode':
                        counts['stream_count_transcode'] += 1
                    elif s['transcode_decision'] == 'copy':
                        counts['stream_count_direct_stream'] += 1
                    else:
                        counts['stream_count_direct_play'] += 1

                    counts['total_bandwidth'] += helpers.cast_to_int(s['bandwidth'])
                    if s['location'] == 'lan':
                        counts['lan_bandwidth'] += helpers.cast_to_int(s['bandwidth'])
                    else:
                        counts['wan_bandwidth'] += helpers.cast_to_int(s['bandwidth'])

                result.update(counts)

                return result
            else:
                logger.warn("Unable to retrieve data for get_activity.")
        except Exception as e:
            logger.exception("Unable to retrieve data for get_activity: %s" % e)

    @cherrypy.expose
    @cherrypy.tools.json_out()
    @requireAuth(member_of("admin"))
    @addtoapi("get_libraries")
    def get_full_libraries_list(self, **kwargs):
        """ Get a list of all libraries on your server.

            ```
            Required parameters:
                None

            Optional parameters:
                None

            Returns:
                json:
                    [{"art": "/:/resources/show-fanart.jpg",
                      "child_count": "3745",
                      "count": "62",
                      "parent_count": "240",
                      "section_id": "2",
                      "section_name": "TV Shows",
                      "section_type": "show",
                      "thumb": "/:/resources/show.png"
                      },
                     {...},
                     {...}
                     ]
            ```
        """
        pms_connect = pmsconnect.PmsConnect()
        result = pms_connect.get_library_details()

        if result:
            return result
        else:
            logger.warn("Unable to retrieve data for get_full_libraries_list.")

    @cherrypy.expose
    @cherrypy.tools.json_out()
    @requireAuth(member_of("admin"))
    @addtoapi("get_users")
    def get_full_users_list(self, **kwargs):
        """ Get a list of all users that have access to your server.

            ```
            Required parameters:
                None

            Optional parameters:
                None

            Returns:
                json:
                    [{"allow_guest": 1,
                      "do_notify": 1,
                      "email": "Jon.Snow.1337@CastleBlack.com",
                      "filter_all": "",
                      "filter_movies": "",
                      "filter_music": "",
                      "filter_photos": "",
                      "filter_tv": "",
                      "is_admin": 0,
                      "is_allow_sync": 1,
                      "is_home_user": 1,
                      "is_restricted": 0,
                      "keep_history": 1,
                      "server_token": "PU9cMuQZxJKFBtGqHk68",
                      "shared_libraries": "1;2;3",
                      "thumb": "https://plex.tv/users/k10w42309cynaopq/avatar",
                      "user_id": "133788",
                      "username": "Jon Snow"
                      },
                     {...},
                     {...}
                     ]
            ```
        """
        user_data = users.Users()
        result = user_data.get_users()

        if result:
            return result
        else:
            logger.warn("Unable to retrieve data for get_full_users_list.")

    @cherrypy.expose
    @cherrypy.tools.json_out()
    @requireAuth(member_of("admin"))
    @sanitize_out()
    @addtoapi()
    def get_synced_items(self, machine_id='', user_id='', **kwargs):
        """ Get a list of synced items on the PMS.

            ```
            Required parameters:
                machine_id (str):       The PMS identifier

            Optional parameters:
                user_id (str):          The id of the Plex user

            Returns:
                json:
                    [{"audio_bitrate": "192",
                      "client_id": "95434se643fsf24f-com-plexapp-android",
                      "content_type": "video",
                      "device_name": "Tyrion's iPad",
                      "failure": "",
                      "item_complete_count": "1",
                      "item_count": "1",
                      "item_downloaded_count": "1",
                      "item_downloaded_percent_complete": 100,
                      "metadata_type": "movie",
                      "photo_quality": "74",
                      "platform": "iOS",
                      "rating_key": "154092",
                      "root_title": "Movies",
                      "state": "complete",
                      "sync_id": "11617019",
                      "sync_title": "Deadpool",
                      "total_size": "560718134",
                      "user": "DrukenDwarfMan",
                      "user_id": "696969",
                      "username": "DrukenDwarfMan",
                      "video_bitrate": "4000"
                      "video_quality": "100"
                      },
                     {...},
                     {...}
                     ]
            ```
        """
        plex_tv = plextv.PlexTV()
        result = plex_tv.get_synced_items(machine_id=machine_id, user_id_filter=user_id)

        if result:
            return result
        else:
            logger.warn("Unable to retrieve data for get_synced_items.")

    @cherrypy.expose
    @cherrypy.tools.json_out()
    @requireAuth(member_of("admin"))
    def get_sync_transcode_queue(self, **kwargs):
        """ Return details for currently syncing items. """
        pms_connect = pmsconnect.PmsConnect()
        result = pms_connect.get_sync_transcode_queue(output_format='json')

        if result:
            return result
        else:
            logger.warn("Unable to retrieve data for get_sync_transcode_queue.")

    @cherrypy.expose
    @cherrypy.tools.json_out()
    @requireAuth(member_of("admin"))
    @addtoapi()
    def get_home_stats(self, grouping=0, time_range=30, stats_type='plays', stats_count=10, **kwargs):
        """ Get the homepage watch statistics.

            ```
            Required parameters:
                None

            Optional parameters:
                grouping (int):         0 or 1
                time_range (str):       The time range to calculate statistics, '30'
                stats_type (str):       plays or duration
                stats_count (str):      The number of top items to list, '5'

            Returns:
                json:
                    [{"stat_id": "top_movies",
                      "stat_type": "total_plays",
                      "rows": [{...}]
                      },
                     {"stat_id": "popular_movies",
                      "rows": [{...}]
                      },
                     {"stat_id": "top_tv",
                      "stat_type": "total_plays",
                      "rows":
                        [{"content_rating": "TV-MA",
                          "friendly_name": "",
                          "grandparent_thumb": "/library/metadata/1219/thumb/1462175063",
                          "labels": [],
                          "last_play": 1462380698,
                          "media_type": "episode",
                          "platform": "",
                          "platform_type": "",
                          "rating_key": 1219,
                          "row_id": 1116,
                          "section_id": 2,
                          "thumb": "",
                          "title": "Game of Thrones",
                          "total_duration": 213302,
                          "total_plays": 69,
                          "user": "",
                          "users_watched": ""
                          },
                         {...},
                         {...}
                         ]
                      },
                     {"stat_id": "popular_tv",
                      "rows": [{...}]
                      },
                     {"stat_id": "top_music",
                      "stat_type": "total_plays",
                      "rows": [{...}]
                      },
                     {"stat_id": "popular_music",
                      "rows": [{...}]
                      },
                     {"stat_id": "last_watched",
                      "rows": [{...}]
                      },
                     {"stat_id": "top_users",
                      "stat_type": "total_plays",
                      "rows": [{...}]
                      },
                     {"stat_id": "top_platforms",
                      "stat_type": "total_plays",
                      "rows": [{...}]
                      },
                     {"stat_id": "most_concurrent",
                      "rows": [{...}]
                      }
                     ]
            ```
        """
        # For backwards compatibility
        if stats_type in (0, "0"):
            stats_type = 'plays'
        elif stats_type in (1, '1'):
            stats_type = 'duration'

        data_factory = datafactory.DataFactory()
        result = data_factory.get_home_stats(grouping=grouping,
                                             time_range=time_range,
                                             stats_type=stats_type,
                                             stats_count=stats_count)

        if result:
            return result
        else:
            logger.warn("Unable to retrieve data for get_home_stats.")

    @cherrypy.expose
    @requireAuth(member_of("admin"))
    @addtoapi("arnold")
    def random_arnold_quotes(self, **kwargs):
        """ Get to the chopper! """
        import random
        quote_list = ['To crush your enemies, see them driven before you, and to hear the lamentation of their women!',
                      'Your clothes, give them to me, now!',
                      'Do it!',
                      'If it bleeds, we can kill it.',
                      'See you at the party Richter!',
                      'Let off some steam, Bennett.',
                      'I\'ll be back.',
                      'Get to the chopper!',
                      'Hasta La Vista, Baby!',
                      'It\'s not a tumor!',
                      'Dillon, you son of a bitch!',
                      'Benny!! Screw you!!',
                      'Stop whining! You kids are soft. You lack discipline.',
                      'Nice night for a walk.',
                      'Stick around!',
                      'I need your clothes, your boots and your motorcycle.',
                      'No, it\'s not a tumor. It\'s not a tumor!',
                      'I LIED!',
                      'Are you Sarah Connor?',
                      'I\'m a cop you idiot!',
                      'Come with me if you want to live.',
                      'Who is your daddy and what does he do?',
                      'Oh, cookies! I can\'t wait to toss them.',
                      'Make it quick because my horse is getting tired.',
                      'What killed the dinosaurs? The Ice Age!',
                      'That\'s for sleeping with my wife!',
                      'Remember when I said I\'d kill you last... I lied!',
                      'You want to be a farmer? Here\'s a couple of acres.',
                      'Now, this is the plan. Get your ass to Mars.',
                      'I just had a terrible thought... What if this is a dream?',
                      'Well, listen to this one: Rubber baby buggy bumpers!',
                      'Take your toy back to the carpet!',
                      'My name is John Kimble... And I love my car.',
                      'I eat Green Berets for breakfast.',
                      'Put that cookie down! NOW!'
                      ]

        return random.choice(quote_list)

    ### API ###

    @cherrypy.expose
    def api(self, *args, **kwargs):
        if args and 'v2' in args[0]:
            return API2()._api_run(**kwargs)
        else:
            return json.dumps(API2()._api_responds(result_type='error',
                                                   msg='Please use the /api/v2 endpoint.'))

    @cherrypy.expose
    @cherrypy.tools.json_out()
    @requireAuth(member_of("admin"))
    @addtoapi()
    def get_pms_update(self, **kwargs):
        """ Check for updates to the Plex Media Server.

            ```
            Required parameters:
                None

            Optional parameters:
                None

            Returns:
                json:
                    {"update_available": true,
                     "platform": "Windows",
                     "release_date": "1473721409",
                     "version": "1.1.4.2757-24ffd60",
                     "requirements": "...",
                     "extra_info": "...",
                     "changelog_added": "...",
                     "changelog_fixed": "...",
                     "label": "Download",
                     "distro": "english",
                     "distro_build": "windows-i386",
                     "download_url": "https://downloads.plex.tv/...",
                     }
            ```
        """
        plex_tv = plextv.PlexTV()
        result = plex_tv.get_plex_downloads()
        return result

    @cherrypy.expose
    @cherrypy.tools.json_out()
    @requireAuth()
    @addtoapi()
    def get_geoip_lookup(self, ip_address='', **kwargs):
        """ Get the geolocation info for an IP address. The GeoLite2 database must be installed.

            ```
            Required parameters:
                ip_address

            Optional parameters:
                None

            Returns:
                json:
                    {"continent": "North America",
                     "country": "United States",
                     "region": "California",
                     "city": "Mountain View",
                     "postal_code": "94035",
                     "timezone": "America/Los_Angeles",
                     "latitude": 37.386,
                     "longitude": -122.0838,
                     "accuracy": 1000
                     }
                json:
                    {"error": "The address 127.0.0.1 is not in the database."
                     }
            ```
        """
        geo_info = helpers.geoip_lookup(ip_address)
        if isinstance(geo_info, basestring):
            return {'error': geo_info}
        return geo_info

    @cherrypy.expose
    @cherrypy.tools.json_out()
    @requireAuth()
    @addtoapi()
    def get_whois_lookup(self, ip_address='', **kwargs):
        """ Get the connection info for an IP address.

            ```
            Required parameters:
                ip_address

            Optional parameters:
                None

            Returns:
                json:
                    {"host": "google-public-dns-a.google.com",
                     "nets": [{"description": "Google Inc.",
                               "address": "1600 Amphitheatre Parkway",
                               "city": "Mountain View",
                               "state": "CA",
                               "postal_code": "94043",
                               "country": "United States",
                               ...
                               },
                               {...}
                              ]
                json:
                    {"host": "Not available",
                     "nets": [],
                     "error": "IPv4 address 127.0.0.1 is already defined as Loopback via RFC 1122, Section 3.2.1.3."
                     }
            ```
        """
        whois_info = helpers.whois_lookup(ip_address)
        return whois_info

    @cherrypy.expose
    @cherrypy.tools.json_out()
    @requireAuth()
    def get_plexpy_url(self, **kwargs):
        return helpers.get_plexpy_url()

    @cherrypy.expose
    @cherrypy.tools.json_out()
    @requireAuth(member_of("admin"))
    @addtoapi()
    def get_newsletters(self, **kwargs):
        """ Get a list of configured newsletters.

            ```
            Required parameters:
                None

            Optional parameters:
                None

            Returns:
                json:
                    [{"id": 1,
                      "agent_id": 0,
                      "agent_name": "recently_added",
                      "agent_label": "Recently Added",
                      "friendly_name": "",
                      "cron": "0 0 * * 1",
                      "active": 1
                      }
                     ]
            ```
        """
        result = newsletters.get_newsletters()
        return result

    @cherrypy.expose
    @requireAuth(member_of("admin"))
    def get_newsletters_table(self, **kwargs):
        result = newsletters.get_newsletters()
        return serve_template(templatename="newsletters_table.html", newsletters_list=result)

    @cherrypy.expose
    @cherrypy.tools.json_out()
    @requireAuth(member_of("admin"))
    @addtoapi()
    def delete_newsletter(self, newsletter_id=None, **kwargs):
        """ Remove a newsletter from the database.

            ```
            Required parameters:
                newsletter_id (int):        The newsletter to delete

            Optional parameters:
                None

            Returns:
                None
            ```
        """
        result = newsletters.delete_newsletter(newsletter_id=newsletter_id)
        if result:
            return {'result': 'success', 'message': 'Newsletter deleted successfully.'}
        else:
            return {'result': 'error', 'message': 'Failed to delete newsletter.'}

    @cherrypy.expose
    @cherrypy.tools.json_out()
    @requireAuth(member_of("admin"))
    @addtoapi()
    def get_newsletter_config(self, newsletter_id=None, **kwargs):
        """ Get the configuration for an existing notification agent.

            ```
            Required parameters:
                newsletter_id (int):        The newsletter config to retrieve

            Optional parameters:
                None

            Returns:
                json:
                    {"id": 1,
                     "agent_id": 0,
                     "agent_name": "recently_added",
                     "agent_label": "Recently Added",
                     "friendly_name": "",
                     "id_name": "",
                     "cron": "0 0 * * 1",
                     "active": 1,
                     "subject": "Recently Added to {server_name}! ({end_date})",
                     "body": "View the newsletter here: {newsletter_url}",
                     "message": "",
                     "config": {"custom_cron": 0,
                                "filename": "newsletter_{newsletter_uuid}.html",
                                "formatted": 1,
                                "incl_libraries": ["1", "2"],
                                "notifier_id": 1,
                                "save_only": 0,
                                "time_frame": 7,
                                "time_frame_units": "days"
                                },
                     "email_config": {...},
                     "config_options": [{...}, ...],
                     "email_config_options": [{...}, ...]
                     }
            ```
        """
        result = newsletters.get_newsletter_config(newsletter_id=newsletter_id, mask_passwords=True)
        return result

    @cherrypy.expose
    @requireAuth(member_of("admin"))
    def get_newsletter_config_modal(self, newsletter_id=None, **kwargs):
        result = newsletters.get_newsletter_config(newsletter_id=newsletter_id, mask_passwords=True)
        return serve_template(templatename="newsletter_config.html", newsletter=result)

    @cherrypy.expose
    @cherrypy.tools.json_out()
    @requireAuth(member_of("admin"))
    @addtoapi()
    def add_newsletter_config(self, agent_id=None, **kwargs):
        """ Add a new notification agent.

            ```
            Required parameters:
                agent_id (int):           The newsletter type to add

            Optional parameters:
                None

            Returns:
                None
            ```
        """
        result = newsletters.add_newsletter_config(agent_id=agent_id, **kwargs)

        if result:
            return {'result': 'success', 'message': 'Added newsletter.', 'newsletter_id': result}
        else:
            return {'result': 'error', 'message': 'Failed to add newsletter.'}

    @cherrypy.expose
    @cherrypy.tools.json_out()
    @requireAuth(member_of("admin"))
    @addtoapi()
    def set_newsletter_config(self, newsletter_id=None, agent_id=None, **kwargs):
        """ Configure an existing newsletter agent.

            ```
            Required parameters:
                newsletter_id (int):    The newsletter config to update
                agent_id (int):         The newsletter type of the newsletter

            Optional parameters:
                Pass all the config options for the agent with the 'newsletter_config_' and 'newsletter_email_' prefix.

            Returns:
                None
            ```
        """
        result = newsletters.set_newsletter_config(newsletter_id=newsletter_id,
                                                   agent_id=agent_id,
                                                   **kwargs)

        if result:
            return {'result': 'success', 'message': 'Saved newsletter.'}
        else:
            return {'result': 'error', 'message': 'Failed to save newsletter.'}

    @cherrypy.expose
    @cherrypy.tools.json_out()
    @requireAuth(member_of("admin"))
    def send_newsletter(self, newsletter_id=None, subject='', body='', message='', notify_action='', **kwargs):
        """ Send a newsletter using Tautulli.

            ```
            Required parameters:
                newsletter_id (int):      The ID number of the newsletter

            Optional parameters:
                None

            Returns:
                None
            ```
        """
        cherrypy.response.headers['Cache-Control'] = "max-age=0,no-cache,no-store"

        test = 'test ' if notify_action == 'test' else ''

        if newsletter_id:
            newsletter = newsletters.get_newsletter_config(newsletter_id=newsletter_id)

            if newsletter:
                logger.debug("Sending %s%s newsletter." % (test, newsletter['agent_label']))
                newsletter_handler.add_newsletter_each(newsletter_id=newsletter_id,
                                                       notify_action=notify_action,
                                                       subject=subject,
                                                       body=body,
                                                       message=message,
                                                        **kwargs)
                return {'result': 'success', 'message': 'Newsletter queued.'}
            else:
                logger.debug("Unable to send %snewsletter, invalid newsletter_id %s." % (test, newsletter_id))
                return {'result': 'error', 'message': 'Invalid newsletter id %s.' % newsletter_id}
        else:
            logger.debug("Unable to send %snotification, no newsletter_id received." % test)
            return {'result': 'error', 'message': 'No newsletter id received.'}

    @cherrypy.expose
    def newsletter(self, *args, **kwargs):
        request_uri = cherrypy.request.wsgi_environ['REQUEST_URI']
        if plexpy.CONFIG.NEWSLETTER_AUTH == 2:
            redirect_uri = request_uri.replace('/newsletter', '/newsletter_auth')
            raise cherrypy.HTTPRedirect(redirect_uri)

        elif plexpy.CONFIG.NEWSLETTER_AUTH == 1 and plexpy.CONFIG.NEWSLETTER_PASSWORD:
            if len(args) >= 2 and args[0] == 'image':
                return self.newsletter_auth(*args, **kwargs)
            elif kwargs.pop('key', None) == plexpy.CONFIG.NEWSLETTER_PASSWORD:
                return self.newsletter_auth(*args, **kwargs)
            else:
                return serve_template(templatename="newsletter_auth.html",
                                      title="Newsletter Login",
                                      uri=request_uri)

        else:
            return self.newsletter_auth(*args, **kwargs)

    @cherrypy.expose
    @requireAuth()
    def newsletter_auth(self, *args, **kwargs):
        if args:
            # Keep this for backwards compatibility for images through /newsletter/image
            if len(args) >= 2 and args[0] == 'image':
                if args[1] == 'images':
                    resource_dir = os.path.join(str(plexpy.PROG_DIR), 'data/interfaces/default/')
                    try:
                        return serve_file(path=os.path.join(resource_dir, *args[1:]), content_type='image/png')
                    except NotFound:
                        return

                return self.image(args[1])

            if len(args) >= 2 and args[0] == 'id':
                newsletter_id_name = args[1]
                newsletter_uuid = None
            else:
                newsletter_id_name = None
                newsletter_uuid = args[0]

            newsletter = newsletter_handler.get_newsletter(newsletter_uuid=newsletter_uuid,
                                                           newsletter_id_name=newsletter_id_name)
            return newsletter

    @cherrypy.expose
    @requireAuth(member_of("admin"))
    def newsletter_preview(self, **kwargs):
        kwargs['preview'] = 'true'
        return serve_template(templatename="newsletter_preview.html",
                              title="Newsletter",
                              kwargs=kwargs)

    @cherrypy.expose
    @requireAuth(member_of("admin"))
    def real_newsletter(self, newsletter_id=None, start_date=None, end_date=None,
                        preview=False, raw=False, **kwargs):
        if newsletter_id and newsletter_id != 'None':
            newsletter = newsletters.get_newsletter_config(newsletter_id=newsletter_id)

            if newsletter:
                newsletter_agent = newsletters.get_agent_class(newsletter_id=newsletter_id,
                                                               newsletter_id_name=newsletter['id_name'],
                                                               agent_id=newsletter['agent_id'],
                                                               config=newsletter['config'],
                                                               start_date=start_date,
                                                               end_date=end_date,
                                                               subject=newsletter['subject'],
                                                               body=newsletter['body'],
                                                               message=newsletter['message'])
                preview = (preview == 'true')
                raw = (raw == 'true')

                if raw:
                    cherrypy.response.headers['Content-Type'] = 'application/json;charset=UTF-8'
                    return json.dumps(newsletter_agent.raw_data(preview=preview))

                return newsletter_agent.generate_newsletter(preview=preview)

            logger.error("Failed to retrieve newsletter: Invalid newsletter_id %s" % newsletter_id)
            return "Failed to retrieve newsletter: invalid newsletter_id parameter"

        logger.error("Failed to retrieve newsletter: Missing newsletter_id parameter.")
        return "Failed to retrieve newsletter: missing newsletter_id parameter"

    @cherrypy.expose
    @requireAuth()
    def support(self, **kwargs):
        return serve_template(templatename="support.html", title="Support")

    @cherrypy.expose
    @cherrypy.tools.json_out()
    @addtoapi()
    def status(self, *args, **kwargs):
        """ Get the current status of Tautulli.

            ```
            Required parameters:
                None

            Optional parameters:
                check (str):        database

            Returns:
                json:
                    {"result": "success",
                     "message": "Ok",
                     }
            ```
        """
        cherrypy.response.headers['Cache-Control'] = "max-age=0,no-cache,no-store"
        status = {'result': 'success', 'message': 'Ok'}

        if args or kwargs:
            if not cherrypy.request.path_info == '/api/v2' and plexpy.AUTH_ENABLED:
                cherrypy.request.config['auth.require'] = []
                check_auth()

            if 'database' in (args[:1] or kwargs.get('check')):
                result = database.integrity_check()
                status.update(result)
                if result['integrity_check'] == 'ok':
                    status['message'] = 'Database ok'
                else:
                    status['result'] = 'error'
                    status['message'] = 'Database not ok'

        return status<|MERGE_RESOLUTION|>--- conflicted
+++ resolved
@@ -2678,20 +2678,13 @@
     @requireAuth(member_of("admin"))
     def toggleVerbose(self, **kwargs):
         plexpy.VERBOSE = not plexpy.VERBOSE
-<<<<<<< HEAD
-        logger.initLogger(console=not plexpy.QUIET,
-                          log_dir=plexpy.CONFIG.LOG_DIR, verbose=plexpy.VERBOSE)
+
+        plexpy.CONFIG.__setattr__('VERBOSE_LOGS', plexpy.VERBOSE)
+        plexpy.CONFIG.write()
+
+        logger.initLogger(console=not plexpy.QUIET, log_dir=plexpy.CONFIG.LOG_DIR, verbose=plexpy.VERBOSE)
         logger.info("Verbose toggled, set to %s", plexpy.VERBOSE)
         logger.debug("If you read this message, debug logging is available")
-=======
-
-        plexpy.CONFIG.__setattr__('VERBOSE_LOGS', plexpy.VERBOSE)
-        plexpy.CONFIG.write()
-
-        logger.initLogger(console=not plexpy.QUIET, log_dir=plexpy.CONFIG.LOG_DIR, verbose=plexpy.VERBOSE)
-        logger.info(u"Verbose toggled, set to %s", plexpy.VERBOSE)
-        logger.debug(u"If you read this message, debug logging is available")
->>>>>>> b9d5e49a
         raise cherrypy.HTTPRedirect(plexpy.HTTP_ROOT + "logs")
 
     @cherrypy.expose
