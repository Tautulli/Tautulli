﻿# This file is part of PlexPy.
#
#  PlexPy is free software: you can redistribute it and/or modify
#  it under the terms of the GNU General Public License as published by
#  the Free Software Foundation, either version 3 of the License, or
#  (at your option) any later version.
#
#  PlexPy is distributed in the hope that it will be useful,
#  but WITHOUT ANY WARRANTY; without even the implied warranty of
#  MERCHANTABILITY or FITNESS FOR A PARTICULAR PURPOSE.  See the
#  GNU General Public License for more details.
#
#  You should have received a copy of the GNU General Public License
#  along with PlexPy.  If not, see <http://www.gnu.org/licenses/>.

import hashlib
import json
import os
import random
import shutil
import threading

import cherrypy
from cherrypy.lib.static import serve_file, serve_download
from cherrypy._cperror import NotFound

from hashing_passwords import make_hash
from mako.lookup import TemplateLookup
from mako import exceptions

import plexpy
import common
import config
import database
import datafactory
import graphs
import helpers
import http_handler
import libraries
import log_reader
import logger
import notification_handler
import notifiers
import plextv
import plexivity_import
import plexwatch_import
import pmsconnect
import users
import versioncheck
import web_socket
from plexpy.api2 import API2
from plexpy.helpers import checked, addtoapi, get_ip, create_https_certificates, build_datatables_json
from plexpy.session import get_session_info, get_session_user_id, allow_session_user, allow_session_library
from plexpy.webauth import AuthController, requireAuth, member_of, name_is


def serve_template(templatename, **kwargs):
    interface_dir = os.path.join(str(plexpy.PROG_DIR), 'data/interfaces/')
    template_dir = os.path.join(str(interface_dir), plexpy.CONFIG.INTERFACE)

    _hplookup = TemplateLookup(directories=[template_dir], default_filters=['unicode', 'h'])

    server_name = plexpy.CONFIG.PMS_NAME

    _session = get_session_info()

    try:
        template = _hplookup.get_template(templatename)
        return template.render(http_root=plexpy.HTTP_ROOT, server_name=server_name,
                               _session=_session, **kwargs)
    except:
        return exceptions.html_error_template().render()


class WebInterface(object):

    auth = AuthController()

    def __init__(self):
        self.interface_dir = os.path.join(str(plexpy.PROG_DIR), 'data/')

    @cherrypy.expose
    @requireAuth()
    def index(self, **kwargs):
        if plexpy.CONFIG.FIRST_RUN_COMPLETE:
            raise cherrypy.HTTPRedirect(plexpy.HTTP_ROOT + "home")
        else:
            raise cherrypy.HTTPRedirect(plexpy.HTTP_ROOT + "welcome")


    ##### Welcome #####

    @cherrypy.expose
    @requireAuth(member_of("admin"))
    def welcome(self, **kwargs):
        config = {
            "launch_browser": checked(plexpy.CONFIG.LAUNCH_BROWSER),
            "refresh_users_on_startup": checked(plexpy.CONFIG.REFRESH_USERS_ON_STARTUP),
            "refresh_libraries_on_startup": checked(plexpy.CONFIG.REFRESH_LIBRARIES_ON_STARTUP),
            "pms_identifier": plexpy.CONFIG.PMS_IDENTIFIER,
            "pms_ip": plexpy.CONFIG.PMS_IP,
            "pms_is_remote": checked(plexpy.CONFIG.PMS_IS_REMOTE),
            "pms_port": plexpy.CONFIG.PMS_PORT,
            "pms_token": plexpy.CONFIG.PMS_TOKEN,
            "pms_ssl": checked(plexpy.CONFIG.PMS_SSL),
            "pms_uuid": plexpy.CONFIG.PMS_UUID,
            "movie_notify_enable": checked(plexpy.CONFIG.MOVIE_NOTIFY_ENABLE),
            "tv_notify_enable": checked(plexpy.CONFIG.TV_NOTIFY_ENABLE),
            "music_notify_enable": checked(plexpy.CONFIG.MUSIC_NOTIFY_ENABLE),
            "movie_logging_enable": checked(plexpy.CONFIG.MOVIE_LOGGING_ENABLE),
            "tv_logging_enable": checked(plexpy.CONFIG.TV_LOGGING_ENABLE),
            "music_logging_enable": checked(plexpy.CONFIG.MUSIC_LOGGING_ENABLE),
            "logging_ignore_interval": plexpy.CONFIG.LOGGING_IGNORE_INTERVAL,
            "check_github": checked(plexpy.CONFIG.CHECK_GITHUB),
            "log_blacklist": checked(plexpy.CONFIG.LOG_BLACKLIST),
            "cache_images": checked(plexpy.CONFIG.CACHE_IMAGES)
        }

        # The setup wizard just refreshes the page on submit so we must redirect to home if config set.
        if plexpy.CONFIG.FIRST_RUN_COMPLETE:
            plexpy.initialize_scheduler()
            raise cherrypy.HTTPRedirect(plexpy.HTTP_ROOT + "home")
        else:
            return serve_template(templatename="welcome.html", title="Welcome", config=config)

    @cherrypy.expose
    @cherrypy.tools.json_out()
    @requireAuth(member_of("admin"))
    @addtoapi("get_server_list")
    def discover(self, token=None, **kwargs):
        """ Get all your servers that are published to Plex.tv.

            ```
            Required parameters:
                None

            Optional parameters:
                None

            Returns:
                json:
                    [{"clientIdentifier": "ds48g4r354a8v9byrrtr697g3g79w",
                      "httpsRequired": "0",
                      "ip": "xxx.xxx.xxx.xxx",
                      "label": "Winterfell-Server",
                      "local": "1",
                      "port": "32400",
                      "value": "xxx.xxx.xxx.xxx"
                      },
                     {...},
                     {...}
                     ]
            ```
        """
        if token:
            # Need to set token so result doesn't return http 401
            plexpy.CONFIG.__setattr__('PMS_TOKEN', token)
            plexpy.CONFIG.write()

        plex_tv = plextv.PlexTV()
        servers = plex_tv.discover()

        if servers:
            return servers


    ##### Home #####

    @cherrypy.expose
    @requireAuth()
    def home(self, **kwargs):
        config = {
            "home_sections": plexpy.CONFIG.HOME_SECTIONS,
            "home_stats_length": plexpy.CONFIG.HOME_STATS_LENGTH,
            "pms_name": plexpy.CONFIG.PMS_NAME,
            "pms_use_bif": plexpy.CONFIG.PMS_USE_BIF,
            "update_show_changelog": plexpy.CONFIG.UPDATE_SHOW_CHANGELOG
        }
        return serve_template(templatename="index.html", title="Home", config=config)

    @cherrypy.expose
    @cherrypy.tools.json_out()
    @requireAuth()
    @addtoapi()
    def get_date_formats(self, **kwargs):
        """ Get the date and time formats used by PlexPy.

             ```
            Required parameters:
                None

            Optional parameters:
                None

            Returns:
                json:
                    {"date_format": "YYYY-MM-DD",
                     "time_format": "HH:mm",
                     }
            ```
        """
        if plexpy.CONFIG.DATE_FORMAT:
            date_format = plexpy.CONFIG.DATE_FORMAT
        else:
            date_format = 'YYYY-MM-DD'
        if plexpy.CONFIG.TIME_FORMAT:
            time_format = plexpy.CONFIG.TIME_FORMAT
        else:
            time_format = 'HH:mm'

        formats = {'date_format': date_format,
                   'time_format': time_format}

        return formats

    @cherrypy.expose
    @requireAuth()
    def get_current_activity(self, **kwargs):

        try:
            pms_connect = pmsconnect.PmsConnect(token=plexpy.CONFIG.PMS_TOKEN)
            result = pms_connect.get_current_activity()

            data_factory = datafactory.DataFactory()
            for session in result['sessions']:
                if not session['ip_address']:
                    ip_address = data_factory.get_session_ip(session['session_key'])
                    session['ip_address'] = ip_address

        except:
            return serve_template(templatename="current_activity.html", data=None)

        if result:
            return serve_template(templatename="current_activity.html", data=result)
        else:
            logger.warn(u"Unable to retrieve data for get_current_activity.")
            return serve_template(templatename="current_activity.html", data=None)

    @cherrypy.expose
    @requireAuth()
    def get_current_activity_instance(self, **kwargs):

        return serve_template(templatename="current_activity_instance.html", data=kwargs)

    @cherrypy.expose
    @requireAuth()
    def get_current_activity_header(self, **kwargs):

        try:
            pms_connect = pmsconnect.PmsConnect(token=plexpy.CONFIG.PMS_TOKEN)
            result = pms_connect.get_current_activity()
        except:
            return serve_template(templatename="current_activity_header.html", data=None)

        if result:
            data = {'stream_count': result['stream_count'],
                    'direct_play': 0,
                    'direct_stream': 0,
                    'transcode': 0}
            for s in result['sessions']:
                if s['media_type'] == 'track':
                    if s['audio_decision'] == 'transcode':
                        data['transcode'] += 1
                    elif s['audio_decision'] == 'copy':
                        data['direct_stream'] += 1
                    else:
                        data['direct_play'] += 1
                else:
                    if s['video_decision'] == 'transcode' or s['audio_decision'] == 'transcode':
                        data['transcode'] += 1
                    elif s['video_decision'] == 'copy' or s['audio_decision'] == 'copy':
                        data['direct_stream'] += 1
                    else:
                        data['direct_play'] += 1

            return serve_template(templatename="current_activity_header.html", data=data)
        else:
            logger.warn(u"Unable to retrieve data for get_current_activity_header.")
            return serve_template(templatename="current_activity_header.html", data=None)

    @cherrypy.expose
    @cherrypy.tools.json_out()
    @requireAuth(member_of("admin"))
    @addtoapi()
    def terminate_session(self, session_id=None, message=None, **kwargs):
        """ Add a new notification agent.

            ```
            Required parameters:
                session_id (str):           The id of the session to terminate
                message (str):              A custom message to send to the client

            Optional parameters:
                None

            Returns:
                None
            ```
        """
        pms_connect = pmsconnect.PmsConnect()
        result = pms_connect.terminate_session(session_id=session_id, message=message)

        if result:
            return {'result': 'success', 'message': 'Session terminated.'}
        else:
            return {'result': 'error', 'message': 'Failed to terminate session.'}

    @cherrypy.expose
    @requireAuth()
    def home_stats(self, **kwargs):
        grouping = plexpy.CONFIG.GROUP_HISTORY_TABLES
        time_range = plexpy.CONFIG.HOME_STATS_LENGTH
        stats_type = plexpy.CONFIG.HOME_STATS_TYPE
        stats_count = plexpy.CONFIG.HOME_STATS_COUNT
        stats_cards = plexpy.CONFIG.HOME_STATS_CARDS
        notify_watched_percent = plexpy.CONFIG.NOTIFY_WATCHED_PERCENT

        data_factory = datafactory.DataFactory()
        stats_data = data_factory.get_home_stats(grouping=grouping,
                                                 time_range=time_range,
                                                 stats_type=stats_type,
                                                 stats_count=stats_count,
                                                 stats_cards=stats_cards,
                                                 notify_watched_percent=notify_watched_percent)

        return serve_template(templatename="home_stats.html", title="Stats", data=stats_data)

    @cherrypy.expose
    @requireAuth()
    def library_stats(self, **kwargs):
        data_factory = datafactory.DataFactory()

        library_cards = plexpy.CONFIG.HOME_LIBRARY_CARDS

        stats_data = data_factory.get_library_stats(library_cards=library_cards)

        return serve_template(templatename="library_stats.html", title="Library Stats", data=stats_data)

    @cherrypy.expose
    @requireAuth()
    def get_recently_added(self, count='0', **kwargs):

        try:
            pms_connect = pmsconnect.PmsConnect()
            result = pms_connect.get_recently_added_details(count=count)
        except IOError as e:
            return serve_template(templatename="recently_added.html", data=None)

        if result:
            return serve_template(templatename="recently_added.html", data=result['recently_added'])
        else:
            logger.warn(u"Unable to retrieve data for get_recently_added.")
            return serve_template(templatename="recently_added.html", data=None)

    @cherrypy.expose
    @cherrypy.tools.json_out()
    @requireAuth(member_of("admin"))
    @addtoapi()
    def delete_temp_sessions(self, **kwargs):
        """ Flush out all of the temporary sessions in the database."""

        result = database.delete_sessions()

        if result:
            return {'result': 'success', 'message': 'Temporary sessions flushed.'}
        else:
            return {'result': 'error', 'message': 'Flush sessions failed.'}


    ##### Libraries #####

    @cherrypy.expose
    @requireAuth()
    def libraries(self, **kwargs):
        config = {
            "update_section_ids": plexpy.CONFIG.UPDATE_SECTION_IDS
        }

        return serve_template(templatename="libraries.html", title="Libraries", config=config)

    @cherrypy.expose
    @cherrypy.tools.json_out()
    @requireAuth()
    @addtoapi("get_libraries_table")
    def get_library_list(self, **kwargs):
        """ Get the data on the PlexPy libraries table.

            ```
            Required parameters:
                None

            Optional parameters:
                order_column (str):             "library_thumb", "section_name", "section_type", "count", "parent_count",
                                                "child_count", "last_accessed", "last_played", "plays", "duration"
                order_dir (str):                "desc" or "asc"
                start (int):                    Row to start from, 0
                length (int):                   Number of items to return, 25
                search (str):                   A string to search for, "Movies"

            Returns:
                json:
                    {"draw": 1,
                     "recordsTotal": 10,
                     "recordsFiltered": 10,
                     "data":
                        [{"child_count": 3745,
                          "content_rating": "TV-MA",
                          "count": 62,
                          "do_notify": "Checked",
                          "do_notify_created": "Checked",
                          "duration": 1578037,
                          "id": 1128,
                          "keep_history": "Checked",
                          "labels": [],
                          "last_accessed": 1462693216,
                          "last_played": "Game of Thrones - The Red Woman",
                          "library_art": "/:/resources/show-fanart.jpg",
                          "library_thumb": "",
                          "media_index": 1,
                          "media_type": "episode",
                          "parent_count": 240,
                          "parent_media_index": 6,
                          "parent_title": "",
                          "plays": 772,
                          "rating_key": 153037,
                          "section_id": 2,
                          "section_name": "TV Shows",
                          "section_type": "Show",
                          "thumb": "/library/metadata/153036/thumb/1462175062",
                          "year": 2016
                          },
                         {...},
                         {...}
                         ]
                     }
            ```
        """
        # Check if datatables json_data was received.
        # If not, then build the minimal amount of json data for a query
        if not kwargs.get('json_data'):
            # TODO: Find some one way to automatically get the columns
            dt_columns = [("library_thumb", False, False),
                          ("section_name", True, True),
                          ("section_type", True, True),
                          ("count", True, True),
                          ("parent_count", True, True),
                          ("child_count", True, True),
                          ("last_accessed", True, False),
                          ("last_played", True, True),
                          ("plays", True, False),
                          ("duration", True, False)]
            kwargs['json_data'] = build_datatables_json(kwargs, dt_columns, "section_name")

        library_data = libraries.Libraries()
        library_list = library_data.get_datatables_list(kwargs=kwargs)

        return library_list

    @cherrypy.expose
    @cherrypy.tools.json_out()
    @requireAuth(member_of("admin"))
    @addtoapi("get_library_names")
    def get_library_sections(self, **kwargs):
        """ Get a list of library sections and ids on the PMS.

            ```
            Required parameters:
                None

            Optional parameters:
                None

            Returns:
                json:
                    [{"section_id": 1, "section_name": "Movies"},
                     {"section_id": 7, "section_name": "Music"},
                     {"section_id": 2, "section_name": "TV Shows"},
                     {...}
                     ]
            ```
        """
        library_data = libraries.Libraries()
        result = library_data.get_sections()

        if result:
            return result
        else:
            logger.warn(u"Unable to retrieve data for get_library_sections.")

    @cherrypy.expose
    @requireAuth(member_of("admin"))
    def refresh_libraries_list(self, **kwargs):
        """ Refresh the libraries list on it's own thread. """
        threading.Thread(target=pmsconnect.refresh_libraries).start()
        logger.info(u"Manual libraries list refresh requested.")
        return True

    @cherrypy.expose
    @requireAuth()
    def library(self, section_id=None, **kwargs):
        if not allow_session_library(section_id):
            raise cherrypy.HTTPRedirect(plexpy.HTTP_ROOT)

        config = {
            "get_file_sizes": plexpy.CONFIG.GET_FILE_SIZES,
            "get_file_sizes_hold": plexpy.CONFIG.GET_FILE_SIZES_HOLD
        }

        if section_id:
            try:
                library_data = libraries.Libraries()
                library_details = library_data.get_details(section_id=section_id)
            except:
                logger.warn(u"Unable to retrieve library details for section_id %s " % section_id)
                return serve_template(templatename="library.html", title="Library", data=None, config=config)
        else:
            logger.debug(u"Library page requested but no section_id received.")
            return serve_template(templatename="library.html", title="Library", data=None, config=config)

        return serve_template(templatename="library.html", title="Library", data=library_details, config=config)

    @cherrypy.expose
    @requireAuth(member_of("admin"))
    def edit_library_dialog(self, section_id=None, **kwargs):
        if section_id:
            library_data = libraries.Libraries()
            result = library_data.get_details(section_id=section_id)
            status_message = ''
        else:
            result = None
            status_message = 'An error occured.'

        return serve_template(templatename="edit_library.html", title="Edit Library", data=result, status_message=status_message)

    @cherrypy.expose
    @requireAuth(member_of("admin"))
    @addtoapi()
    def edit_library(self, section_id=None, **kwargs):
        """ Update a library section on PlexPy.

            ```
            Required parameters:
                section_id (str):           The id of the Plex library section

            Optional parameters:
                custom_thumb (str):         The URL for the custom library thumbnail
                do_notify (int):            0 or 1
                do_notify_created (int):    0 or 1
                keep_history (int):         0 or 1

            Returns:
                None
            ```
        """
        custom_thumb = kwargs.get('custom_thumb', '')
        do_notify = kwargs.get('do_notify', 0)
        do_notify_created = kwargs.get('do_notify_created', 0)
        keep_history = kwargs.get('keep_history', 0)

        if section_id:
            try:
                library_data = libraries.Libraries()
                library_data.set_config(section_id=section_id,
                                        custom_thumb=custom_thumb,
                                        do_notify=do_notify,
                                        do_notify_created=do_notify_created,
                                        keep_history=keep_history)

                return "Successfully updated library."
            except:
                return "Failed to update library."

    @cherrypy.expose
    @requireAuth()
    def library_watch_time_stats(self, section_id=None, **kwargs):
        if not allow_session_library(section_id):
            return serve_template(templatename="user_watch_time_stats.html", data=None, title="Watch Stats")

        if section_id:
            library_data = libraries.Libraries()
            result = library_data.get_watch_time_stats(section_id=section_id)
        else:
            result = None

        if result:
            return serve_template(templatename="user_watch_time_stats.html", data=result, title="Watch Stats")
        else:
            logger.warn(u"Unable to retrieve data for library_watch_time_stats.")
            return serve_template(templatename="user_watch_time_stats.html", data=None, title="Watch Stats")

    @cherrypy.expose
    @requireAuth()
    def library_user_stats(self, section_id=None, **kwargs):
        if not allow_session_library(section_id):
            return serve_template(templatename="library_user_stats.html", data=None, title="Player Stats")

        if section_id:
            library_data = libraries.Libraries()
            result = library_data.get_user_stats(section_id=section_id)
        else:
            result = None

        if result:
            return serve_template(templatename="library_user_stats.html", data=result, title="Player Stats")
        else:
            logger.warn(u"Unable to retrieve data for library_user_stats.")
            return serve_template(templatename="library_user_stats.html", data=None, title="Player Stats")

    @cherrypy.expose
    @requireAuth()
    def library_recently_watched(self, section_id=None, limit='10', **kwargs):
        if not allow_session_library(section_id):
            return serve_template(templatename="user_recently_watched.html", data=None, title="Recently Watched")

        if section_id:
            library_data = libraries.Libraries()
            result = library_data.get_recently_watched(section_id=section_id, limit=limit)
        else:
            result = None

        if result:
            return serve_template(templatename="user_recently_watched.html", data=result, title="Recently Watched")
        else:
            logger.warn(u"Unable to retrieve data for library_recently_watched.")
            return serve_template(templatename="user_recently_watched.html", data=None, title="Recently Watched")

    @cherrypy.expose
    @requireAuth()
    def library_recently_added(self, section_id=None, limit='10', **kwargs):
        if not allow_session_library(section_id):
            return serve_template(templatename="library_recently_added.html", data=None, title="Recently Added")

        if section_id:
            pms_connect = pmsconnect.PmsConnect()
            result = pms_connect.get_recently_added_details(section_id=section_id, count=limit)
        else:
            result = None

        if result:
            return serve_template(templatename="library_recently_added.html", data=result['recently_added'], title="Recently Added")
        else:
            logger.warn(u"Unable to retrieve data for library_recently_added.")
            return serve_template(templatename="library_recently_added.html", data=None, title="Recently Added")

    @cherrypy.expose
    @cherrypy.tools.json_out()
    @requireAuth(member_of("admin"))
    @addtoapi()
    def get_library_media_info(self, section_id=None, section_type=None, rating_key=None, refresh='', **kwargs):
        """ Get the data on the PlexPy media info tables.

            ```
            Required parameters:
                section_id (str):               The id of the Plex library section, OR
                rating_key (str):               The grandparent or parent rating key

            Optional parameters:
                section_type (str):             "movie", "show", "artist", "photo"
                order_column (str):             "added_at", "title", "container", "bitrate", "video_codec",
                                                "video_resolution", "video_framerate", "audio_codec", "audio_channels",
                                                "file_size", "last_played", "play_count"
                order_dir (str):                "desc" or "asc"
                start (int):                    Row to start from, 0
                length (int):                   Number of items to return, 25
                search (str):                   A string to search for, "Thrones"

            Returns:
                json:
                    {"draw": 1,
                     "recordsTotal": 82,
                     "recordsFiltered": 82,
                     "filtered_file_size": 2616760056742,
                     "total_file_size": 2616760056742,
                     "data":
                        [{"added_at": "1403553078",
                          "audio_channels": "",
                          "audio_codec": "",
                          "bitrate": "",
                          "container": "",
                          "file_size": 253660175293,
                          "grandparent_rating_key": "",
                          "last_played": 1462380698,
                          "media_index": "1",
                          "media_type": "show",
                          "parent_media_index": "",
                          "parent_rating_key": "",
                          "play_count": 15,
                          "rating_key": "1219",
                          "section_id": 2,
                          "section_type": "show",
                          "thumb": "/library/metadata/1219/thumb/1436265995",
                          "title": "Game of Thrones",
                          "video_codec": "",
                          "video_framerate": "",
                          "video_resolution": "",
                          "year": "2011"
                          },
                         {...},
                         {...}
                         ]
                     }
            ```
        """
        # Check if datatables json_data was received.
        # If not, then build the minimal amount of json data for a query
        if not kwargs.get('json_data'):
            # TODO: Find some one way to automatically get the columns
            dt_columns = [("added_at", True, False),
                          ("title", True, True),
                          ("container", True, True),
                          ("bitrate", True, True),
                          ("video_codec", True, True),
                          ("video_resolution", True, True),
                          ("video_framerate", True, True),
                          ("audio_codec", True, True),
                          ("audio_channels", True, True),
                          ("file_size", True, False),
                          ("last_played", True, False),
                          ("play_count", True, False)]
            kwargs['json_data'] = build_datatables_json(kwargs, dt_columns, "title")

        if refresh == 'true':
            refresh = True
        else:
            refresh = False

        library_data = libraries.Libraries()
        result = library_data.get_datatables_media_info(section_id=section_id,
                                                        section_type=section_type,
                                                        rating_key=rating_key,
                                                        refresh=refresh,
                                                        kwargs=kwargs)

        return result

    @cherrypy.expose
    @cherrypy.tools.json_out()
    @requireAuth(member_of("admin"))
    def get_media_info_file_sizes(self, section_id=None, rating_key=None, **kwargs):
        get_file_sizes_hold = plexpy.CONFIG.GET_FILE_SIZES_HOLD
        section_ids = set(get_file_sizes_hold['section_ids'])
        rating_keys = set(get_file_sizes_hold['rating_keys'])

        if (section_id and section_id not in section_ids) or (rating_key and rating_key not in rating_keys):
            if section_id:
                section_ids.add(section_id)
            elif rating_key:
                rating_keys.add(rating_key)
            plexpy.CONFIG.GET_FILE_SIZES_HOLD = {'section_ids': list(section_ids), 'rating_keys': list(rating_keys)}

            library_data = libraries.Libraries()
            result = library_data.get_media_info_file_sizes(section_id=section_id,
                                                            rating_key=rating_key)

            if section_id:
                section_ids.remove(section_id)
            elif rating_key:
                rating_keys.remove(rating_key)
            plexpy.CONFIG.GET_FILE_SIZES_HOLD = {'section_ids': list(section_ids), 'rating_keys': list(rating_keys)}
        else:
            result = False

        return {'success': result}

    @cherrypy.expose
    @cherrypy.tools.json_out()
    @requireAuth(member_of("admin"))
    @addtoapi()
    def get_library(self, section_id=None, **kwargs):
        """ Get a library's details.

            ```
            Required parameters:
                section_id (str):               The id of the Plex library section

            Optional parameters:
                None

            Returns:
                json:
                    {"child_count": null,
                     "count": 887,
                     "do_notify": 1,
                     "do_notify_created": 1,
                     "keep_history": 1,
                     "library_art": "/:/resources/movie-fanart.jpg",
                     "library_thumb": "/:/resources/movie.png",
                     "parent_count": null,
                     "section_id": 1,
                     "section_name": "Movies",
                     "section_type": "movie"
                     }
            ```
        """
        if section_id:
            library_data = libraries.Libraries()
            library_details = library_data.get_details(section_id=section_id)
            if library_details:
                return library_details
            else:
                logger.warn(u"Unable to retrieve data for get_library.")
        else:
            logger.warn(u"Library details requested but no section_id received.")

    @cherrypy.expose
    @cherrypy.tools.json_out()
    @requireAuth(member_of("admin"))
    @addtoapi()
    def get_library_watch_time_stats(self, section_id=None, **kwargs):
        """ Get a library's watch time statistics.

            ```
            Required parameters:
                section_id (str):               The id of the Plex library section

            Optional parameters:
                None

            Returns:
                json:
                    [{"query_days": 1,
                      "total_plays": 0,
                      "total_time": 0
                      },
                     {"query_days": 7,
                      "total_plays": 3,
                      "total_time": 15694
                      },
                     {"query_days": 30,
                      "total_plays": 35,
                      "total_time": 63054
                      },
                     {"query_days": 0,
                      "total_plays": 508,
                      "total_time": 1183080
                      }
                     ]
            ```
        """
        if section_id:
            library_data = libraries.Libraries()
            result = library_data.get_watch_time_stats(section_id=section_id)
            if result:
                return result
            else:
                logger.warn(u"Unable to retrieve data for get_library_watch_time_stats.")
        else:
            logger.warn(u"Library watch time stats requested but no section_id received.")

    @cherrypy.expose
    @cherrypy.tools.json_out()
    @requireAuth(member_of("admin"))
    @addtoapi()
    def get_library_user_stats(self, section_id=None, **kwargs):
        """ Get a library's user statistics.

            ```
            Required parameters:
                section_id (str):               The id of the Plex library section

            Optional parameters:
                None

            Returns:
                json:
                    [{"friendly_name": "Jon Snow",
                      "total_plays": 170,
                      "user_id": 133788,
                      "user_thumb": "https://plex.tv/users/k10w42309cynaopq/avatar"
                      },
                     {"platform_type": "DanyKhaleesi69",
                      "total_plays": 42,
                      "user_id": 8008135,
                      "user_thumb": "https://plex.tv/users/568gwwoib5t98a3a/avatar"
                      },
                     {...},
                     {...}
                     ]
            ```
        """
        if section_id:
            library_data = libraries.Libraries()
            result = library_data.get_user_stats(section_id=section_id)
            if result:
                return result
            else:
                logger.warn(u"Unable to retrieve data for get_library_user_stats.")
        else:
            logger.warn(u"Library user stats requested but no section_id received.")

    @cherrypy.expose
    @cherrypy.tools.json_out()
    @requireAuth(member_of("admin"))
    @addtoapi()
    def delete_all_library_history(self, section_id, **kwargs):
        """ Delete all PlexPy history for a specific library.

            ```
            Required parameters:
                section_id (str):       The id of the Plex library section

            Optional parameters:
                None

            Returns:
                None
            ```
        """
        library_data = libraries.Libraries()

        if section_id:
            delete_row = library_data.delete_all_history(section_id=section_id)

            if delete_row:
                return {'message': delete_row}
        else:
            return {'message': 'no data received'}

    @cherrypy.expose
    @cherrypy.tools.json_out()
    @requireAuth(member_of("admin"))
    @addtoapi()
    def delete_library(self, section_id, **kwargs):
        """ Delete a library section from PlexPy. Also erases all history for the library.

            ```
            Required parameters:
                section_id (str):       The id of the Plex library section

            Optional parameters:
                None

            Returns:
                None
            ```
        """
        library_data = libraries.Libraries()

        if section_id:
            delete_row = library_data.delete(section_id=section_id)

            if delete_row:
                return {'message': delete_row}
        else:
            return {'message': 'no data received'}

    @cherrypy.expose
    @cherrypy.tools.json_out()
    @requireAuth(member_of("admin"))
    @addtoapi()
    def undelete_library(self, section_id=None, section_name=None, **kwargs):
        """ Restore a deleted library section to PlexPy.

            ```
            Required parameters:
                section_id (str):       The id of the Plex library section
                section_name (str):     The name of the Plex library section

            Optional parameters:
                None

            Returns:
                None
            ```
        """
        library_data = libraries.Libraries()

        if section_id:
            delete_row = library_data.undelete(section_id=section_id)

            if delete_row:
                return {'message': delete_row}
        elif section_name:
            delete_row = library_data.undelete(section_name=section_name)

            if delete_row:
                return {'message': delete_row}
        else:
            return {'message': 'no data received'}

    @cherrypy.expose
    @requireAuth(member_of("admin"))
    def update_section_ids(self, **kwargs):

        logger.debug(u"Manual database section_id update called.")

        result = libraries.update_section_ids()

        if result:
            return "Updated all section_id's in database."
        else:
            return "Unable to update section_id's in database. See logs for details."

    @cherrypy.expose
    @cherrypy.tools.json_out()
    @requireAuth(member_of("admin"))
    @addtoapi()
    def delete_datatable_media_info_cache(self, section_id, **kwargs):
        """ Delete the media info table cache for a specific library.

            ```
            Required parameters:
                section_id (str):       The id of the Plex library section

            Optional parameters:
                None

            Returns:
                None
            ```
        """
        get_file_sizes_hold = plexpy.CONFIG.GET_FILE_SIZES_HOLD
        section_ids = set(get_file_sizes_hold['section_ids'])

        if section_id not in section_ids:
            if section_id:
                library_data = libraries.Libraries()
                delete_row = library_data.delete_datatable_media_info_cache(section_id=section_id)

                if delete_row:
                    return {'message': delete_row}
            else:
                return {'message': 'no data received'}
        else:
            return {'message': 'Cannot refresh library while getting file sizes.'}

    @cherrypy.expose
    @cherrypy.tools.json_out()
    @requireAuth(member_of("admin"))
    def delete_duplicate_libraries(self, **kwargs):
        library_data = libraries.Libraries()

        result = library_data.delete_duplicate_libraries()

        if result:
            return {'message': result}
        else:
            return {'message': 'Unable to delete duplicate libraries from the database.'}

    ##### Users #####

    @cherrypy.expose
    @requireAuth()
    def users(self, **kwargs):
        return serve_template(templatename="users.html", title="Users")

    @cherrypy.expose
    @cherrypy.tools.json_out()
    @requireAuth()
    @addtoapi("get_users_table")
    def get_user_list(self, **kwargs):
        """ Get the data on PlexPy users table.

            ```
            Required parameters:
                None

            Optional parameters:
                order_column (str):             "user_thumb", "friendly_name", "last_seen", "ip_address", "platform",
                                                "player", "last_played", "plays", "duration"
                order_dir (str):                "desc" or "asc"
                start (int):                    Row to start from, 0
                length (int):                   Number of items to return, 25
                search (str):                   A string to search for, "Jon Snow"

            Returns:
                json:
                    {"draw": 1,
                     "recordsTotal": 10,
                     "recordsFiltered": 10,
                     "data":
                        [{"allow_guest": "Checked",
                          "do_notify": "Checked",
                          "duration": 2998290,
                          "friendly_name": "Jon Snow",
                          "id": 1121,
                          "ip_address": "xxx.xxx.xxx.xxx",
                          "keep_history": "Checked",
                          "last_played": "Game of Thrones - The Red Woman",
                          "last_seen": 1462591869,
                          "media_index": 1,
                          "media_type": "episode",
                          "parent_media_index": 6,
                          "parent_title": "",
                          "platform": "Chrome",
                          "player": "Plex Web (Chrome)",
                          "plays": 487,
                          "rating_key": 153037,
                          "thumb": "/library/metadata/153036/thumb/1462175062",
                          "transcode_decision": "transcode",
                          "user_id": 133788,
                          "user_thumb": "https://plex.tv/users/568gwwoib5t98a3a/avatar",
                          "year": 2016
                          },
                         {...},
                         {...}
                         ]
                     }
            ```
        """
        # Check if datatables json_data was received.
        # If not, then build the minimal amount of json data for a query
        if not kwargs.get('json_data'):
            # TODO: Find some one way to automatically get the columns
            dt_columns = [("user_thumb", False, False),
                          ("friendly_name", True, True),
                          ("last_seen", True, False),
                          ("ip_address", True, True),
                          ("platform", True, True),
                          ("player", True, True),
                          ("last_played", True, False),
                          ("plays", True, False),
                          ("duration", True, False)]
            kwargs['json_data'] = build_datatables_json(kwargs, dt_columns, "friendly_name")

        user_data = users.Users()
        user_list = user_data.get_datatables_list(kwargs=kwargs)

        return user_list

    @cherrypy.expose
    @requireAuth(member_of("admin"))
    def refresh_users_list(self, **kwargs):
        """ Refresh the users list on it's own thread. """
        threading.Thread(target=plextv.refresh_users).start()
        logger.info(u"Manual users list refresh requested.")
        return True

    @cherrypy.expose
    @requireAuth()
    def user(self, user_id=None, **kwargs):
        if not allow_session_user(user_id):
            raise cherrypy.HTTPRedirect(plexpy.HTTP_ROOT)

        if user_id:
            try:
                user_data = users.Users()
                user_details = user_data.get_details(user_id=user_id)
            except:
                logger.warn(u"Unable to retrieve user details for user_id %s " % user_id)
                return serve_template(templatename="user.html", title="User", data=None)
        else:
            logger.debug(u"User page requested but no user_id received.")
            return serve_template(templatename="user.html", title="User", data=None)

        return serve_template(templatename="user.html", title="User", data=user_details)

    @cherrypy.expose
    @requireAuth(member_of("admin"))
    def edit_user_dialog(self, user=None, user_id=None, **kwargs):
        if user_id:
            user_data = users.Users()
            result = user_data.get_details(user_id=user_id)
            status_message = ''
        else:
            result = None
            status_message = 'An error occured.'

        return serve_template(templatename="edit_user.html", title="Edit User", data=result, status_message=status_message)

    @cherrypy.expose
    @requireAuth(member_of("admin"))
    @addtoapi()
    def edit_user(self, user_id=None, **kwargs):
        """ Update a user on PlexPy.

            ```
            Required parameters:
                user_id (str):              The id of the Plex user

            Optional paramters:
                friendly_name(str):         The friendly name of the user
                custom_thumb (str):         The URL for the custom user thumbnail
                do_notify (int):            0 or 1
                do_notify_created (int):    0 or 1
                keep_history (int):         0 or 1

            Returns:
                None
            ```
        """
        friendly_name = kwargs.get('friendly_name', '')
        custom_thumb = kwargs.get('custom_thumb', '')
        do_notify = kwargs.get('do_notify', 0)
        keep_history = kwargs.get('keep_history', 0)
        allow_guest = kwargs.get('allow_guest', 0)

        if user_id:
            try:
                user_data = users.Users()
                user_data.set_config(user_id=user_id,
                                     friendly_name=friendly_name,
                                     custom_thumb=custom_thumb,
                                     do_notify=do_notify,
                                     keep_history=keep_history,
                                     allow_guest=allow_guest)
                status_message = "Successfully updated user."
                return status_message
            except:
                status_message = "Failed to update user."
                return status_message

    @cherrypy.expose
    @requireAuth()
    def user_watch_time_stats(self, user=None, user_id=None, **kwargs):
        if not allow_session_user(user_id):
            return serve_template(templatename="user_watch_time_stats.html", data=None, title="Watch Stats")

        if user_id or user:
            user_data = users.Users()
            result = user_data.get_watch_time_stats(user_id=user_id)
        else:
            result = None

        if result:
            return serve_template(templatename="user_watch_time_stats.html", data=result, title="Watch Stats")
        else:
            logger.warn(u"Unable to retrieve data for user_watch_time_stats.")
            return serve_template(templatename="user_watch_time_stats.html", data=None, title="Watch Stats")

    @cherrypy.expose
    @requireAuth()
    def user_player_stats(self, user=None, user_id=None, **kwargs):
        if not allow_session_user(user_id):
            return serve_template(templatename="user_player_stats.html", data=None, title="Player Stats")

        if user_id or user:
            user_data = users.Users()
            result = user_data.get_player_stats(user_id=user_id)
        else:
            result = None

        if result:
            return serve_template(templatename="user_player_stats.html", data=result, title="Player Stats")
        else:
            logger.warn(u"Unable to retrieve data for user_player_stats.")
            return serve_template(templatename="user_player_stats.html", data=None, title="Player Stats")

    @cherrypy.expose
    @requireAuth()
    def get_user_recently_watched(self, user=None, user_id=None, limit='10', **kwargs):
        if not allow_session_user(user_id):
            return serve_template(templatename="user_recently_watched.html", data=None, title="Recently Watched")

        if user_id or user:
            user_data = users.Users()
            result = user_data.get_recently_watched(user_id=user_id, limit=limit)
        else:
            result = None

        if result:
            return serve_template(templatename="user_recently_watched.html", data=result, title="Recently Watched")
        else:
            logger.warn(u"Unable to retrieve data for get_user_recently_watched.")
            return serve_template(templatename="user_recently_watched.html", data=None, title="Recently Watched")

    @cherrypy.expose
    @cherrypy.tools.json_out()
    @requireAuth()
    @addtoapi()
    def get_user_ips(self, user_id=None, **kwargs):
        """ Get the data on PlexPy users IP table.

            ```
            Required parameters:
                user_id (str):                  The id of the Plex user

            Optional parameters:
                order_column (str):             "last_seen", "ip_address", "platform", "player",
                                                "last_played", "play_count"
                order_dir (str):                "desc" or "asc"
                start (int):                    Row to start from, 0
                length (int):                   Number of items to return, 25
                search (str):                   A string to search for, "xxx.xxx.xxx.xxx"

            Returns:
                json:
                    {"draw": 1,
                     "recordsTotal": 2344,
                     "recordsFiltered": 10,
                     "data":
                        [{"friendly_name": "Jon Snow",
                          "id": 1121,
                          "ip_address": "xxx.xxx.xxx.xxx",
                          "last_played": "Game of Thrones - The Red Woman",
                          "last_seen": 1462591869,
                          "media_index": 1,
                          "media_type": "episode",
                          "parent_media_index": 6,
                          "parent_title": "",
                          "platform": "Chrome",
                          "play_count": 149,
                          "player": "Plex Web (Chrome)",
                          "rating_key": 153037,
                          "thumb": "/library/metadata/153036/thumb/1462175062",
                          "transcode_decision": "transcode",
                          "user_id": 133788,
                          "year": 2016
                          },
                         {...},
                         {...}
                         ]
                     }
            ```
        """
        # Check if datatables json_data was received.
        # If not, then build the minimal amount of json data for a query
        if not kwargs.get('json_data'):
            # TODO: Find some one way to automatically get the columns
            dt_columns = [("last_seen", True, False),
                          ("ip_address", True, True),
                          ("platform", True, True),
                          ("player", True, True),
                          ("last_played", True, True),
                          ("play_count", True, True)]
            kwargs['json_data'] = build_datatables_json(kwargs, dt_columns, "last_seen")

        user_data = users.Users()
        history = user_data.get_datatables_unique_ips(user_id=user_id, kwargs=kwargs)

        return history

    @cherrypy.expose
    @cherrypy.tools.json_out()
    @requireAuth()
    @addtoapi()
    def get_user_logins(self, user_id=None, **kwargs):
        """ Get the data on PlexPy user login table.

            ```
            Required parameters:
                user_id (str):                  The id of the Plex user

            Optional parameters:
                order_column (str):             "date", "time", "ip_address", "host", "os", "browser"
                order_dir (str):                "desc" or "asc"
                start (int):                    Row to start from, 0
                length (int):                   Number of items to return, 25
                search (str):                   A string to search for, "xxx.xxx.xxx.xxx"

            Returns:
                json:
                    {"draw": 1,
                     "recordsTotal": 2344,
                     "recordsFiltered": 10,
                     "data":
                        [{"browser": "Safari 7.0.3",
                          "friendly_name": "Jon Snow",
                          "host": "http://plexpy.castleblack.com",
                          "ip_address": "xxx.xxx.xxx.xxx",
                          "os": "Mac OS X",
                          "timestamp": 1462591869,
                          "user": "LordCommanderSnow",
                          "user_agent": "Mozilla/5.0 (Macintosh; Intel Mac OS X 10_9_3) AppleWebKit/537.75.14 (KHTML, like Gecko) Version/7.0.3 Safari/7046A194A",
                          "user_group": "guest",
                          "user_id": 133788
                          },
                         {...},
                         {...}
                         ]
                     }
            ```
        """
        # Check if datatables json_data was received.
        # If not, then build the minimal amount of json data for a query
        if not kwargs.get('json_data'):
            # TODO: Find some one way to automatically get the columns
            dt_columns = [("timestamp", True, False),
                          ("ip_address", True, True),
                          ("host", True, True),
                          ("os", True, True),
                          ("browser", True, True)]
            kwargs['json_data'] = build_datatables_json(kwargs, dt_columns, "timestamp")

        user_data = users.Users()
        history = user_data.get_datatables_user_login(user_id=user_id, kwargs=kwargs)

        return history

    @cherrypy.expose
    @cherrypy.tools.json_out()
    @requireAuth(member_of("admin"))
    @addtoapi()
    def get_user(self, user_id=None, **kwargs):
        """ Get a user's details.

            ```
            Required parameters:
                user_id (str):          The id of the Plex user

            Optional parameters:
                None

            Returns:
                json:
                    {"allow_guest": 1,
                     "deleted_user": 0,
                     "do_notify": 1,
                     "email": "Jon.Snow.1337@CastleBlack.com",
                     "friendly_name": "Jon Snow",
                     "is_allow_sync": 1,
                     "is_home_user": 1,
                     "is_restricted": 0,
                     "keep_history": 1,
                     "shared_libraries": ["10", "1", "4", "5", "15", "20", "2"],
                     "user_id": 133788,
                     "user_thumb": "https://plex.tv/users/k10w42309cynaopq/avatar",
                     "username": "LordCommanderSnow"
                     }
            ```
        """
        if user_id:
            user_data = users.Users()
            user_details = user_data.get_details(user_id=user_id)
            if user_details:
                return user_details
            else:
                logger.warn(u"Unable to retrieve data for get_user.")
        else:
            logger.warn(u"User details requested but no user_id received.")

    @cherrypy.expose
    @cherrypy.tools.json_out()
    @requireAuth(member_of("admin"))
    @addtoapi()
    def get_user_watch_time_stats(self, user_id=None, **kwargs):
        """ Get a user's watch time statistics.

            ```
            Required parameters:
                user_id (str):          The id of the Plex user

            Optional parameters:
                None

            Returns:
                json:
                    [{"query_days": 1,
                      "total_plays": 0,
                      "total_time": 0
                      },
                     {"query_days": 7,
                      "total_plays": 3,
                      "total_time": 15694
                      },
                     {"query_days": 30,
                      "total_plays": 35,
                      "total_time": 63054
                      },
                     {"query_days": 0,
                      "total_plays": 508,
                      "total_time": 1183080
                      }
                     ]
            ```
        """
        if user_id:
            user_data = users.Users()
            result = user_data.get_watch_time_stats(user_id=user_id)
            if result:
                return result
            else:
                logger.warn(u"Unable to retrieve data for get_user_watch_time_stats.")
        else:
            logger.warn(u"User watch time stats requested but no user_id received.")

    @cherrypy.expose
    @cherrypy.tools.json_out()
    @requireAuth(member_of("admin"))
    @addtoapi()
    def get_user_player_stats(self, user_id=None, **kwargs):
        """ Get a user's player statistics.

            ```
            Required parameters:
                user_id (str):          The id of the Plex user

            Optional parameters:
                None

            Returns:
                json:
                    [{"platform_type": "Chrome",
                      "player_name": "Plex Web (Chrome)",
                      "result_id": 1,
                      "total_plays": 170
                      },
                     {"platform_type": "Chromecast",
                      "player_name": "Chromecast",
                      "result_id": 2,
                      "total_plays": 42
                      },
                     {...},
                     {...}
                     ]
            ```
        """
        if user_id:
            user_data = users.Users()
            result = user_data.get_player_stats(user_id=user_id)
            if result:
                return result
            else:
                logger.warn(u"Unable to retrieve data for get_user_player_stats.")
        else:
            logger.warn(u"User watch time stats requested but no user_id received.")

    @cherrypy.expose
    @cherrypy.tools.json_out()
    @requireAuth(member_of("admin"))
    @addtoapi()
    def delete_all_user_history(self, user_id, **kwargs):
        """ Delete all PlexPy history for a specific user.

            ```
            Required parameters:
                user_id (str):          The id of the Plex user

            Optional parameters:
                None

            Returns:
                None
            ```
        """
        if user_id:
            user_data = users.Users()
            delete_row = user_data.delete_all_history(user_id=user_id)
            if delete_row:
                return {'message': delete_row}
        else:
            return {'message': 'no data received'}

    @cherrypy.expose
    @cherrypy.tools.json_out()
    @requireAuth(member_of("admin"))
    @addtoapi()
    def delete_user(self, user_id, **kwargs):
        """ Delete a user from PlexPy. Also erases all history for the user.

            ```
            Required parameters:
                user_id (str):          The id of the Plex user

            Optional parameters:
                None

            Returns:
                None
            ```
        """
        if user_id:
            user_data = users.Users()
            delete_row = user_data.delete(user_id=user_id)
            if delete_row:
                return {'message': delete_row}
        else:
            return {'message': 'no data received'}

    @cherrypy.expose
    @cherrypy.tools.json_out()
    @requireAuth(member_of("admin"))
    @addtoapi()
    def undelete_user(self, user_id=None, username=None, **kwargs):
        """ Restore a deleted user to PlexPy.

            ```
            Required parameters:
                user_id (str):          The id of the Plex user
                username (str):         The username of the Plex user

            Optional parameters:
                None

            Returns:
                None
            ```
        """
        if user_id:
            user_data = users.Users()
            delete_row = user_data.undelete(user_id=user_id)
            if delete_row:
                return {'message': delete_row}
        elif username:
            user_data = users.Users()
            delete_row = user_data.undelete(username=username)
            if delete_row:
                return {'message': delete_row}
        else:
            return {'message': 'no data received'}


    ##### History #####

    @cherrypy.expose
    @requireAuth()
    def history(self, **kwargs):
        return serve_template(templatename="history.html", title="History")

    @cherrypy.expose
    @cherrypy.tools.json_out()
    @requireAuth()
    @addtoapi()
    def get_history(self, user=None, user_id=None, grouping=None, **kwargs):
        """ Get the PlexPy history.

            ```
            Required parameters:
                None

            Optional parameters:
                grouping (int):                 0 or 1
                user (str):                     "Jon Snow"
                user_id (int):                  133788
                rating_key (int):               4348
                parent_rating_key (int):        544
                grandparent_rating_key (int):   351
                start_date (str):               "YYYY-MM-DD"
                section_id (int):               2
                media_type (str):               "movie", "episode", "track"
                transcode_decision (str):       "direct play", "copy", "transcode",
                order_column (str):             "date", "friendly_name", "ip_address", "platform", "player",
                                                "full_title", "started", "paused_counter", "stopped", "duration"
                order_dir (str):                "desc" or "asc"
                start (int):                    Row to start from, 0
                length (int):                   Number of items to return, 25
                search (str):                   A string to search for, "Thrones"

            Returns:
                json:
                    {"draw": 1,
                     "recordsTotal": 1000,
                     "recordsFiltered": 250,
                     "total_duration": "42 days 5 hrs 18 mins",
                     "filter_duration": "10 hrs 12 mins",
                     "data":
                        [{"date": 1462687607,
                          "duration": 263,
                          "friendly_name": "Mother of Dragons",
                          "full_title": "Game of Thrones - The Red Woman",
                          "grandparent_rating_key": 351,
                          "grandparent_title": "Game of Thrones",
                          "group_count": 1,
                          "group_ids": "1124",
                          "id": 1124,
                          "ip_address": "xxx.xxx.xxx.xxx",
                          "media_index": 17,
                          "media_type": "episode",
                          "parent_media_index": 7,
                          "parent_rating_key": 544,
                          "parent_title": "",
                          "paused_counter": 0,
                          "percent_complete": 84,
                          "platform": "Chrome",
                          "player": "Plex Web (Chrome)",
                          "rating_key": 4348,
                          "reference_id": 1123,
                          "session_key": null,
                          "started": 1462688107,
                          "state": null,
                          "stopped": 1462688370,
                          "thumb": "/library/metadata/4348/thumb/1462414561",
                          "title": "The Red Woman",
                          "transcode_decision": "transcode",
                          "user": "DanyKhaleesi69",
                          "user_id": 8008135,
                          "watched_status": 0,
                          "year": 2016
                          },
                         {...},
                         {...}
                         ]
                     }
            ```
        """
        # Check if datatables json_data was received.
        # If not, then build the minimal amount of json data for a query
        if not kwargs.get('json_data'):
            # TODO: Find some one way to automatically get the columns
            dt_columns = [("date", True, False),
                          ("friendly_name", True, True),
                          ("ip_address", True, True),
                          ("platform", True, True),
                          ("player", True, True),
                          ("full_title", True, True),
                          ("started", True, False),
                          ("paused_counter", True, False),
                          ("stopped", True, False),
                          ("duration", True, False),
                          ("watched_status", False, False)]
            kwargs['json_data'] = build_datatables_json(kwargs, dt_columns, "date")

        if grouping and str(grouping).isdigit():
            grouping = int(grouping)
        elif grouping == 'false':
            grouping = 0

        custom_where = []
        if user_id:
            custom_where.append(['session_history.user_id', user_id])
        elif user:
            custom_where.append(['session_history.user', user])
        if 'rating_key' in kwargs:
            rating_key = kwargs.get('rating_key', "")
            custom_where.append(['session_history.rating_key', rating_key])
        if 'parent_rating_key' in kwargs:
            rating_key = kwargs.get('parent_rating_key', "")
            custom_where.append(['session_history.parent_rating_key', rating_key])
        if 'grandparent_rating_key' in kwargs:
            rating_key = kwargs.get('grandparent_rating_key', "")
            custom_where.append(['session_history.grandparent_rating_key', rating_key])
        if 'start_date' in kwargs:
            start_date = kwargs.get('start_date', "")
            custom_where.append(['strftime("%Y-%m-%d", datetime(started, "unixepoch", "localtime"))', start_date])
        if 'reference_id' in kwargs:
            reference_id = kwargs.get('reference_id', "")
            custom_where.append(['session_history.reference_id', reference_id])
        if 'section_id' in kwargs:
            section_id = kwargs.get('section_id', "")
            custom_where.append(['session_history_metadata.section_id', section_id])
        if 'media_type' in kwargs:
            media_type = kwargs.get('media_type', "")
            if media_type:
                custom_where.append(['session_history.media_type', media_type])
        if 'transcode_decision' in kwargs:
            transcode_decision = kwargs.get('transcode_decision', "")
            if transcode_decision:
                custom_where.append(['session_history_media_info.transcode_decision', transcode_decision])

        data_factory = datafactory.DataFactory()
        history = data_factory.get_datatables_history(kwargs=kwargs, custom_where=custom_where, grouping=grouping)

        return history

    @cherrypy.expose
    @requireAuth()
    def get_stream_data(self, row_id=None, session_key=None, user=None, **kwargs):

        data_factory = datafactory.DataFactory()
        stream_data = data_factory.get_stream_details(row_id, session_key)

        return serve_template(templatename="stream_data.html", title="Stream Data", data=stream_data, user=user)

    @cherrypy.expose
    @requireAuth()
    def get_ip_address_details(self, ip_address=None, **kwargs):
        if not helpers.is_valid_ip(ip_address):
            ip_address = None

        return serve_template(templatename="ip_address_modal.html", title="IP Address Details", data=ip_address)

    @cherrypy.expose
    @cherrypy.tools.json_out()
    @requireAuth(member_of("admin"))
    def delete_history_rows(self, row_id, **kwargs):
        data_factory = datafactory.DataFactory()

        if row_id:
            delete_row = data_factory.delete_session_history_rows(row_id=row_id)

            if delete_row:
                return {'message': delete_row}
        else:
            return {'message': 'no data received'}


    ##### Graphs #####

    @cherrypy.expose
    @requireAuth()
    def graphs(self, **kwargs):

        config = {
            "graph_type": plexpy.CONFIG.GRAPH_TYPE,
            "graph_days": plexpy.CONFIG.GRAPH_DAYS,
            "graph_months": plexpy.CONFIG.GRAPH_MONTHS,
            "graph_tab": plexpy.CONFIG.GRAPH_TAB,
            "music_logging_enable": plexpy.CONFIG.MUSIC_LOGGING_ENABLE
        }

        return serve_template(templatename="graphs.html", title="Graphs", config=config)

    @cherrypy.expose
    @requireAuth(member_of("admin"))
    def set_graph_config(self, graph_type=None, graph_days=None, graph_months=None, graph_tab=None, **kwargs):
        if graph_type:
            plexpy.CONFIG.__setattr__('GRAPH_TYPE', graph_type)
            plexpy.CONFIG.write()
        if graph_days:
            plexpy.CONFIG.__setattr__('GRAPH_DAYS', graph_days)
            plexpy.CONFIG.write()
        if graph_months:
            plexpy.CONFIG.__setattr__('GRAPH_MONTHS', graph_months)
            plexpy.CONFIG.write()
        if graph_tab:
            plexpy.CONFIG.__setattr__('GRAPH_TAB', graph_tab)
            plexpy.CONFIG.write()

        return "Updated graphs config values."

    @cherrypy.expose
    @cherrypy.tools.json_out()
    @requireAuth()
    @addtoapi()
    def get_user_names(self, **kwargs):
        """ Get a list of all user and user ids.

            ```
            Required parameters:
                None

            Optional parameters:
                None

            Returns:
                json:
                    [{"friendly_name": "Jon Snow", "user_id": 133788},
                     {"friendly_name": "DanyKhaleesi69", "user_id": 8008135},
                     {"friendly_name": "Tyrion Lannister", "user_id": 696969},
                     {...},
                    ]
            ```
        """
        user_data = users.Users()
        user_names = user_data.get_user_names(kwargs=kwargs)

        return user_names

    @cherrypy.expose
    @cherrypy.tools.json_out()
    @requireAuth()
    @addtoapi()
    def get_plays_by_date(self, time_range='30', user_id=None, y_axis='plays', **kwargs):
        """ Get graph data by date.

            ```
            Required parameters:
                None

            Optional parameters:
                time_range (str):       The number of days of data to return
                y_axis (str):           "plays" or "duration"
                user_id (str):          The user id to filter the data

            Returns:
                json:
                    {"categories":
                        ["YYYY-MM-DD", "YYYY-MM-DD", ...]
                     "series":
                        [{"name": "Movies", "data": [...]}
                         {"name": "TV", "data": [...]},
                         {"name": "Music", "data": [...]}
                         ]
                     }
            ```
        """
        graph = graphs.Graphs()
        result = graph.get_total_plays_per_day(time_range=time_range, user_id=user_id, y_axis=y_axis)

        if result:
            return result
        else:
            logger.warn(u"Unable to retrieve data for get_plays_by_date.")

    @cherrypy.expose
    @cherrypy.tools.json_out()
    @requireAuth()
    @addtoapi()
    def get_plays_by_dayofweek(self, time_range='30', user_id=None, y_axis='plays', **kwargs):
        """ Get graph data by day of the week.

            ```
            Required parameters:
                None

            Optional parameters:
                time_range (str):       The number of days of data to return
                y_axis (str):           "plays" or "duration"
                user_id (str):          The user id to filter the data

            Returns:
                json:
                    {"categories":
                        ["Sunday", "Monday", "Tuesday", ..., "Saturday"]
                     "series":
                        [{"name": "Movies", "data": [...]}
                         {"name": "TV", "data": [...]},
                         {"name": "Music", "data": [...]}
                         ]
                     }
            ```
        """
        graph = graphs.Graphs()
        result = graph.get_total_plays_per_dayofweek(time_range=time_range, user_id=user_id, y_axis=y_axis)

        if result:
            return result
        else:
            logger.warn(u"Unable to retrieve data for get_plays_by_dayofweek.")

    @cherrypy.expose
    @cherrypy.tools.json_out()
    @requireAuth()
    @addtoapi()
    def get_plays_by_hourofday(self, time_range='30', user_id=None, y_axis='plays', **kwargs):
        """ Get graph data by hour of the day.

            ```
            Required parameters:
                None

            Optional parameters:
                time_range (str):       The number of days of data to return
                y_axis (str):           "plays" or "duration"
                user_id (str):          The user id to filter the data

            Returns:
                json:
                    {"categories":
                        ["00", "01", "02", ..., "23"]
                     "series":
                        [{"name": "Movies", "data": [...]}
                         {"name": "TV", "data": [...]},
                         {"name": "Music", "data": [...]}
                         ]
                     }
            ```
        """
        graph = graphs.Graphs()
        result = graph.get_total_plays_per_hourofday(time_range=time_range, user_id=user_id, y_axis=y_axis)

        if result:
            return result
        else:
            logger.warn(u"Unable to retrieve data for get_plays_by_hourofday.")

    @cherrypy.expose
    @cherrypy.tools.json_out()
    @requireAuth()
    @addtoapi()
    def get_plays_per_month(self, time_range='12', y_axis='plays', user_id=None, **kwargs):
        """ Get graph data by month.

            ```
            Required parameters:
                None

            Optional parameters:
                time_range (str):       The number of months of data to return
                y_axis (str):           "plays" or "duration"
                user_id (str):          The user id to filter the data

            Returns:
                json:
                    {"categories":
                        ["Jan 2016", "Feb 2016", "Mar 2016", ...]
                     "series":
                        [{"name": "Movies", "data": [...]}
                         {"name": "TV", "data": [...]},
                         {"name": "Music", "data": [...]}
                         ]
                     }
            ```
        """
        graph = graphs.Graphs()
        result = graph.get_total_plays_per_month(time_range=time_range, y_axis=y_axis, user_id=user_id)

        if result:
            return result
        else:
            logger.warn(u"Unable to retrieve data for get_plays_per_month.")

    @cherrypy.expose
    @cherrypy.tools.json_out()
    @requireAuth()
    @addtoapi()
    def get_plays_by_top_10_platforms(self, time_range='30', y_axis='plays', user_id=None, **kwargs):
        """ Get graph data by top 10 platforms.

            ```
            Required parameters:
                None

            Optional parameters:
                time_range (str):       The number of days of data to return
                y_axis (str):           "plays" or "duration"
                user_id (str):          The user id to filter the data

            Returns:
                json:
                    {"categories":
                        ["iOS", "Android", "Chrome", ...]
                     "series":
                        [{"name": "Movies", "data": [...]}
                         {"name": "TV", "data": [...]},
                         {"name": "Music", "data": [...]}
                         ]
                     }
            ```
        """
        graph = graphs.Graphs()
        result = graph.get_total_plays_by_top_10_platforms(time_range=time_range, y_axis=y_axis, user_id=user_id)

        if result:
            return result
        else:
            logger.warn(u"Unable to retrieve data for get_plays_by_top_10_platforms.")

    @cherrypy.expose
    @cherrypy.tools.json_out()
    @requireAuth()
    @addtoapi()
    def get_plays_by_top_10_users(self, time_range='30', y_axis='plays', user_id=None, **kwargs):
        """ Get graph data by top 10 users.

            ```
            Required parameters:
                None

            Optional parameters:
                time_range (str):       The number of days of data to return
                y_axis (str):           "plays" or "duration"
                user_id (str):          The user id to filter the data

            Returns:
                json:
                    {"categories":
                        ["Jon Snow", "DanyKhaleesi69", "A Girl", ...]
                     "series":
                        [{"name": "Movies", "data": [...]}
                         {"name": "TV", "data": [...]},
                         {"name": "Music", "data": [...]}
                         ]
                     }
            ```
        """
        graph = graphs.Graphs()
        result = graph.get_total_plays_by_top_10_users(time_range=time_range, y_axis=y_axis, user_id=user_id)

        if result:
            return result
        else:
            logger.warn(u"Unable to retrieve data for get_plays_by_top_10_users.")

    @cherrypy.expose
    @cherrypy.tools.json_out()
    @requireAuth()
    @addtoapi()
    def get_plays_by_stream_type(self, time_range='30', y_axis='plays', user_id=None, **kwargs):
        """ Get graph data by stream type by date.

            ```
            Required parameters:
                None

            Optional parameters:
                time_range (str):       The number of days of data to return
                y_axis (str):           "plays" or "duration"
                user_id (str):          The user id to filter the data

            Returns:
                json:
                    {"categories":
                        ["YYYY-MM-DD", "YYYY-MM-DD", ...]
                     "series":
                        [{"name": "Direct Play", "data": [...]}
                         {"name": "Direct Stream", "data": [...]},
                         {"name": "Transcode", "data": [...]}
                         ]
                     }
            ```
        """
        graph = graphs.Graphs()
        result = graph.get_total_plays_per_stream_type(time_range=time_range, y_axis=y_axis, user_id=user_id)

        if result:
            return result
        else:
            logger.warn(u"Unable to retrieve data for get_plays_by_stream_type.")

    @cherrypy.expose
    @cherrypy.tools.json_out()
    @requireAuth()
    @addtoapi()
    def get_plays_by_source_resolution(self, time_range='30', y_axis='plays', user_id=None, **kwargs):
        """ Get graph data by source resolution.

            ```
            Required parameters:
                None

            Optional parameters:
                time_range (str):       The number of days of data to return
                y_axis (str):           "plays" or "duration"
                user_id (str):          The user id to filter the data

            Returns:
                json:
                    {"categories":
                        ["720", "1080", "sd", ...]
                     "series":
                        [{"name": "Direct Play", "data": [...]}
                         {"name": "Direct Stream", "data": [...]},
                         {"name": "Transcode", "data": [...]}
                         ]
                     }
            ```
        """
        graph = graphs.Graphs()
        result = graph.get_total_plays_by_source_resolution(time_range=time_range, y_axis=y_axis, user_id=user_id)

        if result:
            return result
        else:
            logger.warn(u"Unable to retrieve data for get_plays_by_source_resolution.")

    @cherrypy.expose
    @cherrypy.tools.json_out()
    @requireAuth()
    @addtoapi()
    def get_plays_by_stream_resolution(self, time_range='30', y_axis='plays', user_id=None, **kwargs):
        """ Get graph data by stream resolution.

            ```
            Required parameters:
                None

            Optional parameters:
                time_range (str):       The number of days of data to return
                y_axis (str):           "plays" or "duration"
                user_id (str):          The user id to filter the data

            Returns:
                json:
                    {"categories":
                        ["720", "1080", "sd", ...]
                     "series":
                        [{"name": "Direct Play", "data": [...]}
                         {"name": "Direct Stream", "data": [...]},
                         {"name": "Transcode", "data": [...]}
                         ]
                     }
            ```
        """
        graph = graphs.Graphs()
        result = graph.get_total_plays_by_stream_resolution(time_range=time_range, y_axis=y_axis, user_id=user_id)

        if result:
            return result
        else:
            logger.warn(u"Unable to retrieve data for get_plays_by_stream_resolution.")

    @cherrypy.expose
    @cherrypy.tools.json_out()
    @requireAuth()
    @addtoapi()
    def get_stream_type_by_top_10_users(self, time_range='30', y_axis='plays', user_id=None, **kwargs):
        """ Get graph data by stream type by top 10 users.

            ```
            Required parameters:
                None

            Optional parameters:
                time_range (str):       The number of days of data to return
                y_axis (str):           "plays" or "duration"
                user_id (str):          The user id to filter the data

            Returns:
                json:
                    {"categories":
                        ["Jon Snow", "DanyKhaleesi69", "A Girl", ...]
                     "series":
                        [{"name": "Direct Play", "data": [...]}
                         {"name": "Direct Stream", "data": [...]},
                         {"name": "Transcode", "data": [...]}
                        ]
                     }
            ```
        """
        graph = graphs.Graphs()
        result = graph.get_stream_type_by_top_10_users(time_range=time_range, y_axis=y_axis, user_id=user_id)

        if result:
            return result
        else:
            logger.warn(u"Unable to retrieve data for get_stream_type_by_top_10_users.")

    @cherrypy.expose
    @cherrypy.tools.json_out()
    @requireAuth()
    @addtoapi()
    def get_stream_type_by_top_10_platforms(self, time_range='30', y_axis='plays', user_id=None, **kwargs):
        """ Get graph data by stream type by top 10 platforms.

            ```
            Required parameters:
                None

            Optional parameters:
                time_range (str):       The number of days of data to return
                y_axis (str):           "plays" or "duration"
                user_id (str):          The user id to filter the data

            Returns:
                json:
                    {"categories":
                        ["iOS", "Android", "Chrome", ...]
                     "series":
                        [{"name": "Direct Play", "data": [...]}
                         {"name": "Direct Stream", "data": [...]},
                         {"name": "Transcode", "data": [...]}
                         ]
                     }
            ```
        """
        graph = graphs.Graphs()
        result = graph.get_stream_type_by_top_10_platforms(time_range=time_range, y_axis=y_axis, user_id=user_id)

        if result:
            return result
        else:
            logger.warn(u"Unable to retrieve data for get_stream_type_by_top_10_platforms.")

    @cherrypy.expose
    @requireAuth()
    def history_table_modal(self, **kwargs):
        if kwargs.get('user_id') and not allow_session_user(kwargs['user_id']):
            return serve_template(templatename="history_table_modal.html", title="History Data", data=None)

        return serve_template(templatename="history_table_modal.html", title="History Data", data=kwargs)


    ##### Sync #####

    @cherrypy.expose
    @requireAuth()
    def sync(self, **kwargs):
        return serve_template(templatename="sync.html", title="Synced Items")

    @cherrypy.expose
    @cherrypy.tools.json_out()
    @requireAuth()
    def get_sync(self, machine_id=None, user_id=None, **kwargs):

        if not machine_id:
            machine_id = plexpy.CONFIG.PMS_IDENTIFIER

        plex_tv = plextv.PlexTV()
        result = plex_tv.get_synced_items(machine_id=machine_id, user_id=user_id)

        if result:
            output = {"data": result}
        else:
            logger.warn(u"Unable to retrieve data for get_sync.")
            output = {"data": []}

        return output


    ##### Logs #####
    @cherrypy.expose
    @requireAuth(member_of("admin"))
    def logs(self, **kwargs):
        return serve_template(templatename="logs.html", title="Log")

    @cherrypy.expose
    @requireAuth(member_of("admin"))
    def get_log(self, **kwargs):
        json_data = helpers.process_json_kwargs(json_kwargs=kwargs.get('json_data'))
        log_level = kwargs.get('log_level', "")

        start = json_data['start']
        length = json_data['length']
        order_column = json_data['order'][0]['column']
        order_dir = json_data['order'][0]['dir']
        search_value = json_data['search']['value']
        sortcolumn = 0

        filt = []
        filtered = []
        fa = filt.append
        with open(os.path.join(plexpy.CONFIG.LOG_DIR, logger.FILENAME)) as f:
            for l in f.readlines():
                try:
                    temp_loglevel_and_time = l.split(' - ', 1)
                    loglvl = temp_loglevel_and_time[1].split(' ::', 1)[0].strip()
                    msg = unicode(l.split(' : ', 1)[1].replace('\n', ''), 'utf-8')
                    fa([temp_loglevel_and_time[0], loglvl, msg])
                except IndexError:
                    # Add traceback message to previous msg.
                    tl = (len(filt) - 1)
                    n = len(l) - len(l.lstrip(' '))
                    l = '&nbsp;' * (2 * n) + l[n:]
                    filt[tl][2] += '<br>' + l
                    continue

        log_levels = ['DEBUG', 'INFO', 'WARNING', 'ERROR']
        if log_level in log_levels:
            log_levels = log_levels[log_levels.index(log_level)::]
            filtered = [row for row in filt if row[1] in log_levels]
        else:
            filtered = filt

        if search_value:
            filtered = [row for row in filtered for column in row if search_value.lower() in column.lower()]

        if order_column == '1':
            sortcolumn = 2
        elif order_column == '2':
            sortcolumn = 1

        filtered.sort(key=lambda x: x[sortcolumn])

        if order_dir == 'desc':
            filtered = filtered[::-1]

        rows = filtered[start:(start + length)]

        return json.dumps({
            'recordsFiltered': len(filtered),
            'recordsTotal': len(filt),
            'data': rows,
        })

    @cherrypy.expose
    @cherrypy.tools.json_out()
    @requireAuth(member_of("admin"))
    @addtoapi()
    def get_plex_log(self, **kwargs):
        """ Get the PMS logs.

            ```
            Required parameters:
                None

            Optional parameters:
                window (int):           The number of tail lines to return
                log_type (str):         "server" or "scanner"

            Returns:
                json:
                    [["May 08, 2016 09:35:37",
                      "DEBUG",
                      "Auth: Came in with a super-token, authorization succeeded."
                      ],
                     [...],
                     [...]
                     ]
            ```
        """
        window = int(kwargs.get('window', plexpy.CONFIG.PMS_LOGS_LINE_CAP))
        log_lines = []
        log_type = kwargs.get('log_type', 'server')

        try:
            log_lines = {'data': log_reader.get_log_tail(window=window, parsed=True, log_type=log_type)}
        except:
            logger.warn(u"Unable to retrieve Plex Logs.")

        return log_lines

    @cherrypy.expose
    @cherrypy.tools.json_out()
    @requireAuth(member_of("admin"))
    @addtoapi()
    def get_notification_log(self, **kwargs):
        """ Get the data on the PlexPy notification logs table.

            ```
            Required parameters:
                None

            Optional parameters:
                order_column (str):             "timestamp", "agent_name", "notify_action",
                                                "subject_text", "body_text", "script_args"
                order_dir (str):                "desc" or "asc"
                start (int):                    Row to start from, 0
                length (int):                   Number of items to return, 25
                search (str):                   A string to search for, "Telegram"

            Returns:
                json:
                    {"draw": 1,
                     "recordsTotal": 1039,
                     "recordsFiltered": 163,
                     "data":
                        [{"agent_id": 13,
                          "agent_name": "Telegram",
                          "body_text": "Game of Thrones - S06E01 - The Red Woman [Transcode].",
                          "id": 1000,
                          "notify_action": "play",
                          "poster_url": "http://i.imgur.com/ZSqS8Ri.jpg",
                          "rating_key": 153037,
                          "script_args": "[]",
                          "session_key": 147,
                          "subject_text": "PlexPy (Winterfell-Server)",
                          "timestamp": 1462253821,
                          "user": "DanyKhaleesi69",
                          "user_id": 8008135
                          },
                         {...},
                         {...}
                         ]
                     }
            ```
        """
        # Check if datatables json_data was received.
        # If not, then build the minimal amount of json data for a query
        if not kwargs.get('json_data'):
            # TODO: Find some one way to automatically get the columns
            dt_columns = [("timestamp", True, True),
                          ("agent_name", True, True),
                          ("notify_action", True, True),
                          ("subject_text", True, True),
                          ("body_text", True, True),
                          ("script_args", True, True)]
            kwargs['json_data'] = build_datatables_json(kwargs, dt_columns, "timestamp")

        data_factory = datafactory.DataFactory()
        notifications = data_factory.get_notification_log(kwargs=kwargs)

        return notifications

    @cherrypy.expose
    @cherrypy.tools.json_out()
    @requireAuth(member_of("admin"))
    @addtoapi()
    def delete_notification_log(self, **kwargs):
        """ Delete the PlexPy notification logs.

            ```
            Required paramters:
                None

            Optional parameters:
                None

            Returns:
                None
            ```
        """
        data_factory = datafactory.DataFactory()
        result = data_factory.delete_notification_log()
        res = 'success' if result else 'error'
        msg = 'Cleared notification logs.' if result else 'Failed to clear notification logs.'

        return {'result': res, 'message': msg}

    @cherrypy.expose
    @cherrypy.tools.json_out()
    @requireAuth(member_of("admin"))
    @addtoapi()
    def delete_login_log(self, **kwargs):
        """ Delete the PlexPy login logs.

            ```
            Required paramters:
                None

            Optional parameters:
                None

            Returns:
                None
            ```
        """
        user_data = users.Users()
        result = user_data.delete_login_log()
        res = 'success' if result else 'error'
        msg = 'Cleared login logs.' if result else 'Failed to clear login logs.'

        return {'result': res, 'message': msg}

    @cherrypy.expose
    @cherrypy.tools.json_out()
    @requireAuth(member_of("admin"))
    def delete_logs(self, **kwargs):
        log_file = logger.FILENAME
        try:
            open(os.path.join(plexpy.CONFIG.LOG_DIR, log_file), 'w').close()
            result = 'success'
            msg = 'Cleared the %s file.' % log_file
            logger.info(msg)
        except Exception as e:
            result = 'error'
            msg = 'Failed to clear the %s file.' % log_file
            logger.exception(u'Failed to clear the %s file: %s.' % (log_file, e))

        return {'result': result, 'message': msg}

    @cherrypy.expose
    @requireAuth(member_of("admin"))
    def toggleVerbose(self, **kwargs):
        plexpy.VERBOSE = not plexpy.VERBOSE
        logger.initLogger(console=not plexpy.QUIET,
                          log_dir=plexpy.CONFIG.LOG_DIR, verbose=plexpy.VERBOSE)
        logger.info(u"Verbose toggled, set to %s", plexpy.VERBOSE)
        logger.debug(u"If you read this message, debug logging is available")
        raise cherrypy.HTTPRedirect(plexpy.HTTP_ROOT + "logs")

    @cherrypy.expose
    @requireAuth()
    def log_js_errors(self, page, message, file, line, **kwargs):
        """ Logs javascript errors from the web interface. """
        logger.error(u"WebUI :: /%s : %s. (%s:%s)" % (page.rpartition('/')[-1],
                                                      message,
                                                      file.rpartition('/')[-1].partition('?')[0],
                                                      line))
        return "js error logged."

    @cherrypy.expose
    @requireAuth(member_of("admin"))
    def logFile(self, **kwargs):
        try:
            with open(os.path.join(plexpy.CONFIG.LOG_DIR, logger.FILENAME), 'r') as f:
                return '<pre>%s</pre>' % f.read()
        except IOError as e:
            return "Log file not found."


    ##### Settings #####

    @cherrypy.expose
    @requireAuth(member_of("admin"))
    def settings(self, **kwargs):
        interface_dir = os.path.join(plexpy.PROG_DIR, 'data/interfaces/')
        interface_list = [name for name in os.listdir(interface_dir) if
                          os.path.isdir(os.path.join(interface_dir, name))]

        # Initialise blank passwords so we do not expose them in the html forms
        # but users are still able to clear them
        if plexpy.CONFIG.HTTP_PASSWORD != '':
            http_password = '    '
        else:
            http_password = ''

        config = {
            "allow_guest_access": checked(plexpy.CONFIG.ALLOW_GUEST_ACCESS),
            "history_table_activity": checked(plexpy.CONFIG.HISTORY_TABLE_ACTIVITY),
            "http_basic_auth": checked(plexpy.CONFIG.HTTP_BASIC_AUTH),
            "http_hash_password": checked(plexpy.CONFIG.HTTP_HASH_PASSWORD),
            "http_hashed_password": plexpy.CONFIG.HTTP_HASHED_PASSWORD,
            "http_host": plexpy.CONFIG.HTTP_HOST,
            "http_username": plexpy.CONFIG.HTTP_USERNAME,
            "http_port": plexpy.CONFIG.HTTP_PORT,
            "http_password": http_password,
            "http_root": plexpy.CONFIG.HTTP_ROOT,
            "launch_browser": checked(plexpy.CONFIG.LAUNCH_BROWSER),
            "enable_https": checked(plexpy.CONFIG.ENABLE_HTTPS),
            "https_create_cert": checked(plexpy.CONFIG.HTTPS_CREATE_CERT),
            "https_cert": plexpy.CONFIG.HTTPS_CERT,
            "https_cert_chain": plexpy.CONFIG.HTTPS_CERT_CHAIN,
            "https_key": plexpy.CONFIG.HTTPS_KEY,
            "https_domain": plexpy.CONFIG.HTTPS_DOMAIN,
            "https_ip": plexpy.CONFIG.HTTPS_IP,
            "anon_redirect": plexpy.CONFIG.ANON_REDIRECT,
            "api_enabled": checked(plexpy.CONFIG.API_ENABLED),
            "api_key": plexpy.CONFIG.API_KEY,
            "update_db_interval": plexpy.CONFIG.UPDATE_DB_INTERVAL,
            "freeze_db": checked(plexpy.CONFIG.FREEZE_DB),
            "backup_days": plexpy.CONFIG.BACKUP_DAYS,
            "backup_dir": plexpy.CONFIG.BACKUP_DIR,
            "backup_interval": plexpy.CONFIG.BACKUP_INTERVAL,
            "cache_dir": plexpy.CONFIG.CACHE_DIR,
            "log_dir": plexpy.CONFIG.LOG_DIR,
            "log_blacklist": checked(plexpy.CONFIG.LOG_BLACKLIST),
            "check_github": checked(plexpy.CONFIG.CHECK_GITHUB),
            "interface_list": interface_list,
            "cache_sizemb": plexpy.CONFIG.CACHE_SIZEMB,
            "pms_identifier": plexpy.CONFIG.PMS_IDENTIFIER,
            "pms_ip": plexpy.CONFIG.PMS_IP,
            "pms_logs_folder": plexpy.CONFIG.PMS_LOGS_FOLDER,
            "pms_port": plexpy.CONFIG.PMS_PORT,
            "pms_token": plexpy.CONFIG.PMS_TOKEN,
            "pms_ssl": checked(plexpy.CONFIG.PMS_SSL),
            "pms_use_bif": checked(plexpy.CONFIG.PMS_USE_BIF),
            "pms_uuid": plexpy.CONFIG.PMS_UUID,
            "date_format": plexpy.CONFIG.DATE_FORMAT,
            "time_format": plexpy.CONFIG.TIME_FORMAT,
            "get_file_sizes": checked(plexpy.CONFIG.GET_FILE_SIZES),
            "grouping_global_history": checked(plexpy.CONFIG.GROUPING_GLOBAL_HISTORY),
            "grouping_user_history": checked(plexpy.CONFIG.GROUPING_USER_HISTORY),
            "grouping_charts": checked(plexpy.CONFIG.GROUPING_CHARTS),
            "movie_notify_enable": checked(plexpy.CONFIG.MOVIE_NOTIFY_ENABLE),
            "tv_notify_enable": checked(plexpy.CONFIG.TV_NOTIFY_ENABLE),
            "music_notify_enable": checked(plexpy.CONFIG.MUSIC_NOTIFY_ENABLE),
            "monitor_pms_updates": checked(plexpy.CONFIG.MONITOR_PMS_UPDATES),
            "monitor_remote_access": checked(plexpy.CONFIG.MONITOR_REMOTE_ACCESS),
            "monitoring_interval": plexpy.CONFIG.MONITORING_INTERVAL,
            "refresh_libraries_interval": plexpy.CONFIG.REFRESH_LIBRARIES_INTERVAL,
            "refresh_libraries_on_startup": checked(plexpy.CONFIG.REFRESH_LIBRARIES_ON_STARTUP),
            "refresh_users_interval": plexpy.CONFIG.REFRESH_USERS_INTERVAL,
            "refresh_users_on_startup": checked(plexpy.CONFIG.REFRESH_USERS_ON_STARTUP),
            "movie_logging_enable": checked(plexpy.CONFIG.MOVIE_LOGGING_ENABLE),
            "tv_logging_enable": checked(plexpy.CONFIG.TV_LOGGING_ENABLE),
            "music_logging_enable": checked(plexpy.CONFIG.MUSIC_LOGGING_ENABLE),
            "logging_ignore_interval": plexpy.CONFIG.LOGGING_IGNORE_INTERVAL,
            "pms_is_remote": checked(plexpy.CONFIG.PMS_IS_REMOTE),
            "notify_consecutive": checked(plexpy.CONFIG.NOTIFY_CONSECUTIVE),
            "notify_upload_posters": checked(plexpy.CONFIG.NOTIFY_UPLOAD_POSTERS),
            "notify_recently_added": checked(plexpy.CONFIG.NOTIFY_RECENTLY_ADDED),
            "notify_recently_added_upgrade": checked(plexpy.CONFIG.NOTIFY_RECENTLY_ADDED_UPGRADE),
            "notify_group_recently_added_grandparent": checked(plexpy.CONFIG.NOTIFY_GROUP_RECENTLY_ADDED_GRANDPARENT),
            "notify_group_recently_added_parent": checked(plexpy.CONFIG.NOTIFY_GROUP_RECENTLY_ADDED_PARENT),
            "notify_concurrent_by_ip": checked(plexpy.CONFIG.NOTIFY_CONCURRENT_BY_IP),
            "notify_concurrent_threshold": plexpy.CONFIG.NOTIFY_CONCURRENT_THRESHOLD,
            "notify_watched_percent": plexpy.CONFIG.NOTIFY_WATCHED_PERCENT,
            "home_sections": json.dumps(plexpy.CONFIG.HOME_SECTIONS),
            "home_stats_length": plexpy.CONFIG.HOME_STATS_LENGTH,
            "home_stats_type": checked(plexpy.CONFIG.HOME_STATS_TYPE),
            "home_stats_count": plexpy.CONFIG.HOME_STATS_COUNT,
            "home_stats_cards": json.dumps(plexpy.CONFIG.HOME_STATS_CARDS),
            "home_library_cards": json.dumps(plexpy.CONFIG.HOME_LIBRARY_CARDS),
            "buffer_threshold": plexpy.CONFIG.BUFFER_THRESHOLD,
            "buffer_wait": plexpy.CONFIG.BUFFER_WAIT,
            "group_history_tables": checked(plexpy.CONFIG.GROUP_HISTORY_TABLES),
            "git_token": plexpy.CONFIG.GIT_TOKEN,
            "imgur_client_id": plexpy.CONFIG.IMGUR_CLIENT_ID,
            "cache_images": checked(plexpy.CONFIG.CACHE_IMAGES),
            "pms_version": plexpy.CONFIG.PMS_VERSION,
<<<<<<< HEAD
            "plexpy_auto_update": checked(plexpy.CONFIG.PLEXPY_AUTO_UPDATE),
            "git_branch": plexpy.CONFIG.GIT_BRANCH,
            "git_path": plexpy.CONFIG.GIT_PATH,
            "git_remote": plexpy.CONFIG.GIT_REMOTE
=======
            "week_start_monday": checked(plexpy.CONFIG.WEEK_START_MONDAY)
>>>>>>> e85cdd56
        }

        return serve_template(templatename="settings.html", title="Settings", config=config, kwargs=kwargs)

    @cherrypy.expose
    @cherrypy.tools.json_out()
    @requireAuth(member_of("admin"))
    def configUpdate(self, **kwargs):
        # Handle the variable config options. Note - keys with False values aren't getting passed

        checked_configs = [
            "launch_browser", "enable_https", "https_create_cert", "api_enabled", "freeze_db", "check_github",
            "grouping_global_history", "grouping_user_history", "grouping_charts", "group_history_tables",
<<<<<<< HEAD
            "pms_use_bif", "pms_ssl", "pms_is_remote", "home_stats_type",
            "movie_notify_enable", "tv_notify_enable", "music_notify_enable",
=======
            "pms_use_bif", "pms_ssl", "pms_is_remote", "home_stats_type", "week_start_monday",
            "movie_notify_enable", "tv_notify_enable", "music_notify_enable", "monitoring_use_websocket",
>>>>>>> e85cdd56
            "refresh_libraries_on_startup", "refresh_users_on_startup",
            "movie_logging_enable", "tv_logging_enable", "music_logging_enable",
            "notify_consecutive", "notify_upload_posters", "notify_recently_added", "notify_recently_added_upgrade",
            "notify_group_recently_added_grandparent", "notify_group_recently_added_parent",
            "monitor_pms_updates", "monitor_remote_access", "get_file_sizes", "log_blacklist", "http_hash_password",
            "allow_guest_access", "cache_images", "http_basic_auth", "notify_concurrent_by_ip",
            "history_table_activity", "plexpy_auto_update"
        ]
        for checked_config in checked_configs:
            if checked_config not in kwargs:
                # checked items should be zero or one. if they were not sent then the item was not checked
                kwargs[checked_config] = 0
            else:
                kwargs[checked_config] = 1

        # If http password exists in config, do not overwrite when blank value received
        if kwargs.get('http_password'):
            if kwargs['http_password'] == '    ' and plexpy.CONFIG.HTTP_PASSWORD != '':
                if kwargs.get('http_hash_password') and not plexpy.CONFIG.HTTP_HASHED_PASSWORD:
                    kwargs['http_password'] = make_hash(plexpy.CONFIG.HTTP_PASSWORD)
                    kwargs['http_hashed_password'] = 1
                else:
                    kwargs['http_password'] = plexpy.CONFIG.HTTP_PASSWORD

            elif kwargs['http_password'] and kwargs.get('http_hash_password'):
                kwargs['http_password'] = make_hash(kwargs['http_password'])
                kwargs['http_hashed_password'] = 1

            elif not kwargs.get('http_hash_password'):
                kwargs['http_hashed_password'] = 0
        else:
            kwargs['http_hashed_password'] = 0

        for plain_config, use_config in [(x[4:], x) for x in kwargs if x.startswith('use_')]:
            # the use prefix is fairly nice in the html, but does not match the actual config
            kwargs[plain_config] = kwargs[use_config]
            del kwargs[use_config]

        # Check if we should refresh our data
        server_changed = False
        reschedule = False
        https_changed = False
        refresh_libraries = False
        refresh_users = False

        # If we change any monitoring settings, make sure we reschedule tasks.
        if kwargs.get('check_github') != plexpy.CONFIG.CHECK_GITHUB or \
            kwargs.get('monitoring_interval') != str(plexpy.CONFIG.MONITORING_INTERVAL) or \
            kwargs.get('refresh_libraries_interval') != str(plexpy.CONFIG.REFRESH_LIBRARIES_INTERVAL) or \
            kwargs.get('refresh_users_interval') != str(plexpy.CONFIG.REFRESH_USERS_INTERVAL) or \
            kwargs.get('notify_recently_added') != plexpy.CONFIG.NOTIFY_RECENTLY_ADDED or \
            kwargs.get('monitor_pms_updates') != plexpy.CONFIG.MONITOR_PMS_UPDATES or \
            kwargs.get('monitor_remote_access') != plexpy.CONFIG.MONITOR_REMOTE_ACCESS:
            reschedule = True

        # If we change the SSL setting for PMS or PMS remote setting, make sure we grab the new url.
        if kwargs.get('pms_ssl') != plexpy.CONFIG.PMS_SSL or \
            kwargs.get('pms_is_remote') != plexpy.CONFIG.PMS_IS_REMOTE:
            server_changed = True

        # If we change the HTTPS setting, make sure we generate a new certificate.
        if kwargs.get('enable_https') and kwargs.get('https_create_cert'):
            if kwargs.get('https_domain') != plexpy.CONFIG.HTTPS_DOMAIN or \
                kwargs.get('https_ip') != plexpy.CONFIG.HTTPS_IP or \
                kwargs.get('https_cert') != plexpy.CONFIG.HTTPS_CERT or \
                kwargs.get('https_key') != plexpy.CONFIG.HTTPS_KEY:
                https_changed = True

        # Remove config with 'hsec-' prefix and change home_sections to list
        if kwargs.get('home_sections'):
            for k in kwargs.keys():
                if k.startswith('hsec-'):
                    del kwargs[k]
            kwargs['home_sections'] = kwargs['home_sections'].split(',')

        # Remove config with 'hscard-' prefix and change home_stats_cards to list
        if kwargs.get('home_stats_cards'):
            for k in kwargs.keys():
                if k.startswith('hscard-'):
                    del kwargs[k]
            kwargs['home_stats_cards'] = kwargs['home_stats_cards'].split(',')

            if kwargs['home_stats_cards'] == ['first_run_wizard']:
                kwargs['home_stats_cards'] = plexpy.CONFIG.HOME_STATS_CARDS

        # Remove config with 'hlcard-' prefix and change home_library_cards to list
        if kwargs.get('home_library_cards'):
            for k in kwargs.keys():
                if k.startswith('hlcard-'):
                    del kwargs[k]
            kwargs['home_library_cards'] = kwargs['home_library_cards'].split(',')

            if kwargs['home_library_cards'] == ['first_run_wizard']:
                refresh_libraries = True

        # If we change the server, make sure we grab the new url and refresh libraries and users lists.
        if kwargs.get('server_changed'):
            del kwargs['server_changed']
            server_changed = True
            refresh_users = True
            refresh_libraries = True

        plexpy.CONFIG.process_kwargs(kwargs)

        # Write the config
        plexpy.CONFIG.write()

        # Get new server URLs for SSL communications and get new server friendly name
        if server_changed:
            plextv.get_real_pms_url()
            pmsconnect.get_server_friendly_name()
            web_socket.reconnect()

        # Reconfigure scheduler if intervals changed
        if reschedule:
            plexpy.initialize_scheduler()

        # Generate a new HTTPS certificate
        if https_changed:
            create_https_certificates(plexpy.CONFIG.HTTPS_CERT, plexpy.CONFIG.HTTPS_KEY)

        # Refresh users table if our server IP changes.
        if refresh_libraries:
            threading.Thread(target=pmsconnect.refresh_libraries).start()

        # Refresh users table if our server IP changes.
        if refresh_users:
            threading.Thread(target=plextv.refresh_users).start()

        return {'result': 'success', 'message': 'Settings saved.'}

    @cherrypy.expose
    @cherrypy.tools.json_out()
    @requireAuth(member_of("admin"))
    def backup_config(self, **kwargs):
        """ Creates a manual backup of the plexpy.db file """

        result = config.make_backup()

        if result:
            return {'result': 'success', 'message': 'Config backup successful.'}
        else:
            return {'result': 'error', 'message': 'Config backup failed.'}

    @cherrypy.expose
    @requireAuth(member_of("admin"))
    def get_configuration_table(self, **kwargs):
        return serve_template(templatename="configuration_table.html")

    @cherrypy.expose
    @requireAuth(member_of("admin"))
    def get_scheduler_table(self, **kwargs):
        return serve_template(templatename="scheduler_table.html")

    @cherrypy.expose
    @cherrypy.tools.json_out()
    @requireAuth(member_of("admin"))
    def get_server_update_params(self, **kwargs):
        plex_tv = plextv.PlexTV()
        plexpass = plex_tv.get_plexpass_status()
        return {'plexpass': plexpass,
                'pms_platform': common.PMS_PLATFORM_NAME_OVERRIDES.get(
                    plexpy.CONFIG.PMS_PLATFORM, plexpy.CONFIG.PMS_PLATFORM),
                'pms_update_channel': plexpy.CONFIG.PMS_UPDATE_CHANNEL,
                'pms_update_distro': plexpy.CONFIG.PMS_UPDATE_DISTRO,
                'pms_update_distro_build': plexpy.CONFIG.PMS_UPDATE_DISTRO_BUILD}

    @cherrypy.expose
    @cherrypy.tools.json_out()
    @requireAuth(member_of("admin"))
    def backup_db(self, **kwargs):
        """ Creates a manual backup of the plexpy.db file """

        result = database.make_backup()

        if result:
            return {'result': 'success', 'message': 'Database backup successful.'}
        else:
            return {'result': 'error', 'message': 'Database backup failed.'}

    @cherrypy.expose
    @cherrypy.tools.json_out()
    @requireAuth(member_of("admin"))
    @addtoapi()
    def install_geoip_db(self, **kwargs):
        """ Downloads and installs the GeoLite2 database """

        result = helpers.install_geoip_db()

        if result:
            return {'result': 'success', 'message': 'GeoLite2 database installed successful.'}
        else:
            return {'result': 'error', 'message': 'GeoLite2 database install failed.'}

    @cherrypy.expose
    @cherrypy.tools.json_out()
    @requireAuth(member_of("admin"))
    @addtoapi()
    def uninstall_geoip_db(self, **kwargs):
        """ Uninstalls the GeoLite2 database """

        result = helpers.uninstall_geoip_db()

        if result:
            return {'result': 'success', 'message': 'GeoLite2 database uninstalled successfully.'}
        else:
            return {'result': 'error', 'message': 'GeoLite2 database uninstall failed.'}

    @cherrypy.expose
    @cherrypy.tools.json_out()
    @requireAuth(member_of("admin"))
    @addtoapi()
    def get_notifiers(self, notify_action=None, **kwargs):
        """ Get a list of configured notifiers.

            ```
            Required parameters:
                None

            Optional parameters:
                notify_action (str):        The notification action to filter out

            Returns:
                json:
                    [{"id": 1,
                      "agent_id": 13,
                      "agent_name": "telegram",
                      "agent_label": "Telegram",
                      "friendly_name": "",
                      "active": 1
                      }
                     ]
            ```
        """
        result = notifiers.get_notifiers(notify_action=notify_action)
        return result

    @cherrypy.expose
    @requireAuth(member_of("admin"))
    def get_notifiers_table(self, **kwargs):
        result = notifiers.get_notifiers()
        return serve_template(templatename="notifiers_table.html", notifiers_list=result)

    @cherrypy.expose
    @cherrypy.tools.json_out()
    @requireAuth(member_of("admin"))
    @addtoapi()
    def delete_notifier(self, notifier_id=None, **kwargs):
        """ Remove a notifier from the database.

            ```
            Required parameters:
                notifier_id (int):        The notifier to delete

            Optional parameters:
                None

            Returns:
                None
            ```
        """
        result = notifiers.delete_notifier(notifier_id=notifier_id)
        if result:
            return {'result': 'success', 'message': 'Notifier deleted successfully.'}
        else:
            return {'result': 'error', 'message': 'Failed to delete notifier.'}

    @cherrypy.expose
    @cherrypy.tools.json_out()
    @requireAuth(member_of("admin"))
    @addtoapi()
    def get_notifier_config(self, notifier_id=None, **kwargs):
        """ Get the configuration for an existing notification agent.

            ```
            Required parameters:
                notifier_id (int):        The notifier config to retrieve

            Optional parameters:
                None

            Returns:
                json:
                    {"id": 1,
                     "agent_id": 13,
                     "agent_name": "telegram",
                     "agent_label": "Telegram",
                     "friendly_name": "",
                     "config": {"incl_poster": 0,
                                "html_support": 1,
                                "chat_id": "123456",
                                "bot_token": "13456789:fio9040NNo04jLEp-4S",
                                "incl_subject": 1,
                                "disable_web_preview": 0
                                },
                     "config_options": [{...}, ...]
                     "actions": {"on_play": 0,
                                 "on_stop": 0,
                                 ...
                                 },
                     "notify_text": {"on_play": {"subject": "...",
                                                 "body": "..."
                                                 }
                                     "on_stop": {"subject": "...",
                                                 "body": "..."
                                                 }
                                     ...
                                     }
                     }
            ```
        """
        result = notifiers.get_notifier_config(notifier_id=notifier_id)
        return result

    @cherrypy.expose
    @requireAuth(member_of("admin"))
    def get_notifier_config_modal(self, notifier_id=None, **kwargs):
        result = notifiers.get_notifier_config(notifier_id=notifier_id)
        return serve_template(templatename="notifier_config.html", notifier=result)

    @cherrypy.expose
    @cherrypy.tools.json_out()
    @requireAuth(member_of("admin"))
    @addtoapi()
    def add_notifier_config(self, agent_id=None, **kwargs):
        """ Add a new notification agent.

            ```
            Required parameters:
                agent_id (int):           The notification agent to add

            Optional parameters:
                None

            Returns:
                None
            ```
        """
        result = notifiers.add_notifier_config(agent_id=agent_id, **kwargs)

        if result:
            return {'result': 'success', 'message': 'Added notification agent.', 'notifier_id': result}
        else:
            return {'result': 'error', 'message': 'Failed to add notification agent.'}

    @cherrypy.expose
    @cherrypy.tools.json_out()
    @requireAuth(member_of("admin"))
    @addtoapi()
    def set_notifier_config(self, notifier_id=None, agent_id=None, **kwargs):
        """ Configure an exisitng notificaiton agent.

            ```
            Required parameters:
                notifier_id (int):        The notifier config to update
                agent_id (int):           The agent of the notifier

            Optional parameters:
                Pass all the config options for the agent with the agent prefix:
                    e.g. For Telegram: telegram_bot_token
                                       telegram_chat_id
                                       disable_web_preview
                                       html_support
                                       incl_poster
                                       incl_subject
                Notify actions with 'trigger_' prefix (trigger_on_play, trigger_on_stop, etc.),
                and notify text with 'text_' prefix (text_on_play_subject, text_on_play_body, etc.) are optional.

            Returns:
                None
            ```
        """
        result = notifiers.set_notifier_config(notifier_id=notifier_id, agent_id=agent_id, **kwargs)

        if result:
            return {'result': 'success', 'message': 'Added notification agent.'}
        else:
            return {'result': 'error', 'message': 'Failed to add notification agent.'}

    @cherrypy.expose
    @requireAuth(member_of("admin"))
    def get_notify_text_preview(self, notify_action='', subject='', body='', agent_id=0, agent_name='', **kwargs):
        if str(agent_id).isdigit():
            agent_id = int(agent_id)

        text = []
        media_types = next((a['media_types'] for a in notifiers.available_notification_actions()
                            if a['name'] == notify_action), ())

        for media_type in media_types:
            test_subject, test_body = notification_handler.build_notify_text(subject=subject,
                                                                             body=body,
                                                                             notify_action=notify_action,
                                                                             parameters={'media_type': media_type},
                                                                             agent_id=agent_id,
                                                                             test=True)

            text.append({'media_type': media_type, 'subject': test_subject, 'body': test_body})

        return serve_template(templatename="notifier_text_preview.html", text=text, agent=agent_name)

    @cherrypy.expose
    @requireAuth(member_of("admin"))
    @addtoapi("notify")
    def send_notification(self, notifier_id=None, subject='PlexPy', body='Test notification', notify_action='', **kwargs):
        """ Send a notification using PlexPy.

            ```
            Required parameters:
                agent_id(str):          The id of the notification agent to use
                                            9    # Boxcar2
                                            17   # Browser
                                            10   # Email
                                            16   # Facebook
                                            0    # Growl
                                            19   # Hipchat
                                            12   # IFTTT
                                            18   # Join
                                            4    # NotifyMyAndroid
                                            3    # Plex Home Theater
                                            1    # Prowl
                                            5    # Pushalot
                                            6    # Pushbullet
                                            7    # Pushover
                                            15   # Scripts
                                            14   # Slack
                                            13   # Telegram
                                            11   # Twitter
                                            2    # XBMC
                subject(str):           The subject of the message
                body(str):              The body of the message

            Optional parameters:
                None

            Returns:
                None
            ```
        """
        cherrypy.response.headers['Cache-Control'] = "max-age=0,no-cache,no-store"

        test = 'test ' if notify_action == 'test' else ''

        if notifier_id:
            notifier = notifiers.get_notifier_config(notifier_id=notifier_id)
            
            if notifier:
                logger.debug(u"Sending %s%s notification." % (test, notifier['agent_name']))
                if notifiers.send_notification(notifier_id=notifier_id,
                                               subject=subject,
                                               body=body,
                                               notify_action=notify_action,
                                               **kwargs):
                    return "Notification sent."
                else:
                    return "Notification failed."
            else:
                logger.debug(u"Unable to send %snotification, invalid notifier_id %s." % (test, notifier_id))
                return "Invalid notifier id %s." % notifier_id
        else:
            logger.debug(u"Unable to send %snotification, no notifier_id received." % test)
            return "No notifier id received."

    @cherrypy.expose
    @cherrypy.tools.json_out()
    @requireAuth(member_of("admin"))
    def get_browser_notifications(self, **kwargs):
        browser = notifiers.BROWSER()
        result = browser.get_notifications()

        if result:
            notifications = result['notifications']
            if notifications:
                return notifications
            else:
                return None
        else:
            logger.warn('Unable to retrieve browser notifications.')
            return None

    @cherrypy.expose
    @cherrypy.tools.json_out()
    @requireAuth(member_of("admin"))
    def facebookStep1(self, app_id='', app_secret='', redirect_uri='', **kwargs):
        cherrypy.response.headers['Cache-Control'] = "max-age=0,no-cache,no-store"

        facebook_notifier = notifiers.FACEBOOK()
        url = facebook_notifier._get_authorization(app_id=app_id,
                                                   app_secret=app_secret,
                                                   redirect_uri=redirect_uri)

        if url:
            return {'result': 'success', 'msg': 'Confirm Authorization. Check pop-up blocker if no response.', 'url': url}
        else:
            return {'result': 'error', 'msg': 'Failed to retrieve authorization url.'}

    @cherrypy.expose
    @requireAuth(member_of("admin"))
    def facebookStep2(self, code='', **kwargs):
        cherrypy.response.headers['Cache-Control'] = "max-age=0,no-cache,no-store"

        facebook = notifiers.FACEBOOK()
        access_token = facebook._get_credentials(code)

        if access_token:
            return "Facebook authorization successful. PlexPy can send notification to Facebook. " \
                "Your Facebook access token is:" \
                "<pre>{0}</pre>You may close this page.".format(access_token)
        else:
            return "Failed to request authorization from Facebook. Check the PlexPy logs for details.<br />You may close this page."

    @cherrypy.expose
    @cherrypy.tools.json_out()
    @requireAuth(member_of("admin"))
    def facebook_retrieve_token(self, **kwargs):
        if plexpy.CONFIG.FACEBOOK_TOKEN == 'temp':
            return {'result': 'waiting'}
        elif plexpy.CONFIG.FACEBOOK_TOKEN:
            token = plexpy.CONFIG.FACEBOOK_TOKEN
            plexpy.CONFIG.FACEBOOK_TOKEN = ''
            return {'result': 'success', 'msg': 'Authorization successful.', 'access_token': token}
        else:
            return {'result': 'error', 'msg': 'Failed to request authorization.'}

    @cherrypy.expose
    @requireAuth(member_of("admin"))
    def osxnotifyregister(self, app, **kwargs):
        cherrypy.response.headers['Cache-Control'] = "max-age=0,no-cache,no-store"
        from osxnotify import registerapp as osxnotify

        result, msg = osxnotify.registerapp(app)
        if result:
            osx_notify = notifiers.OSX()
            osx_notify.notify(subject='Registered', body='Success :-)', subtitle=result)
            # logger.info(u"Registered %s, to re-register a different app, delete this app first" % result)
        else:
            logger.warn(msg)
        return msg

    @cherrypy.expose
    @requireAuth(member_of("admin"))
    def set_notification_config(self, **kwargs):

        for plain_config, use_config in [(x[4:], x) for x in kwargs if x.startswith('use_')]:
            # the use prefix is fairly nice in the html, but does not match the actual config
            kwargs[plain_config] = kwargs[use_config]
            del kwargs[use_config]

        plexpy.CONFIG.process_kwargs(kwargs)

        # Write the config
        plexpy.CONFIG.write()

        cherrypy.response.status = 200

    @cherrypy.expose
    @requireAuth(member_of("admin"))
    @addtoapi()
    def import_database(self, app=None, database_path=None, table_name=None, import_ignore_interval=0, **kwargs):
        """ Import a PlexWatch or Plexivity database into PlexPy.

            ```
            Required parameters:
                app (str):                      "plexwatch" or "plexivity"
                database_path (str):            The full path to the plexwatch database file
                table_name (str):               "processed" or "grouped"

            Optional parameters:
                import_ignore_interval (int):   The minimum number of seconds for a stream to import

            Returns:
                None
            ```
        """
        if not app:
            return 'No app specified for import'

        if app.lower() == 'plexwatch':
            db_check_msg = plexwatch_import.validate_database(database=database_path,
                                                              table_name=table_name)
            if db_check_msg == 'success':
                threading.Thread(target=plexwatch_import.import_from_plexwatch,
                                 kwargs={'database': database_path,
                                         'table_name': table_name,
                                         'import_ignore_interval': import_ignore_interval}).start()
                return 'Import has started. Check the PlexPy logs to monitor any problems.'
            else:
                return db_check_msg
        elif app.lower() == 'plexivity':
            db_check_msg = plexivity_import.validate_database(database=database_path,
                                                              table_name=table_name)
            if db_check_msg == 'success':
                threading.Thread(target=plexivity_import.import_from_plexivity,
                                 kwargs={'database': database_path,
                                         'table_name': table_name,
                                         'import_ignore_interval': import_ignore_interval}).start()
                return 'Import has started. Check the PlexPy logs to monitor any problems.'
            else:
                return db_check_msg
        else:
            return 'App not recognized for import'

    @cherrypy.expose
    @requireAuth(member_of("admin"))
    def import_database_tool(self, app=None, **kwargs):
        if app == 'plexwatch':
            return serve_template(templatename="app_import.html", title="Import PlexWatch Database", app="PlexWatch")
        elif app == 'plexivity':
            return serve_template(templatename="app_import.html", title="Import Plexivity Database", app="Plexivity")

        logger.warn(u"No app specified for import.")
        return

    @cherrypy.expose
    @cherrypy.tools.json_out()
    @requireAuth(member_of("admin"))
    @addtoapi()
    def get_pms_token(self, username=None, password=None, **kwargs):
        """ Get the user's Plex token used for PlexPy.

            ```
            Required parameters:
                username (str):     The Plex.tv username
                password (str):     The Plex.tv password

            Optional parameters:
                None

            Returns:
                string:             The Plex token used for PlexPy
            ```
        """
        if not username and not password:
            return None

        plex_tv = plextv.PlexTV(username=username, password=password)
        result = plex_tv.get_token()

        if result:
            return result['auth_token']
        else:
            logger.warn(u"Unable to retrieve Plex.tv token.")
            return None

    @cherrypy.expose
    @cherrypy.tools.json_out()
    @requireAuth(member_of("admin"))
    def get_plexpy_pms_token(self, username=None, password=None, force=False, **kwargs):
        """ Fetch a new Plex.tv token for PlexPy """
        if not username and not password:
            return None

        force = True if force == 'true' else False

        plex_tv = plextv.PlexTV(username=username, password=password)
        token = plex_tv.get_plexpy_pms_token(force=force)

        if token:
            return {'result': 'success', 'message': 'Authentication successful.', 'token': token}
        else:
            return {'result': 'error', 'message': 'Authentication failed.'}

    @cherrypy.expose
    @cherrypy.tools.json_out()
    @requireAuth(member_of("admin"))
    @addtoapi()
    def get_server_id(self, hostname=None, port=None, identifier=None, ssl=0, remote=0, **kwargs):
        """ Get the PMS server identifier.

            ```
            Required parameters:
                hostname (str):     'localhost' or '192.160.0.10'
                port (int):         32400

            Optional parameters:
                ssl (int):          0 or 1
                remote (int):       0 or 1

            Returns:
                string:             The unique PMS identifier
            ```
        """
        # Attempt to get the pms_identifier from plex.tv if the server is published
        # Works for all PMS SSL settings
        if not identifier and hostname and port:
            plex_tv = plextv.PlexTV()
            servers = plex_tv.discover()
            ip_address = get_ip(hostname)

            for server in servers:
                if (server['ip'] == hostname or server['ip'] == ip_address) and server['port'] == port:
                    identifier = server['clientIdentifier']
                    break

            # Fallback to checking /identity endpoint is server is unpublished
            # Cannot set SSL settings on the PMS if unpublished so 'http' is okay
            if not identifier:
                request_handler = http_handler.HTTPHandler(host=hostname,
                                                           port=port,
                                                           token=None)
                uri = '/identity'
                request = request_handler.make_request(uri=uri,
                                                       proto='http',
                                                       request_type='GET',
                                                       output_format='xml',
                                                       no_token=True,
                                                       timeout=10)
                if request:
                    xml_head = request.getElementsByTagName('MediaContainer')[0]
                    identifier = xml_head.getAttribute('machineIdentifier')

        if identifier:
            return identifier
        else:
            logger.warn('Unable to retrieve the PMS identifier.')
            return None

    @cherrypy.expose
    @requireAuth(member_of("admin"))
    @addtoapi()
    def get_server_pref(self, pref=None, **kwargs):
        """ Get a specified PMS server preference.

            ```
            Required parameters:
                pref (str):         Name of preference

            Returns:
                string:             Value of preference
            ```
        """

        pms_connect = pmsconnect.PmsConnect()
        result = pms_connect.get_server_pref(pref=pref)

        if result:
            return result
        else:
            logger.warn(u"Unable to retrieve data for get_server_pref.")

    @cherrypy.expose
    @requireAuth(member_of("admin"))
    def generateAPI(self, **kwargs):
        apikey = hashlib.sha224(str(random.getrandbits(256))).hexdigest()[0:32]
        logger.info(u"New API key generated.")
        return apikey

    @cherrypy.expose
    @requireAuth(member_of("admin"))
    def checkGithub(self, **kwargs):
        versioncheck.checkGithub()
        raise cherrypy.HTTPRedirect(plexpy.HTTP_ROOT + "home")

    @cherrypy.expose
    @requireAuth(member_of("admin"))
    def do_state_change(self, signal, title, timer, **kwargs):
        message = title
        quote = self.random_arnold_quotes()
        plexpy.SIGNAL = signal

        if plexpy.CONFIG.HTTP_ROOT:
            new_http_root = '/' + plexpy.CONFIG.HTTP_ROOT.strip('/') + '/'
        else:
            new_http_root = '/'

        return serve_template(templatename="shutdown.html", signal=signal, title=title,
                              new_http_root=new_http_root, message=message, timer=timer, quote=quote)

    @cherrypy.expose
    @requireAuth(member_of("admin"))
    def shutdown(self, **kwargs):
        return self.do_state_change('shutdown', 'Shutting Down', 15)

    @cherrypy.expose
    @requireAuth(member_of("admin"))
    def restart(self, **kwargs):
        return self.do_state_change('restart', 'Restarting', 30)

    @cherrypy.expose
    @requireAuth(member_of("admin"))
    def update(self, **kwargs):
        # Show changelog after updating
        plexpy.CONFIG.__setattr__('UPDATE_SHOW_CHANGELOG', 1)
        plexpy.CONFIG.write()
        return self.do_state_change('update', 'Updating', 120)

    @cherrypy.expose
    @requireAuth(member_of("admin"))
    def checkout_git_branch(self, git_remote=None, git_branch=None, **kwargs):
        if git_branch == plexpy.CONFIG.GIT_BRANCH:
            logger.error(u"Already on the %s branch" % git_branch)
            raise cherrypy.HTTPRedirect(plexpy.HTTP_ROOT + "home")
        
        # Set the new git remote and branch
        plexpy.CONFIG.__setattr__('GIT_REMOTE', git_remote)
        plexpy.CONFIG.__setattr__('GIT_BRANCH', git_branch)
        plexpy.CONFIG.write()
        return self.do_state_change('checkout', 'Switching Git Branches', 120)

    @cherrypy.expose
    @requireAuth(member_of("admin"))
    def get_changelog(self, latest_only=False, update_shown=False, **kwargs):
        latest_only = True if latest_only == 'true' else False
        # Set update changelog shown status
        if update_shown == 'true':
            plexpy.CONFIG.__setattr__('UPDATE_SHOW_CHANGELOG', 0)
            plexpy.CONFIG.write()
        return versioncheck.read_changelog(latest_only=latest_only)

    ##### Info #####

    @cherrypy.expose
    @requireAuth()
    def info(self, rating_key=None, source=None, query=None, **kwargs):
        metadata = None

        config = {
            "pms_identifier": plexpy.CONFIG.PMS_IDENTIFIER
        }

        if source == 'history':
            data_factory = datafactory.DataFactory()
            metadata = data_factory.get_metadata_details(rating_key=rating_key)
            if metadata:
                poster_info = data_factory.get_poster_info(metadata=metadata)
                metadata.update(poster_info)
        else:
            pms_connect = pmsconnect.PmsConnect()
            metadata = pms_connect.get_metadata_details(rating_key=rating_key)
            if metadata:
                data_factory = datafactory.DataFactory()
                poster_info = data_factory.get_poster_info(metadata=metadata)
                metadata.update(poster_info)

        if metadata:
            if metadata['section_id'] and not allow_session_library(metadata['section_id']):
                raise cherrypy.HTTPRedirect(plexpy.HTTP_ROOT)

            return serve_template(templatename="info.html", data=metadata, title="Info", config=config, source=source)
        else:
            if get_session_user_id():
                raise cherrypy.HTTPRedirect(plexpy.HTTP_ROOT)
            else:
                return self.update_metadata(rating_key, query)

    @cherrypy.expose
    @requireAuth()
    def get_item_children(self, rating_key='', **kwargs):

        pms_connect = pmsconnect.PmsConnect()
        result = pms_connect.get_item_children(rating_key)

        if result:
            return serve_template(templatename="info_children_list.html", data=result, title="Children List")
        else:
            logger.warn(u"Unable to retrieve data for get_item_children.")
            return serve_template(templatename="info_children_list.html", data=None, title="Children List")

    @cherrypy.expose
    @requireAuth()
    def pms_image_proxy(self, **kwargs):
        """ See real_pms_image_proxy docs string"""

        refresh = False
        if kwargs.get('refresh'):
            refresh = False if get_session_user_id() else True

        kwargs['refresh'] = refresh

        return self.real_pms_image_proxy(**kwargs)

    @addtoapi('pms_image_proxy')
    def real_pms_image_proxy(self, img='', rating_key=None, width='0', height='0',
                             fallback=None, refresh=False, clip=False, **kwargs):
        """ Gets an image from the PMS and saves it to the image cache directory.

            ```
            Required parameters:
                img (str):              /library/metadata/153037/thumb/1462175060
                or
                rating_key (str):       54321

            Optional parameters:
                width (str):            150
                height (str):           255
                fallback (str):         "poster", "cover", "art"
                refresh (bool):         True or False whether to refresh the image cache

            Returns:
                None
            ```
        """
        if not img and not rating_key:
            logger.warn('No image input received.')
            return

        if rating_key and not img:
            img = '/library/metadata/%s/thumb/1337' % rating_key

        img_string = img.rsplit('/', 1)[0] if '/library/metadata' in img else img
        img_string += '%s%s' % (width, height)
        fp = hashlib.md5(img_string).hexdigest()
        fp += '.jpg'  # we want to be able to preview the thumbs
        c_dir = os.path.join(plexpy.CONFIG.CACHE_DIR, 'images')
        ffp = os.path.join(c_dir, fp)

        if not os.path.exists(c_dir):
            os.mkdir(c_dir)

        clip = True if clip == 'true' else False

        try:
            if not plexpy.CONFIG.CACHE_IMAGES or refresh or 'indexes' in img:
                raise NotFound

            return serve_file(path=ffp, content_type='image/jpeg')

        except NotFound:
            # the image does not exist, download it from pms
            try:
                pms_connect = pmsconnect.PmsConnect()
                result = pms_connect.get_image(img, width, height, clip=clip)

                if result and result[0]:
                    cherrypy.response.headers['Content-type'] = result[1]
                    if plexpy.CONFIG.CACHE_IMAGES and 'indexes' not in img:
                        with open(ffp, 'wb') as f:
                            f.write(result[0])

                    return result[0]
                else:
                    raise Exception(u'PMS image request failed')

            except Exception as e:
                logger.warn(u'Failed to get image %s, falling back to %s.' % (img, fallback))
                fbi = None
                if fallback == 'poster':
                    fbi = common.DEFAULT_POSTER_THUMB
                elif fallback == 'cover':
                    fbi = common.DEFAULT_COVER_THUMB
                elif fallback == 'art':
                    fbi = common.DEFAULT_ART

                if fbi:
                    fp = os.path.join(plexpy.PROG_DIR, 'data', fbi)
                    return serve_file(path=fp, content_type='image/png')


    @cherrypy.expose
    @requireAuth(member_of("admin"))
    @addtoapi()
    def download_log(self, **kwargs):
        """ Download the PlexPy log file. """
        log_file = logger.FILENAME
        try:
            logger.logger.flush()
        except:
            pass

        return serve_download(os.path.join(plexpy.CONFIG.LOG_DIR, log_file), name=log_file)

    @cherrypy.expose
    @requireAuth(member_of("admin"))
    @addtoapi()
    def download_plex_log(self, **kwargs):
        """ Download the Plex log file. """
        log_type = kwargs.get('log_type', 'server')

        log_file = ""
        if plexpy.CONFIG.PMS_LOGS_FOLDER:
            if log_type == "server":
                log_file = 'Plex Media Server.log'
                log_file_path = os.path.join(plexpy.CONFIG.PMS_LOGS_FOLDER, log_file)
            elif log_type == "scanner":
                log_file = 'Plex Media Scanner.log'
                log_file_path = os.path.join(plexpy.CONFIG.PMS_LOGS_FOLDER, log_file)
        else:
            return "Plex log folder not set in the settings."


        if log_file and os.path.isfile(log_file_path):
            return serve_download(log_file_path, name=log_file)
        else:
            return "Plex %s log file not found." % log_type

    @cherrypy.expose
    @cherrypy.tools.json_out()
    @requireAuth(member_of("admin"))
    @addtoapi()
    def delete_image_cache(self, **kwargs):
        """ Delete and recreate the image cache directory. """
        return self.delete_cache(folder='images')

    @cherrypy.expose
    @cherrypy.tools.json_out()
    @requireAuth(member_of("admin"))
    @addtoapi()
    def delete_cache(self, folder='', **kwargs):
        """ Delete and recreate the cache directory. """
        cache_dir = os.path.join(plexpy.CONFIG.CACHE_DIR, folder)
        result = 'success'
        msg = 'Cleared the %scache.' % (folder + ' ' if folder else '')
        try:
            shutil.rmtree(cache_dir, ignore_errors=True)
        except OSError as e:
            result = 'error'
            msg = 'Failed to delete %s.' % cache_dir
            logger.exception(u'Failed to delete %s: %s.' % (cache_dir, e))
            return {'result': result, 'message': msg}

        try:
            os.makedirs(cache_dir)
        except OSError as e:
            result = 'error'
            msg = 'Failed to make %s.' % cache_dir
            logger.exception(u'Failed to create %s: %s.' % (cache_dir, e))
            return {'result': result, 'message': msg}

        logger.info(msg)
        return {'result': result, 'message': msg}

    @cherrypy.expose
    @cherrypy.tools.json_out()
    @requireAuth(member_of("admin"))
    def delete_poster_url(self, rating_key='', **kwargs):

        data_factory = datafactory.DataFactory()
        result = data_factory.delete_poster_url(rating_key=rating_key)

        if result:
            return {'result': 'success', 'message': 'Deleted Imgur poster url.'}
        else:
            return {'result': 'error', 'message': 'Failed to delete Imgur poster url.'}


    ##### Search #####

    @cherrypy.expose
    @requireAuth()
    def search(self, query='', **kwargs):
        return serve_template(templatename="search.html", title="Search", query=query)

    @cherrypy.expose
    @cherrypy.tools.json_out()
    @requireAuth(member_of("admin"))
    @addtoapi('search')
    def search_results(self, query, **kwargs):
        """ Get search results from the PMS.

            ```
            Required parameters:
                query (str):        The query string to search for

            Returns:
                json:
                    {"results_count": 69,
                     "results_list":
                        {"movie":
                            [{...},
                             {...},
                             ]
                         },
                        {"episode":
                            [{...},
                             {...},
                             ]
                         },
                        {...}
                     }
            ```
        """
        pms_connect = pmsconnect.PmsConnect()
        result = pms_connect.get_search_results(query)

        if result:
            return result
        else:
            logger.warn(u"Unable to retrieve data for search_results.")

    @cherrypy.expose
    @requireAuth()
    def get_search_results_children(self, query, media_type=None, season_index=None, **kwargs):

        pms_connect = pmsconnect.PmsConnect()
        result = pms_connect.get_search_results(query)

        if media_type:
            result['results_list'] = {media_type: result['results_list'][media_type]}
        if media_type == 'season' and season_index:
            result['results_list']['season'] = [season for season in result['results_list']['season']
                                                if season['media_index'] == season_index]

        if result:
            return serve_template(templatename="info_search_results_list.html", data=result, title="Search Result List")
        else:
            logger.warn(u"Unable to retrieve data for get_search_results_children.")
            return serve_template(templatename="info_search_results_list.html", data=None, title="Search Result List")


    ##### Update Metadata #####

    @cherrypy.expose
    @requireAuth(member_of("admin"))
    def update_metadata(self, rating_key=None, query=None, update=False, **kwargs):
        query_string = query
        update = True if update == 'True' else False

        data_factory = datafactory.DataFactory()
        query = data_factory.get_search_query(rating_key=rating_key)
        if query and query_string:
            query['query_string'] = query_string

        if query:
            return serve_template(templatename="update_metadata.html", query=query, update=update, title="Info")
        else:
            logger.warn(u"Unable to retrieve data for update_metadata.")
            return serve_template(templatename="update_metadata.html", query=query, update=update, title="Info")

    @cherrypy.expose
    @cherrypy.tools.json_out()
    @requireAuth(member_of("admin"))
    @addtoapi()
    def update_metadata_details(self, old_rating_key, new_rating_key, media_type, **kwargs):
        """ Update the metadata in the PlexPy database by matching rating keys.
            Also updates all parents or children of the media item if it is a show/season/episode
            or artist/album/track.

            ```
            Required parameters:
                old_rating_key (str):       12345
                new_rating_key (str):       54321
                media_type (str):           "movie", "show", "season", "episode", "artist", "album", "track"

            Optional parameters:
                None

            Returns:
                None
            ```
        """
        if new_rating_key:
            data_factory = datafactory.DataFactory()
            pms_connect = pmsconnect.PmsConnect()

            old_key_list = data_factory.get_rating_keys_list(rating_key=old_rating_key, media_type=media_type)
            new_key_list = pms_connect.get_rating_keys_list(rating_key=new_rating_key, media_type=media_type)

            result = data_factory.update_metadata(old_key_list=old_key_list,
                                                  new_key_list=new_key_list,
                                                  media_type=media_type)

        if result:
            return {'message': result}
        else:
            return {'message': 'no data received'}

    # test code
    @cherrypy.expose
    @cherrypy.tools.json_out()
    @requireAuth(member_of("admin"))
    @addtoapi()
    def get_new_rating_keys(self, rating_key='', media_type='', **kwargs):
        """ Get a list of new rating keys for the PMS of all of the item's parent/children.

            ```
            Required parameters:
                rating_key (str):       '12345'
                media_type (str):       "movie", "show", "season", "episode", "artist", "album", "track"

            Optional parameters:
                None

            Returns:
                json:
                    {}
            ```
        """

        pms_connect = pmsconnect.PmsConnect()
        result = pms_connect.get_rating_keys_list(rating_key=rating_key, media_type=media_type)

        if result:
            return result
        else:
            logger.warn(u"Unable to retrieve data for get_new_rating_keys.")

    @cherrypy.expose
    @cherrypy.tools.json_out()
    @requireAuth(member_of("admin"))
    @addtoapi()
    def get_old_rating_keys(self, rating_key='', media_type='', **kwargs):
        """ Get a list of old rating keys from the PlexPy database for all of the item's parent/children.

            ```
            Required parameters:
                rating_key (str):       '12345'
                media_type (str):       "movie", "show", "season", "episode", "artist", "album", "track"

            Optional parameters:
                None

            Returns:
                json:
                    {}
            ```
        """

        data_factory = datafactory.DataFactory()
        result = data_factory.get_rating_keys_list(rating_key=rating_key, media_type=media_type)

        if result:
            return result
        else:
            logger.warn(u"Unable to retrieve data for get_old_rating_keys.")


    @cherrypy.expose
    @cherrypy.tools.json_out()
    @requireAuth(member_of("admin"))
    def get_pms_sessions_json(self, **kwargs):
        """ Get all the current sessions. """
        pms_connect = pmsconnect.PmsConnect()
        result = pms_connect.get_sessions('json')

        if result:
            return result
        else:
            logger.warn(u"Unable to retrieve data for get_pms_sessions_json.")
            return False

    @cherrypy.expose
    @cherrypy.tools.json_out()
    @requireAuth(member_of("admin"))
    @addtoapi("get_metadata")
    def get_metadata_details(self, rating_key='', **kwargs):
        """ Get the metadata for a media item.

            ```
            Required parameters:
                rating_key (str):       Rating key of the item

            Optional parameters:
                None

            Returns:
                json:
                    {"actors": [
                        "Kit Harington",
                        "Emilia Clarke",
                        "Isaac Hempstead-Wright",
                        "Maisie Williams",
                        "Liam Cunningham",
                     ],
                     "added_at": "1461572396",
                     "art": "/library/metadata/1219/art/1462175063",
                     "content_rating": "TV-MA",
                     "directors": [
                        "Jeremy Podeswa"
                     ],
                     "duration": "2998290",
                     "genres": [
                        "Adventure",
                        "Drama",
                        "Fantasy"
                     ],
                     "grandparent_rating_key": "1219",
                     "grandparent_thumb": "/library/metadata/1219/thumb/1462175063",
                     "grandparent_title": "Game of Thrones",
                     "guid": "com.plexapp.agents.thetvdb://121361/6/1?lang=en",
                     "labels": [],
                     "last_viewed_at": "1462165717",
                     "library_name": "TV Shows",
                     "media_index": "1",
                     "media_type": "episode",
                     "originally_available_at": "2016-04-24",
                     "parent_media_index": "6",
                     "parent_rating_key": "153036",
                     "parent_thumb": "/library/metadata/153036/thumb/1462175062",
                     "parent_title": "",
                     "rating": "7.8",
                     "rating_key": "153037",
                     "section_id": "2",
                     "studio": "HBO",
                     "summary": "Jon Snow is dead. Daenerys meets a strong man. Cersei sees her daughter again.",
                     "tagline": "",
                     "thumb": "/library/metadata/153037/thumb/1462175060",
                     "title": "The Red Woman",
                     "updated_at": "1462175060",
                     "writers": [
                        "David Benioff",
                        "D. B. Weiss"
                     ],
                     "year": "2016"
                     }
            ```
        """
        pms_connect = pmsconnect.PmsConnect()
        metadata = pms_connect.get_metadata_details(rating_key=rating_key)

        if metadata:
            return metadata
        else:
            logger.warn(u"Unable to retrieve data for get_metadata_details.")

    @cherrypy.expose
    @cherrypy.tools.json_out()
    @requireAuth(member_of("admin"))
    @addtoapi("get_recently_added")
    def get_recently_added_details(self, start='0', count='0', section_id='', **kwargs):
        """ Get all items that where recelty added to plex.

            ```
            Required parameters:
                count (str):        Number of items to return

            Optional parameters:
                start (str):        The item number to start at
                section_id (str):   The id of the Plex library section

            Returns:
                json:
                    {"recently_added":
                        [{"added_at": "1461572396",
                          "grandparent_rating_key": "1219",
                          "grandparent_thumb": "/library/metadata/1219/thumb/1462175063",
                          "grandparent_title": "Game of Thrones",
                          "library_name": "",
                          "media_index": "1",
                          "media_type": "episode",
                          "parent_media_index": "6",
                          "parent_rating_key": "153036",
                          "parent_thumb": "/library/metadata/153036/thumb/1462175062",
                          "parent_title": "",
                          "rating_key": "153037",
                          "section_id": "2",
                          "thumb": "/library/metadata/153037/thumb/1462175060",
                          "title": "The Red Woman",
                          "year": "2016"
                          },
                         {...},
                         {...}
                         ]
                     }
            ```
        """
        pms_connect = pmsconnect.PmsConnect()
        result = pms_connect.get_recently_added_details(start=start, count=count, section_id=section_id)

        if result:
            return result
        else:
            logger.warn(u"Unable to retrieve data for get_recently_added_details.")

    @cherrypy.expose
    @cherrypy.tools.json_out()
    @requireAuth(member_of("admin"))
    def get_friends_list(self, **kwargs):
        """ Get the friends list of the server owner for Plex.tv. """

        plex_tv = plextv.PlexTV()
        result = plex_tv.get_plextv_friends('json')

        if result:
            return result
        else:
            logger.warn(u"Unable to retrieve data for get_friends_list.")

    @cherrypy.expose
    @cherrypy.tools.json_out()
    @requireAuth(member_of("admin"))
    def get_user_details(self, **kwargs):
        """ Get all details about a the server's owner from Plex.tv. """

        plex_tv = plextv.PlexTV()
        result = plex_tv.get_plextv_user_details('json')

        if result:
            return result
        else:
            logger.warn(u"Unable to retrieve data for get_user_details.")

    @cherrypy.expose
    @cherrypy.tools.json_out()
    @requireAuth(member_of("admin"))
    def get_server_list(self, **kwargs):
        """ Find all servers published on Plex.tv """

        plex_tv = plextv.PlexTV()
        result = plex_tv.get_plextv_server_list('json')

        if result:
            return result
        else:
            logger.warn(u"Unable to retrieve data for get_server_list.")

    @cherrypy.expose
    @cherrypy.tools.json_out()
    @requireAuth(member_of("admin"))
    def get_sync_lists(self, machine_id='', **kwargs):
        """ Get all items that are currently synced from the PMS. """
        plex_tv = plextv.PlexTV()
        result = plex_tv.get_plextv_sync_lists(machine_id=machine_id, output_format='json')

        if result:
            return result
        else:
            logger.warn(u"Unable to retrieve data for get_sync_lists.")

    @cherrypy.expose
    @cherrypy.tools.json_out()
    @requireAuth(member_of("admin"))
    def get_servers(self, **kwargs):
        pms_connect = pmsconnect.PmsConnect()
        result = pms_connect.get_server_list(output_format='json')

        if result:
            return result
        else:
            logger.warn(u"Unable to retrieve data for get_servers.")

    @cherrypy.expose
    @cherrypy.tools.json_out()
    @requireAuth(member_of("admin"))
    @addtoapi()
    def get_servers_info(self, **kwargs):
        """ Get info about the PMS.

            ```
            Required parameters:
                None

            Optional parameters:
                None

            Returns:
                json:
                    [{"port": "32400",
                      "host": "10.0.0.97",
                      "version": "0.9.15.2.1663-7efd046",
                      "name": "Winterfell-Server",
                      "machine_identifier": "ds48g4r354a8v9byrrtr697g3g79w"
                      }
                     ]
            ```
        """
        pms_connect = pmsconnect.PmsConnect()
        result = pms_connect.get_servers_info()

        if result:
            return result
        else:
            logger.warn(u"Unable to retrieve data for get_servers_info.")

    @cherrypy.expose
    @cherrypy.tools.json_out()
    @requireAuth(member_of("admin"))
    @addtoapi()
    def get_server_identity(self, **kwargs):
        """ Get info about the local server.

            ```
            Required parameters:
                None

            Optional parameters:
                None

            Returns:
                json:
                    [{"machine_identifier": "ds48g4r354a8v9byrrtr697g3g79w",
                      "version": "0.9.15.x.xxx-xxxxxxx"
                      }
                     ]
            ```
        """
        pms_connect = pmsconnect.PmsConnect()
        result = pms_connect.get_server_identity()

        if result:
            return result
        else:
            logger.warn(u"Unable to retrieve data for get_server_identity.")

    @cherrypy.expose
    @cherrypy.tools.json_out()
    @requireAuth(member_of("admin"))
    @addtoapi()
    def get_server_friendly_name(self, **kwargs):
        """ Get the name of the PMS.

            ```
            Required parameters:
                None

            Optional parameters:
                None

            Returns:
                string:     "Winterfell-Server"
            ```
        """
        result = pmsconnect.get_server_friendly_name()

        if result:
            return result
        else:
            logger.warn(u"Unable to retrieve data for get_server_friendly_name.")

    @cherrypy.expose
    @cherrypy.tools.json_out()
    @requireAuth()
    @addtoapi()
    def get_activity(self, **kwargs):
        """ Get the current activity on the PMS.

            ```
            Required parameters:
                None

            Optional parameters:
                None

            Returns:
                json:
                    {"stream_count": 3,
                     "session":
                        [{"art": "/library/metadata/1219/art/1462175063",
                          "aspect_ratio": "1.78",
                          "audio_channels": "6",
                          "audio_codec": "ac3",
                          "audio_decision": "transcode",
                          "bif_thumb": "/library/parts/274169/indexes/sd/",
                          "bitrate": "10617",
                          "container": "mkv",
                          "content_rating": "TV-MA",
                          "duration": "2998290",
                          "friendly_name": "Mother of Dragons",
                          "grandparent_rating_key": "1219",
                          "grandparent_thumb": "/library/metadata/1219/thumb/1462175063",
                          "grandparent_title": "Game of Thrones",
                          "height": "1078",
                          "indexes": 1,
                          "ip_address": "xxx.xxx.xxx.xxx",
                          "labels": [],
                          "machine_id": "83f189w617623ccs6a1lqpby",
                          "media_index": "1",
                          "media_type": "episode",
                          "parent_media_index": "6",
                          "parent_rating_key": "153036",
                          "parent_thumb": "/library/metadata/153036/thumb/1462175062",
                          "parent_title": "",
                          "platform": "Chrome",
                          "player": "Plex Web (Chrome)",
                          "progress_percent": "0",
                          "rating_key": "153037",
                          "section_id": "2",
                          "session_key": "291",
                          "state": "playing",
                          "throttled": "1",
                          "thumb": "/library/metadata/153037/thumb/1462175060",
                          "title": "The Red Woman",
                          "transcode_audio_channels": "2",
                          "transcode_audio_codec": "aac",
                          "transcode_container": "mkv",
                          "transcode_height": "1078",
                          "transcode_key": "tiv5p524wcupe8nxegc26s9k9",
                          "transcode_progress": 2,
                          "transcode_protocol": "http",
                          "transcode_speed": "0.0",
                          "transcode_video_codec": "h264",
                          "transcode_width": "1920",
                          "user": "DanyKhaleesi69",
                          "user_id": 8008135,
                          "user_thumb": "https://plex.tv/users/568gwwoib5t98a3a/avatar",
                          "video_codec": "h264",
                          "video_decision": "copy",
                          "video_framerate": "24p",
                          "video_resolution": "1080",
                          "view_offset": "",
                          "width": "1920",
                          "year": "2016"
                          },
                         {...},
                         {...}
                         ]
                     }
            ```
        """
        try:
            pms_connect = pmsconnect.PmsConnect(token=plexpy.CONFIG.PMS_TOKEN)
            result = pms_connect.get_current_activity()

            if result:
                data_factory = datafactory.DataFactory()
                for session in result['sessions']:
                    if not session['ip_address']:
                        ip_address = data_factory.get_session_ip(session['session_key'])
                        session['ip_address'] = ip_address

                return result
            else:
                logger.warn(u"Unable to retrieve data for get_activity.")
        except Exception as e:
            logger.exception(u"Unable to retrieve data for get_activity: %s" % e)

    @cherrypy.expose
    @cherrypy.tools.json_out()
    @requireAuth(member_of("admin"))
    @addtoapi("get_libraries")
    def get_full_libraries_list(self, **kwargs):
        """ Get a list of all libraries on your server.

            ```
            Required parameters:
                None

            Optional parameters:
                None

            Returns:
                json:
                    [{"art": "/:/resources/show-fanart.jpg",
                      "child_count": "3745",
                      "count": "62",
                      "parent_count": "240",
                      "section_id": "2",
                      "section_name": "TV Shows",
                      "section_type": "show",
                      "thumb": "/:/resources/show.png"
                      },
                     {...},
                     {...}
                     ]
            ```
        """
        pms_connect = pmsconnect.PmsConnect()
        result = pms_connect.get_library_details()

        if result:
            return result
        else:
            logger.warn(u"Unable to retrieve data for get_full_libraries_list.")

    @cherrypy.expose
    @cherrypy.tools.json_out()
    @requireAuth(member_of("admin"))
    @addtoapi("get_users")
    def get_full_users_list(self, **kwargs):
        """ Get a list of all users that have access to your server.

            ```
            Required parameters:
                None

            Optional parameters:
                None

            Returns:
                json:
                    [{"email": "Jon.Snow.1337@CastleBlack.com",
                      "filter_all": "",
                      "filter_movies": "",
                      "filter_music": "",
                      "filter_photos": "",
                      "filter_tv": "",
                      "is_allow_sync": null,
                      "is_home_user": "1",
                      "is_restricted": "0",
                      "thumb": "https://plex.tv/users/k10w42309cynaopq/avatar",
                      "user_id": "133788",
                      "username": "Jon Snow"
                      },
                     {...},
                     {...}
                     ]
            ```
        """
        plex_tv = plextv.PlexTV()
        result = plex_tv.get_full_users_list()

        if result:
            return result
        else:
            logger.warn(u"Unable to retrieve data for get_full_users_list.")

    @cherrypy.expose
    @cherrypy.tools.json_out()
    @requireAuth(member_of("admin"))
    @addtoapi()
    def get_synced_items(self, machine_id='', user_id='', **kwargs):
        """ Get a list of synced items on the PMS.

            ```
            Required parameters:
                machine_id (str):       The PMS identifier

            Optional parameters:
                user_id (str):          The id of the Plex user

            Returns:
                json:
                    [{"content_type": "video",
                      "device_name": "Tyrion's iPad",
                      "failure": "",
                      "friendly_name": "Tyrion Lannister",
                      "item_complete_count": "0",
                      "item_count": "1",
                      "item_downloaded_count": "0",
                      "item_downloaded_percent_complete": 0,
                      "metadata_type": "movie",
                      "music_bitrate": "192",
                      "photo_quality": "74",
                      "platform": "iOS",
                      "rating_key": "154092",
                      "root_title": "Deadpool",
                      "state": "pending",
                      "sync_id": "11617019",
                      "title": "Deadpool",
                      "total_size": "0",
                      "user_id": "696969",
                      "username": "DrukenDwarfMan",
                      "video_quality": "60"
                      },
                     {...},
                     {...}
                     ]
            ```
        """
        plex_tv = plextv.PlexTV()
        result = plex_tv.get_synced_items(machine_id=machine_id, user_id=user_id)

        if result:
            return result
        else:
            logger.warn(u"Unable to retrieve data for get_synced_items.")

    @cherrypy.expose
    @cherrypy.tools.json_out()
    @requireAuth(member_of("admin"))
    def get_sync_transcode_queue(self, **kwargs):
        """ Return details for currently syncing items. """
        pms_connect = pmsconnect.PmsConnect()
        result = pms_connect.get_sync_transcode_queue(output_format='json')

        if result:
            return result
        else:
            logger.warn(u"Unable to retrieve data for get_sync_transcode_queue.")

    @cherrypy.expose
    @cherrypy.tools.json_out()
    @requireAuth(member_of("admin"))
    @addtoapi()
    def get_home_stats(self, grouping=0, time_range='30', stats_type=0, stats_count='5', **kwargs):
        """ Get the homepage watch statistics.

            ```
            Required parameters:
                None

            Optional parameters:
                grouping (int):         0 or 1
                time_range (str):       The time range to calculate statistics, '30'
                stats_type (int):       0 for plays, 1 for duration
                stats_count (str):      The number of top items to list, '5'

            Returns:
                json:
                    [{"stat_id": "top_movies",
                      "stat_type": "total_plays",
                      "rows": [{...}]
                      },
                     {"stat_id": "popular_movies",
                      "rows": [{...}]
                      },
                     {"stat_id": "top_tv",
                      "stat_type": "total_plays",
                      "rows":
                        [{"content_rating": "TV-MA",
                          "friendly_name": "",
                          "grandparent_thumb": "/library/metadata/1219/thumb/1462175063",
                          "labels": [],
                          "last_play": 1462380698,
                          "media_type": "episode",
                          "platform": "",
                          "platform_type": "",
                          "rating_key": 1219,
                          "row_id": 1116,
                          "section_id": 2,
                          "thumb": "",
                          "title": "Game of Thrones",
                          "total_duration": 213302,
                          "total_plays": 69,
                          "user": "",
                          "users_watched": ""
                          },
                         {...},
                         {...}
                         ]
                      },
                     {"stat_id": "popular_tv",
                      "rows": [{...}]
                      },
                     {"stat_id": "top_music",
                      "stat_type": "total_plays",
                      "rows": [{...}]
                      },
                     {"stat_id": "popular_music",
                      "rows": [{...}]
                      },
                     {"stat_id": "last_watched",
                      "rows": [{...}]
                      },
                     {"stat_id": "top_users",
                      "stat_type": "total_plays",
                      "rows": [{...}]
                      },
                     {"stat_id": "top_platforms",
                      "stat_type": "total_plays",
                      "rows": [{...}]
                      },
                     {"stat_id": "most_concurrent",
                      "rows": [{...}]
                      }
                     ]
            ```
        """
        stats_cards = plexpy.CONFIG.HOME_STATS_CARDS
        notify_watched_percent = plexpy.CONFIG.NOTIFY_WATCHED_PERCENT

        data_factory = datafactory.DataFactory()
        result = data_factory.get_home_stats(grouping=grouping,
                                             time_range=time_range,
                                             stats_type=stats_type,
                                             stats_count=stats_count,
                                             stats_cards=stats_cards,
                                             notify_watched_percent=notify_watched_percent)

        if result:
            return result
        else:
            logger.warn(u"Unable to retrieve data for get_home_stats.")

    @cherrypy.expose
    @requireAuth(member_of("admin"))
    @addtoapi("arnold")
    def random_arnold_quotes(self, **kwargs):
        """ Get to the chopper! """
        import random
        quote_list = ['To crush your enemies, see them driven before you, and to hear the lamentation of their women!',
                      'Your clothes, give them to me, now!',
                      'Do it!',
                      'If it bleeds, we can kill it',
                      'See you at the party Richter!',
                      'Let off some steam, Bennett',
                      'I\'ll be back',
                      'Get to the chopper!',
                      'Hasta La Vista, Baby!',
                      'It\'s not a tumor!',
                      'Dillon, you son of a bitch!',
                      'Benny!! Screw you!!',
                      'Stop whining! You kids are soft. You lack discipline.',
                      'Nice night for a walk.',
                      'Stick around!',
                      'I need your clothes, your boots and your motorcycle.',
                      'No, it\'s not a tumor. It\'s not a tumor!',
                      'I LIED!',
                      'Are you Sarah Connor?',
                      'I\'m a cop you idiot!',
                      'Come with me if you want to live.',
                      'Who is your daddy and what does he do?',
                      'Oh, cookies! I can\'t wait to toss them.',
                      'Can you hurry up. My horse is getting tired.',
                      'What killed the dinosaurs? The Ice Age!',
                      'That\'s for sleeping with my wife!',
                      'Remember when I said I\'d kill you last... I lied!',
                      'You want to be a farmer? Here\'s a couple of acres',
                      'Now, this is the plan. Get your ass to Mars.',
                      'I just had a terrible thought... What if this is a dream?'
                      ]

        return random.choice(quote_list)

    ### API ###

    @cherrypy.expose
    def api(self, *args, **kwargs):
        if args and 'v2' in args[0]:
            return API2()._api_run(**kwargs)
        else:
            return json.dumps(API2()._api_responds(result_type='error',
                                                   msg='Please use the /api/v2 endpoint.'))

    @cherrypy.expose
    @cherrypy.tools.json_out()
    @requireAuth(member_of("admin"))
    @addtoapi()
    def get_pms_update(self, **kwargs):
        """ Check for updates to the Plex Media Server.

            ```
            Required parameters:
                None

            Optional parameters:
                None

            Returns:
                json:
                    {"update_available": true,
                     "platform": "Windows",
                     "release_date": "1473721409",
                     "version": "1.1.4.2757-24ffd60",
                     "requirements": "...",
                     "extra_info": "...",
                     "changelog_added": "...",
                     "changelog_fixed": "...",
                     "label": "Download",
                     "distro": "english",
                     "distro_build": "windows-i386",
                     "download_url": "https://downloads.plex.tv/...",
                     }
            ```
        """
        plex_tv = plextv.PlexTV()
        result = plex_tv.get_plex_downloads()
        return result

    @cherrypy.expose
    @cherrypy.tools.json_out()
    @requireAuth()
    @addtoapi()
    def get_geoip_lookup(self, ip_address='', **kwargs):
        """ Get the geolocation info for an IP address. The GeoLite2 database must be installed.

            ```
            Required parameters:
                ip_address

            Optional parameters:
                None

            Returns:
                json:
                    {"continent": "North America",
                     "country": "United States",
                     "region": "California",
                     "city": "Mountain View",
                     "postal_code": "94035",
                     "timezone": "America/Los_Angeles",
                     "latitude": 37.386,
                     "longitude": -122.0838,
                     "accuracy": 1000
                     }
                json:
                    {"error": "The address 127.0.0.1 is not in the database."
                     }
            ```
        """
        geo_info = helpers.geoip_lookup(ip_address)
        if isinstance(geo_info, basestring):
            return {'error': geo_info}
        return geo_info

    @cherrypy.expose
    @cherrypy.tools.json_out()
    @requireAuth()
    @addtoapi()
    def get_whois_lookup(self, ip_address='', **kwargs):
        """ Get the connection info for an IP address.

            ```
            Required parameters:
                ip_address

            Optional parameters:
                None

            Returns:
                json:
                    {"host": "google-public-dns-a.google.com",
                     "nets": [{"description": "Google Inc.",
                               "address": "1600 Amphitheatre Parkway",
                               "city": "Mountain View",
                               "state": "CA",
                               "postal_code": "94043",
                               "country": "United States",
                               ...
                               },
                               {...}
                              ]
                json:
                    {"host": "Not available",
                     "nets": [],
                     "error": "IPv4 address 127.0.0.1 is already defined as Loopback via RFC 1122, Section 3.2.1.3."
                     }
            ```
        """
        whois_info = helpers.whois_lookup(ip_address)
        return whois_info

    @cherrypy.expose
    @cherrypy.tools.json_out()
    @requireAuth()
    def get_plexpy_url(self, **kwargs):
        if plexpy.CONFIG.ENABLE_HTTPS:
           scheme = 'https' 
        else:
           scheme = 'http'

        if plexpy.CONFIG.HTTP_HOST == '0.0.0.0':
            import socket
            hostname = socket.gethostbyname(socket.gethostname())
        else:
            hostname = plexpy.CONFIG.HTTP_HOST

        if plexpy.CONFIG.HTTP_PORT not in (80, 443):
            port = ':' + str(plexpy.CONFIG.HTTP_PORT)
        else:
            port = ''

        if plexpy.CONFIG.HTTP_ROOT:
            root = '/' + plexpy.CONFIG.HTTP_ROOT.strip('/')
        else:
            root = ''

        return scheme + '://' + hostname + port + root<|MERGE_RESOLUTION|>--- conflicted
+++ resolved
@@ -2578,6 +2578,7 @@
             "pms_uuid": plexpy.CONFIG.PMS_UUID,
             "date_format": plexpy.CONFIG.DATE_FORMAT,
             "time_format": plexpy.CONFIG.TIME_FORMAT,
+            "week_start_monday": checked(plexpy.CONFIG.WEEK_START_MONDAY),
             "get_file_sizes": checked(plexpy.CONFIG.GET_FILE_SIZES),
             "grouping_global_history": checked(plexpy.CONFIG.GROUPING_GLOBAL_HISTORY),
             "grouping_user_history": checked(plexpy.CONFIG.GROUPING_USER_HISTORY),
@@ -2619,14 +2620,10 @@
             "imgur_client_id": plexpy.CONFIG.IMGUR_CLIENT_ID,
             "cache_images": checked(plexpy.CONFIG.CACHE_IMAGES),
             "pms_version": plexpy.CONFIG.PMS_VERSION,
-<<<<<<< HEAD
             "plexpy_auto_update": checked(plexpy.CONFIG.PLEXPY_AUTO_UPDATE),
             "git_branch": plexpy.CONFIG.GIT_BRANCH,
             "git_path": plexpy.CONFIG.GIT_PATH,
             "git_remote": plexpy.CONFIG.GIT_REMOTE
-=======
-            "week_start_monday": checked(plexpy.CONFIG.WEEK_START_MONDAY)
->>>>>>> e85cdd56
         }
 
         return serve_template(templatename="settings.html", title="Settings", config=config, kwargs=kwargs)
@@ -2640,13 +2637,8 @@
         checked_configs = [
             "launch_browser", "enable_https", "https_create_cert", "api_enabled", "freeze_db", "check_github",
             "grouping_global_history", "grouping_user_history", "grouping_charts", "group_history_tables",
-<<<<<<< HEAD
-            "pms_use_bif", "pms_ssl", "pms_is_remote", "home_stats_type",
+            "pms_use_bif", "pms_ssl", "pms_is_remote", "home_stats_type", "week_start_monday",
             "movie_notify_enable", "tv_notify_enable", "music_notify_enable",
-=======
-            "pms_use_bif", "pms_ssl", "pms_is_remote", "home_stats_type", "week_start_monday",
-            "movie_notify_enable", "tv_notify_enable", "music_notify_enable", "monitoring_use_websocket",
->>>>>>> e85cdd56
             "refresh_libraries_on_startup", "refresh_users_on_startup",
             "movie_logging_enable", "tv_logging_enable", "music_logging_enable",
             "notify_consecutive", "notify_upload_posters", "notify_recently_added", "notify_recently_added_upgrade",
