﻿# This file is part of PlexPy.
#
#  PlexPy is free software: you can redistribute it and/or modify
#  it under the terms of the GNU General Public License as published by
#  the Free Software Foundation, either version 3 of the License, or
#  (at your option) any later version.
#
#  PlexPy is distributed in the hope that it will be useful,
#  but WITHOUT ANY WARRANTY; without even the implied warranty of
#  MERCHANTABILITY or FITNESS FOR A PARTICULAR PURPOSE.  See the
#  GNU General Public License for more details.
#
#  You should have received a copy of the GNU General Public License
#  along with PlexPy.  If not, see <http://www.gnu.org/licenses/>.

<<<<<<< HEAD
from plexpy import logger, notifiers, plextv, pmsconnect, common, log_reader, datafactory, graphs, users
=======
from plexpy import logger, notifiers, plextv, pmsconnect, common, log_reader, datafactory, graphs, users, helpers
>>>>>>> e98afdb6
from plexpy.helpers import checked, radio, profile_func, tobool

from mako.lookup import TemplateLookup
from mako import exceptions

import plexpy
import threading
import cherrypy
import hashlib
import random
import json
import os

try:
    # pylint:disable=E0611
    # ignore this error because we are catching the ImportError
    from collections import OrderedDict
    # pylint:enable=E0611
except ImportError:
    # Python 2.6.x fallback, from libs
    from ordereddict import OrderedDict


def serve_template(templatename, **kwargs):
    interface_dir = os.path.join(str(plexpy.PROG_DIR), 'data/interfaces/')
    template_dir = os.path.join(str(interface_dir), plexpy.CONFIG.INTERFACE)

    _hplookup = TemplateLookup(directories=[template_dir], default_filters=['unicode', 'h'])

    server_name = plexpy.CONFIG.PMS_NAME

    try:
        template = _hplookup.get_template(templatename)
        return template.render(server_name=server_name, **kwargs)
    except:
        return exceptions.html_error_template().render()


class WebInterface(object):

    def __init__(self):
        self.interface_dir = os.path.join(str(plexpy.PROG_DIR), 'data/')

    @cherrypy.expose
    def index(self):
        if plexpy.CONFIG.FIRST_RUN_COMPLETE:
            raise cherrypy.HTTPRedirect("home")
        else:
            raise cherrypy.HTTPRedirect("welcome")

    @cherrypy.expose
    def home(self):
        config = {
            "home_stats_length": plexpy.CONFIG.HOME_STATS_LENGTH,
            "home_stats_cards": plexpy.CONFIG.HOME_STATS_CARDS,
            "home_library_cards": plexpy.CONFIG.HOME_LIBRARY_CARDS,
            "pms_identifier": plexpy.CONFIG.PMS_IDENTIFIER,
            "pms_name": plexpy.CONFIG.PMS_NAME
        }
        return serve_template(templatename="index.html", title="Home", config=config)

    @cherrypy.expose
    def welcome(self, **kwargs):
        config = {
            "launch_browser": checked(plexpy.CONFIG.LAUNCH_BROWSER),
            "refresh_users_on_startup": checked(plexpy.CONFIG.REFRESH_USERS_ON_STARTUP),
            "pms_identifier": plexpy.CONFIG.PMS_IDENTIFIER,
            "pms_ip": plexpy.CONFIG.PMS_IP,
            "pms_is_remote": checked(plexpy.CONFIG.PMS_IS_REMOTE),
            "pms_port": plexpy.CONFIG.PMS_PORT,
            "pms_token": plexpy.CONFIG.PMS_TOKEN,
            "pms_ssl": checked(plexpy.CONFIG.PMS_SSL),
            "pms_uuid": plexpy.CONFIG.PMS_UUID,
            "movie_notify_enable": checked(plexpy.CONFIG.MOVIE_NOTIFY_ENABLE),
            "tv_notify_enable": checked(plexpy.CONFIG.TV_NOTIFY_ENABLE),
            "music_notify_enable": checked(plexpy.CONFIG.MUSIC_NOTIFY_ENABLE),
            "movie_notify_on_start": checked(plexpy.CONFIG.MOVIE_NOTIFY_ON_START),
            "tv_notify_on_start": checked(plexpy.CONFIG.TV_NOTIFY_ON_START),
            "music_notify_on_start": checked(plexpy.CONFIG.MUSIC_NOTIFY_ON_START),
            "movie_logging_enable": checked(plexpy.CONFIG.MOVIE_LOGGING_ENABLE),
            "tv_logging_enable": checked(plexpy.CONFIG.TV_LOGGING_ENABLE),
            "music_logging_enable": checked(plexpy.CONFIG.MUSIC_LOGGING_ENABLE),
            "logging_ignore_interval": plexpy.CONFIG.LOGGING_IGNORE_INTERVAL,
            "check_github": checked(plexpy.CONFIG.CHECK_GITHUB)
        }

        # The setup wizard just refreshes the page on submit so we must redirect to home if config set.
        if plexpy.CONFIG.FIRST_RUN_COMPLETE:
            plexpy.initialize_scheduler()
            raise cherrypy.HTTPRedirect("home")
        else:
            return serve_template(templatename="welcome.html", title="Welcome", config=config)

    @cherrypy.expose
    def get_date_formats(self):
        if plexpy.CONFIG.DATE_FORMAT:
            date_format = plexpy.CONFIG.DATE_FORMAT
        else:
            date_format = 'YYYY-MM-DD'
        if plexpy.CONFIG.TIME_FORMAT:
            time_format = plexpy.CONFIG.TIME_FORMAT
        else:
            time_format = 'HH:mm'

        formats = {'date_format': date_format,
                   'time_format': time_format}

        cherrypy.response.headers['Content-type'] = 'application/json'
        return json.dumps(formats)

    @cherrypy.expose
    def home_stats(self, **kwargs):
        data_factory = datafactory.DataFactory()

        time_range = plexpy.CONFIG.HOME_STATS_LENGTH
        stats_type = plexpy.CONFIG.HOME_STATS_TYPE
        stats_count = plexpy.CONFIG.HOME_STATS_COUNT
        stats_cards = plexpy.CONFIG.HOME_STATS_CARDS.split(', ')
        notify_watched_percent = plexpy.CONFIG.NOTIFY_WATCHED_PERCENT

        stats_data = data_factory.get_home_stats(time_range=time_range,
                                                 stats_type=stats_type,
                                                 stats_count=stats_count,
                                                 stats_cards=stats_cards,
                                                 notify_watched_percent=notify_watched_percent)

        return serve_template(templatename="home_stats.html", title="Stats", data=stats_data)

    @cherrypy.expose
    def library_stats(self, **kwargs):
        pms_connect = pmsconnect.PmsConnect()

        library_cards = plexpy.CONFIG.HOME_LIBRARY_CARDS.split(', ')

        if library_cards == ['library_statistics_first']:
            library_cards = ['library_statistics']
            server_children = pms_connect.get_server_children()
            server_libraries = server_children['libraries_list']

            for library in server_libraries:
                library_cards.append(library['key'])

            plexpy.CONFIG.HOME_LIBRARY_CARDS = ', '.join(library_cards)
            plexpy.CONFIG.write()

        stats_data = pms_connect.get_library_stats(library_cards=library_cards)

        return serve_template(templatename="library_stats.html", title="Library Stats", data=stats_data)

    @cherrypy.expose
    def history(self):
        return serve_template(templatename="history.html", title="History")

    @cherrypy.expose
    def users(self):
        return serve_template(templatename="users.html", title="Users")

    @cherrypy.expose
    def graphs(self):

        config = {
            "music_logging_enable": plexpy.CONFIG.MUSIC_LOGGING_ENABLE
        }

        return serve_template(templatename="graphs.html", title="Graphs", config=config)

    @cherrypy.expose
    def sync(self):
        return serve_template(templatename="sync.html", title="Synced Items")

    @cherrypy.expose
    def user(self, user=None, user_id=None):
        user_data = users.Users()
        if user_id:
            try:
                user_details = user_data.get_user_details(user_id=user_id)
            except:
                logger.warn("Unable to retrieve friendly name for user_id %s " % user_id)
        elif user:
            try:
                user_details = user_data.get_user_details(user=user)
            except:
                logger.warn("Unable to retrieve friendly name for user %s " % user)
        else:
            logger.debug(u"User page requested but no parameters received.")
            raise cherrypy.HTTPRedirect("home")

        return serve_template(templatename="user.html", title="User", data=user_details)

    @cherrypy.expose
    def edit_user_dialog(self, user=None, user_id=None, **kwargs):
        user_data = users.Users()
        if user_id:
            result = user_data.get_user_friendly_name(user_id=user_id)
            status_message = ''
        elif user:
            result = user_data.get_user_friendly_name(user=user)
            status_message = ''
        else:
            result = None
            status_message = 'An error occured.'

        return serve_template(templatename="edit_user.html", title="Edit User", data=result, status_message=status_message)

    @cherrypy.expose
    def edit_user(self, user=None, user_id=None, friendly_name=None, **kwargs):
        if 'do_notify' in kwargs:
            do_notify = kwargs.get('do_notify')
        else:
            do_notify = 0
        if 'keep_history' in kwargs:
            keep_history = kwargs.get('keep_history')
        else:
            keep_history = 0
        if 'thumb' in kwargs:
            custom_avatar = kwargs['thumb']
        else:
            custom_avatar = ''

        user_data = users.Users()
        if user_id:
            try:
                user_data.set_user_friendly_name(user_id=user_id,
                                                 friendly_name=friendly_name,
                                                 do_notify=do_notify,
                                                 keep_history=keep_history)
                user_data.set_user_profile_url(user_id=user_id,
                                               profile_url=custom_avatar)

                status_message = "Successfully updated user."
                return status_message
            except:
                status_message = "Failed to update user."
                return status_message
        if user:
            try:
                user_data.set_user_friendly_name(user=user,
                                                 friendly_name=friendly_name,
                                                 do_notify=do_notify,
                                                 keep_history=keep_history)
                user_data.set_user_profile_url(user=user,
                                               profile_url=custom_avatar)

                status_message = "Successfully updated user."
                return status_message
            except:
                status_message = "Failed to update user."
                return status_message

    @cherrypy.expose
    def get_stream_data(self, row_id=None, user=None, **kwargs):

        data_factory = datafactory.DataFactory()
        stream_data = data_factory.get_stream_details(row_id)

        return serve_template(templatename="stream_data.html", title="Stream Data", data=stream_data, user=user)

    @cherrypy.expose
    def get_ip_address_details(self, ip_address=None, **kwargs):
        import socket

        try:
            socket.inet_aton(ip_address)
        except socket.error:
            ip_address = None

        return serve_template(templatename="ip_address_modal.html", title="IP Address Details", data=ip_address)

    @cherrypy.expose
    def get_user_list(self, **kwargs):

        user_data = users.Users()
        user_list = user_data.get_user_list(kwargs=kwargs)

        cherrypy.response.headers['Content-type'] = 'application/json'
        return json.dumps(user_list)

    @cherrypy.expose
    def checkGithub(self):
        from plexpy import versioncheck

        versioncheck.checkGithub()
        raise cherrypy.HTTPRedirect("home")

    @cherrypy.expose
    def logs(self):
        return serve_template(templatename="logs.html", title="Log", lineList=plexpy.LOG_LIST)

    @cherrypy.expose
    def clearLogs(self):
        plexpy.LOG_LIST = []
        logger.info("Web logs cleared")
        raise cherrypy.HTTPRedirect("logs")

    @cherrypy.expose
    def toggleVerbose(self):
        plexpy.VERBOSE = not plexpy.VERBOSE
        logger.initLogger(console=not plexpy.QUIET,
                          log_dir=plexpy.CONFIG.LOG_DIR, verbose=plexpy.VERBOSE)
        logger.info("Verbose toggled, set to %s", plexpy.VERBOSE)
        logger.debug("If you read this message, debug logging is available")
        raise cherrypy.HTTPRedirect("logs")

    @cherrypy.expose
    def getLog(self, start=0, length=100, **kwargs):
        start = int(start)
        length = int(length)
        search_value = ""
        search_regex = ""
        order_column = 0
        order_dir = "desc"

        if 'order[0][dir]' in kwargs:
            order_dir = kwargs.get('order[0][dir]', "desc")

        if 'order[0][column]' in kwargs:
            order_column = kwargs.get('order[0][column]', "0")

        if 'search[value]' in kwargs:
            search_value = kwargs.get('search[value]', "")

        if 'search[regex]' in kwargs:
            search_regex = kwargs.get('search[regex]', "")

        filtered = []
        if search_value == "":
            filtered = plexpy.LOG_LIST[::]
        else:
            filtered = [row for row in plexpy.LOG_LIST for column in row if search_value.lower() in column.lower()]

        sortcolumn = 0
        if order_column == '1':
            sortcolumn = 2
        elif order_column == '2':
            sortcolumn = 1
        filtered.sort(key=lambda x: x[sortcolumn], reverse=order_dir == "desc")

        rows = filtered[start:(start + length)]
        rows = [[row[0], row[2], row[1]] for row in rows]

        return json.dumps({
            'recordsFiltered': len(filtered),
            'recordsTotal': len(plexpy.LOG_LIST),
            'data': rows,
        })

    @cherrypy.expose
    def get_plex_log(self, window=1000, **kwargs):
        log_lines = []
        try:
            log_lines = {'data': log_reader.get_log_tail(window=window)}
        except:
            logger.warn("Unable to retrieve Plex Logs.")

        cherrypy.response.headers['Content-type'] = 'application/json'
        return json.dumps(log_lines)

    @cherrypy.expose
    def generateAPI(self):
        apikey = hashlib.sha224(str(random.getrandbits(256))).hexdigest()[0:32]
        logger.info("New API generated")
        return apikey

    @cherrypy.expose
    def settings(self):
        interface_dir = os.path.join(plexpy.PROG_DIR, 'data/interfaces/')
        interface_list = [name for name in os.listdir(interface_dir) if
                          os.path.isdir(os.path.join(interface_dir, name))]

        # Initialise blank passwords so we do not expose them in the html forms
        # but users are still able to clear them
        if plexpy.CONFIG.HTTP_PASSWORD != '':
            http_password = '    '
        else:
            http_password = ''

        config = {
            "http_host": plexpy.CONFIG.HTTP_HOST,
            "http_username": plexpy.CONFIG.HTTP_USERNAME,
            "http_port": plexpy.CONFIG.HTTP_PORT,
            "http_password": http_password,
            "launch_browser": checked(plexpy.CONFIG.LAUNCH_BROWSER),
            "enable_https": checked(plexpy.CONFIG.ENABLE_HTTPS),
            "https_cert": plexpy.CONFIG.HTTPS_CERT,
            "https_key": plexpy.CONFIG.HTTPS_KEY,
            "api_enabled": checked(plexpy.CONFIG.API_ENABLED),
            "api_key": plexpy.CONFIG.API_KEY,
            "update_db_interval": plexpy.CONFIG.UPDATE_DB_INTERVAL,
            "freeze_db": checked(plexpy.CONFIG.FREEZE_DB),
            "log_dir": plexpy.CONFIG.LOG_DIR,
            "cache_dir": plexpy.CONFIG.CACHE_DIR,
            "check_github": checked(plexpy.CONFIG.CHECK_GITHUB),
            "interface_list": interface_list,
            "cache_sizemb": plexpy.CONFIG.CACHE_SIZEMB,
            "pms_identifier": plexpy.CONFIG.PMS_IDENTIFIER,
            "pms_ip": plexpy.CONFIG.PMS_IP,
            "pms_logs_folder": plexpy.CONFIG.PMS_LOGS_FOLDER,
            "pms_port": plexpy.CONFIG.PMS_PORT,
            "pms_token": plexpy.CONFIG.PMS_TOKEN,
            "pms_ssl": checked(plexpy.CONFIG.PMS_SSL),
            "pms_use_bif": checked(plexpy.CONFIG.PMS_USE_BIF),
            "pms_uuid": plexpy.CONFIG.PMS_UUID,
            "date_format": plexpy.CONFIG.DATE_FORMAT,
            "time_format": plexpy.CONFIG.TIME_FORMAT,
            "grouping_global_history": checked(plexpy.CONFIG.GROUPING_GLOBAL_HISTORY),
            "grouping_user_history": checked(plexpy.CONFIG.GROUPING_USER_HISTORY),
            "grouping_charts": checked(plexpy.CONFIG.GROUPING_CHARTS),
            "movie_notify_enable": checked(plexpy.CONFIG.MOVIE_NOTIFY_ENABLE),
            "tv_notify_enable": checked(plexpy.CONFIG.TV_NOTIFY_ENABLE),
            "music_notify_enable": checked(plexpy.CONFIG.MUSIC_NOTIFY_ENABLE),
            "tv_notify_on_start": checked(plexpy.CONFIG.TV_NOTIFY_ON_START),
            "movie_notify_on_start": checked(plexpy.CONFIG.MOVIE_NOTIFY_ON_START),
            "music_notify_on_start": checked(plexpy.CONFIG.MUSIC_NOTIFY_ON_START),
            "tv_notify_on_stop": checked(plexpy.CONFIG.TV_NOTIFY_ON_STOP),
            "movie_notify_on_stop": checked(plexpy.CONFIG.MOVIE_NOTIFY_ON_STOP),
            "music_notify_on_stop": checked(plexpy.CONFIG.MUSIC_NOTIFY_ON_STOP),
            "tv_notify_on_pause": checked(plexpy.CONFIG.TV_NOTIFY_ON_PAUSE),
            "movie_notify_on_pause": checked(plexpy.CONFIG.MOVIE_NOTIFY_ON_PAUSE),
            "music_notify_on_pause": checked(plexpy.CONFIG.MUSIC_NOTIFY_ON_PAUSE),
            "monitor_remote_access": checked(plexpy.CONFIG.MONITOR_REMOTE_ACCESS),
            "monitoring_interval": plexpy.CONFIG.MONITORING_INTERVAL,
            "monitoring_use_websocket": checked(plexpy.CONFIG.MONITORING_USE_WEBSOCKET),
            "refresh_users_interval": plexpy.CONFIG.REFRESH_USERS_INTERVAL,
            "refresh_users_on_startup": checked(plexpy.CONFIG.REFRESH_USERS_ON_STARTUP),
            "ip_logging_enable": checked(plexpy.CONFIG.IP_LOGGING_ENABLE),
            "movie_logging_enable": checked(plexpy.CONFIG.MOVIE_LOGGING_ENABLE),
            "tv_logging_enable": checked(plexpy.CONFIG.TV_LOGGING_ENABLE),
            "music_logging_enable": checked(plexpy.CONFIG.MUSIC_LOGGING_ENABLE),
            "logging_ignore_interval": plexpy.CONFIG.LOGGING_IGNORE_INTERVAL,
            "pms_is_remote": checked(plexpy.CONFIG.PMS_IS_REMOTE),
            "notify_consecutive": checked(plexpy.CONFIG.NOTIFY_CONSECUTIVE),
            "notify_recently_added": checked(plexpy.CONFIG.NOTIFY_RECENTLY_ADDED),
            "notify_recently_added_grandparent": checked(plexpy.CONFIG.NOTIFY_RECENTLY_ADDED_GRANDPARENT),
            "notify_recently_added_delay": plexpy.CONFIG.NOTIFY_RECENTLY_ADDED_DELAY,
            "notify_watched_percent": plexpy.CONFIG.NOTIFY_WATCHED_PERCENT,
            "notify_on_start_subject_text": plexpy.CONFIG.NOTIFY_ON_START_SUBJECT_TEXT,
            "notify_on_start_body_text": plexpy.CONFIG.NOTIFY_ON_START_BODY_TEXT,
            "notify_on_stop_subject_text": plexpy.CONFIG.NOTIFY_ON_STOP_SUBJECT_TEXT,
            "notify_on_stop_body_text": plexpy.CONFIG.NOTIFY_ON_STOP_BODY_TEXT,
            "notify_on_pause_subject_text": plexpy.CONFIG.NOTIFY_ON_PAUSE_SUBJECT_TEXT,
            "notify_on_pause_body_text": plexpy.CONFIG.NOTIFY_ON_PAUSE_BODY_TEXT,
            "notify_on_resume_subject_text": plexpy.CONFIG.NOTIFY_ON_RESUME_SUBJECT_TEXT,
            "notify_on_resume_body_text": plexpy.CONFIG.NOTIFY_ON_RESUME_BODY_TEXT,
            "notify_on_buffer_subject_text": plexpy.CONFIG.NOTIFY_ON_BUFFER_SUBJECT_TEXT,
            "notify_on_buffer_body_text": plexpy.CONFIG.NOTIFY_ON_BUFFER_BODY_TEXT,
            "notify_on_watched_subject_text": plexpy.CONFIG.NOTIFY_ON_WATCHED_SUBJECT_TEXT,
            "notify_on_watched_body_text": plexpy.CONFIG.NOTIFY_ON_WATCHED_BODY_TEXT,
            "notify_on_created_subject_text": plexpy.CONFIG.NOTIFY_ON_CREATED_SUBJECT_TEXT,
            "notify_on_created_body_text": plexpy.CONFIG.NOTIFY_ON_CREATED_BODY_TEXT,
            "notify_on_extdown_subject_text": plexpy.CONFIG.NOTIFY_ON_EXTDOWN_SUBJECT_TEXT,
            "notify_on_extdown_body_text": plexpy.CONFIG.NOTIFY_ON_EXTDOWN_BODY_TEXT,
            "notify_on_intdown_subject_text": plexpy.CONFIG.NOTIFY_ON_INTDOWN_SUBJECT_TEXT,
            "notify_on_intdown_body_text": plexpy.CONFIG.NOTIFY_ON_INTDOWN_BODY_TEXT,
            "home_stats_length": plexpy.CONFIG.HOME_STATS_LENGTH,
            "home_stats_type": checked(plexpy.CONFIG.HOME_STATS_TYPE),
            "home_stats_count": plexpy.CONFIG.HOME_STATS_COUNT,
            "home_stats_cards": plexpy.CONFIG.HOME_STATS_CARDS,
            "home_library_cards": plexpy.CONFIG.HOME_LIBRARY_CARDS,
            "buffer_threshold": plexpy.CONFIG.BUFFER_THRESHOLD,
            "buffer_wait": plexpy.CONFIG.BUFFER_WAIT,
            "group_history_tables": checked(plexpy.CONFIG.GROUP_HISTORY_TABLES)
        }

        return serve_template(templatename="settings.html", title="Settings", config=config)

    @cherrypy.expose
    def configUpdate(self, **kwargs):
        # Handle the variable config options. Note - keys with False values aren't getting passed

        checked_configs = [
            "launch_browser", "enable_https", "api_enabled", "freeze_db", "check_github",
            "grouping_global_history", "grouping_user_history", "grouping_charts", "pms_use_bif", "pms_ssl",
            "movie_notify_enable", "tv_notify_enable", "music_notify_enable", "monitoring_use_websocket",
            "tv_notify_on_start", "movie_notify_on_start", "music_notify_on_start",
            "tv_notify_on_stop", "movie_notify_on_stop", "music_notify_on_stop",
            "tv_notify_on_pause", "movie_notify_on_pause", "music_notify_on_pause", "refresh_users_on_startup",
            "ip_logging_enable", "movie_logging_enable", "tv_logging_enable", "music_logging_enable", 
            "pms_is_remote", "home_stats_type", "group_history_tables", "notify_consecutive", 
            "notify_recently_added", "notify_recently_added_grandparent", "monitor_remote_access"
        ]
        for checked_config in checked_configs:
            if checked_config not in kwargs:
                # checked items should be zero or one. if they were not sent then the item was not checked
                kwargs[checked_config] = 0

        # If http password exists in config, do not overwrite when blank value received
        if 'http_password' in kwargs:
            if kwargs['http_password'] == '    ' and plexpy.CONFIG.HTTP_PASSWORD != '':
                kwargs['http_password'] = plexpy.CONFIG.HTTP_PASSWORD

        for plain_config, use_config in [(x[4:], x) for x in kwargs if x.startswith('use_')]:
            # the use prefix is fairly nice in the html, but does not match the actual config
            kwargs[plain_config] = kwargs[use_config]
            del kwargs[use_config]

        # Check if we should refresh our data
        refresh_users = False
        reschedule = False

        if 'monitoring_interval' in kwargs and 'refresh_users_interval' in kwargs:
            if (kwargs['monitoring_interval'] != str(plexpy.CONFIG.MONITORING_INTERVAL)) or \
                    (kwargs['refresh_users_interval'] != str(plexpy.CONFIG.REFRESH_USERS_INTERVAL)):
                reschedule = True
        
        if 'notify_recently_added' in kwargs and \
            (kwargs['notify_recently_added'] != plexpy.CONFIG.NOTIFY_RECENTLY_ADDED):
            reschedule = True

        if 'monitor_remote_access' in kwargs and \
            (kwargs['monitor_remote_access'] != plexpy.CONFIG.MONITOR_REMOTE_ACCESS):
            reschedule = True

        if 'pms_ip' in kwargs:
            if kwargs['pms_ip'] != plexpy.CONFIG.PMS_IP:
                refresh_users = True

        if 'home_stats_cards' in kwargs:
            if kwargs['home_stats_cards'] != 'watch_statistics':
                kwargs['home_stats_cards'] = ', '.join(kwargs['home_stats_cards'])

        if 'home_library_cards' in kwargs:
            if kwargs['home_library_cards'] != 'library_statistics':
                kwargs['home_library_cards'] = ', '.join(kwargs['home_library_cards'])

        plexpy.CONFIG.process_kwargs(kwargs)

        # Write the config
        plexpy.CONFIG.write()

        # Get new server URLs for SSL communications.
        plextv.get_real_pms_url()

        # Reconfigure scheduler if intervals changed
        if reschedule:
            plexpy.initialize_scheduler()

        # Refresh users table if our server IP changes.
        if refresh_users:
            threading.Thread(target=plextv.refresh_users).start()

        raise cherrypy.HTTPRedirect("settings")

    @cherrypy.expose
    def set_notification_config(self, **kwargs):

        for plain_config, use_config in [(x[4:], x) for x in kwargs if x.startswith('use_')]:
            # the use prefix is fairly nice in the html, but does not match the actual config
            kwargs[plain_config] = kwargs[use_config]
            del kwargs[use_config]

        plexpy.CONFIG.process_kwargs(kwargs)

        # Write the config
        plexpy.CONFIG.write()

        cherrypy.response.status = 200

    @cherrypy.expose
    def do_state_change(self, signal, title, timer):
        message = title
        quote = self.random_arnold_quotes()
        plexpy.SIGNAL = signal

        return serve_template(templatename="shutdown.html", title=title,
                              message=message, timer=timer, quote=quote)

    @cherrypy.expose
    def get_history(self, user=None, user_id=None, grouping=0, **kwargs):

        if grouping == 'false':
            grouping = 0
        else:
            grouping = plexpy.CONFIG.GROUP_HISTORY_TABLES

        watched_percent = plexpy.CONFIG.NOTIFY_WATCHED_PERCENT

        custom_where = []
        if user_id:
            custom_where.append(['session_history.user_id', user_id])
        elif user:
            custom_where.append(['session_history.user', user])
        if 'rating_key' in kwargs:
            rating_key = kwargs.get('rating_key', "")
            custom_where.append(['session_history.rating_key', rating_key])
        if 'parent_rating_key' in kwargs:
            rating_key = kwargs.get('parent_rating_key', "")
            custom_where.append(['session_history.parent_rating_key', rating_key])
        if 'grandparent_rating_key' in kwargs:
            rating_key = kwargs.get('grandparent_rating_key', "")
            custom_where.append(['session_history.grandparent_rating_key', rating_key])
        if 'start_date' in kwargs:
            start_date = kwargs.get('start_date', "")
            custom_where.append(['strftime("%Y-%m-%d", datetime(date, "unixepoch", "localtime"))', start_date])
        if 'reference_id' in kwargs:
            reference_id = kwargs.get('reference_id', "")
            custom_where.append(['session_history.reference_id', reference_id])
        if 'media_type' in kwargs:
            media_type = kwargs.get('media_type', "")
            if media_type != 'all':
               custom_where.append(['session_history_metadata.media_type', media_type])

        data_factory = datafactory.DataFactory()
        history = data_factory.get_history(kwargs=kwargs, custom_where=custom_where, grouping=grouping, watched_percent=watched_percent)

        cherrypy.response.headers['Content-type'] = 'application/json'
        return json.dumps(history)

    @cherrypy.expose
    def history_table_modal(self, start_date=None, **kwargs):

        return serve_template(templatename="history_table_modal.html", title="History Data", data=start_date)

    @cherrypy.expose
    def shutdown(self):
        return self.do_state_change('shutdown', 'Shutting Down', 15)

    @cherrypy.expose
    def restart(self):
        return self.do_state_change('restart', 'Restarting', 30)

    @cherrypy.expose
    def update(self):
        return self.do_state_change('update', 'Updating', 120)

    @cherrypy.expose
    def api(self, *args, **kwargs):
        from plexpy.api import Api

        a = Api()
        a.checkParams(*args, **kwargs)

        return a.fetchData()

    @cherrypy.expose
    def twitterStep1(self):
        cherrypy.response.headers['Cache-Control'] = "max-age=0,no-cache,no-store"
        tweet = notifiers.TwitterNotifier()
        return tweet._get_authorization()

    @cherrypy.expose
    def twitterStep2(self, key):
        cherrypy.response.headers['Cache-Control'] = "max-age=0,no-cache,no-store"
        tweet = notifiers.TwitterNotifier()
        result = tweet._get_credentials(key)
        logger.info(u"result: " + str(result))
        if result:
            return "Key verification successful"
        else:
            return "Unable to verify key"

    @cherrypy.expose
    def testTwitter(self):
        cherrypy.response.headers['Cache-Control'] = "max-age=0,no-cache,no-store"
        tweet = notifiers.TwitterNotifier()
        result = tweet.test_notify()
        if result:
            return "Tweet successful, check your twitter to make sure it worked"
        else:
            return "Error sending tweet"

    @cherrypy.expose
    def test_ifttt(self):
        cherrypy.response.headers['Cache-Control'] = "max-age=0,no-cache,no-store"
        event = notifiers.IFTTT()
        result = event.test()
        if result:
            return "Notification successful."
        else:
            return "Error sending event."

    @cherrypy.expose
    def osxnotifyregister(self, app):
        cherrypy.response.headers['Cache-Control'] = "max-age=0,no-cache,no-store"
        from osxnotify import registerapp as osxnotify

        result, msg = osxnotify.registerapp(app)
        if result:
            osx_notify = notifiers.OSX_NOTIFY()
            osx_notify.notify('Registered', result, 'Success :-)')
            logger.info('Registered %s, to re-register a different app, delete this app first' % result)
        else:
            logger.warn(msg)
        return msg

    @cherrypy.expose
    def get_pms_token(self):

        token = plextv.PlexTV()
        result = token.get_token()

        if result:
            return result
        else:
            logger.warn('Unable to retrieve Plex.tv token.')
            return False

    @cherrypy.expose
    def get_pms_sessions_json(self, **kwargs):

        pms_connect = pmsconnect.PmsConnect()
        result = pms_connect.get_sessions('json')

        if result:
            cherrypy.response.headers['Content-type'] = 'application/json'
            return result
        else:
            logger.warn('Unable to retrieve data.')
            return False

    @cherrypy.expose
    def get_current_activity(self, **kwargs):

        try:
            pms_connect = pmsconnect.PmsConnect()
            result = pms_connect.get_current_activity()

            data_factory = datafactory.DataFactory()
            for session in result['sessions']:
                if not session['ip_address']:
                    ip_address = data_factory.get_session_ip(session['session_key'])
                    session['ip_address'] = ip_address

        except:
            return serve_template(templatename="current_activity.html", data=None)

        if result:
            return serve_template(templatename="current_activity.html", data=result)
        else:
            logger.warn('Unable to retrieve data.')
            return serve_template(templatename="current_activity.html", data=None)

    @cherrypy.expose
    def get_current_activity_header(self, **kwargs):

        try:
            pms_connect = pmsconnect.PmsConnect()
            result = pms_connect.get_current_activity()
        except IOError, e:
            return serve_template(templatename="current_activity_header.html", data=None)

        if result:
            return serve_template(templatename="current_activity_header.html", data=result['stream_count'])
        else:
            logger.warn('Unable to retrieve data.')
            return serve_template(templatename="current_activity_header.html", data=None)

    @cherrypy.expose
    def get_recently_added(self, count='0', **kwargs):

        try:
            pms_connect = pmsconnect.PmsConnect()
            result = pms_connect.get_recently_added_details(count)
        except IOError, e:
            return serve_template(templatename="recently_added.html", data=None)

        if result:
            return serve_template(templatename="recently_added.html", data=result['recently_added'])
        else:
            logger.warn('Unable to retrieve data.')
            return serve_template(templatename="recently_added.html", data=None)

    @cherrypy.expose
    def pms_image_proxy(self, img='', width='0', height='0', fallback=None, **kwargs):
        try:
            pms_connect = pmsconnect.PmsConnect()
            result = pms_connect.get_image(img, width, height)
            cherrypy.response.headers['Content-type'] = result[1]
            return result[0]
        except:
            logger.warn('Image proxy queried but errors occured.')
            if fallback == 'poster':
                logger.info('Trying fallback image...')
                try:
                    fallback_image = open(self.interface_dir + common.DEFAULT_POSTER_THUMB, 'rb')
                    cherrypy.response.headers['Content-type'] = 'image/png'
                    return fallback_image
                except IOError, e:
                    logger.error('Unable to read fallback image. %s' % e)
            elif fallback == 'cover':
                logger.info('Trying fallback image...')
                try:
                    fallback_image = open(self.interface_dir + common.DEFAULT_COVER_THUMB, 'rb')
                    cherrypy.response.headers['Content-type'] = 'image/png'
                    return fallback_image
                except IOError, e:
                    logger.error('Unable to read fallback image. %s' % e)

            return None

    @cherrypy.expose
    def info(self, item_id=None, source=None, **kwargs):
        metadata = None
        query = None

        config = {
            "pms_identifier": plexpy.CONFIG.PMS_IDENTIFIER
        }

        if source == 'history':
            data_factory = datafactory.DataFactory()
            metadata = data_factory.get_metadata_details(row_id=item_id)
        elif item_id == 'movie':
            metadata = {'media_type': 'library', 'library': 'movie', 'media_type_filter': 'movie', 'title': 'Movies'}
        elif item_id == 'show':
            metadata = {'media_type': 'library', 'library': 'show', 'media_type_filter': 'episode', 'title': 'TV Shows'}
        elif item_id == 'artist':
            metadata = {'media_type': 'library', 'library': 'artist', 'media_type_filter': 'track', 'title': 'Music'}
        else:
            pms_connect = pmsconnect.PmsConnect()
            result = pms_connect.get_metadata_details(rating_key=item_id)
            if result:
                metadata = result['metadata']
            else:
                data_factory = datafactory.DataFactory()
                query = data_factory.get_search_query(rating_key=item_id)

        if metadata:
            return serve_template(templatename="info.html", data=metadata, title="Info", config=config)
        else:
            logger.warn('Unable to retrieve data.')
            return serve_template(templatename="info.html", data=None, query=query, title="Info")

    @cherrypy.expose
    def get_user_recently_watched(self, user=None, user_id=None, limit='10', **kwargs):

        data_factory = datafactory.DataFactory()
        result = data_factory.get_recently_watched(user_id=user_id, user=user, limit=limit)

        if result:
            return serve_template(templatename="user_recently_watched.html", data=result,
                                  title="Recently Watched")
        else:
            logger.warn('Unable to retrieve data.')
            return serve_template(templatename="user_recently_watched.html", data=None,
                                  title="Recently Watched")

    @cherrypy.expose
    def get_user_watch_time_stats(self, user=None, user_id=None, **kwargs):

        user_data = users.Users()
        result = user_data.get_user_watch_time_stats(user_id=user_id, user=user)

        if result:
            return serve_template(templatename="user_watch_time_stats.html", data=result, title="Watch Stats")
        else:
            logger.warn('Unable to retrieve data.')
            return serve_template(templatename="user_watch_time_stats.html", data=None, title="Watch Stats")

    @cherrypy.expose
    def get_user_player_stats(self, user=None, user_id=None, **kwargs):

        user_data = users.Users()
        result = user_data.get_user_player_stats(user_id=user_id, user=user)

        if result:
            return serve_template(templatename="user_player_stats.html", data=result,
                                  title="Player Stats")
        else:
            logger.warn('Unable to retrieve data.')
            return serve_template(templatename="user_player_stats.html", data=None, title="Player Stats")

    @cherrypy.expose
    def get_item_children(self, rating_key='', **kwargs):

        pms_connect = pmsconnect.PmsConnect()
        result = pms_connect.get_item_children(rating_key)

        if result:
            return serve_template(templatename="info_children_list.html", data=result, title="Children List")
        else:
            logger.warn('Unable to retrieve data.')
            return serve_template(templatename="info_children_list.html", data=None, title="Children List")

    @cherrypy.expose
    def get_metadata_json(self, rating_key='', **kwargs):

        pms_connect = pmsconnect.PmsConnect()
        result = pms_connect.get_metadata(rating_key, 'json')

        if result:
            cherrypy.response.headers['Content-type'] = 'application/json'
            return result
        else:
            logger.warn('Unable to retrieve data.')

    @cherrypy.expose
    def get_metadata_xml(self, rating_key='', **kwargs):

        pms_connect = pmsconnect.PmsConnect()
        result = pms_connect.get_metadata(rating_key)

        if result:
            cherrypy.response.headers['Content-type'] = 'application/xml'
            return result
        else:
            logger.warn('Unable to retrieve data.')

    @cherrypy.expose
    def get_recently_added_json(self, count='0', **kwargs):

        pms_connect = pmsconnect.PmsConnect()
        result = pms_connect.get_recently_added(count, 'json')

        if result:
            cherrypy.response.headers['Content-type'] = 'application/json'
            return result
        else:
            logger.warn('Unable to retrieve data.')

    @profile_func
    @cherrypy.tools.json_out()
    @cherrypy.expose
    def get_watched(self, sort=None, sections='all', all_params=False,
                    get_file_size=True, exclude_path=None, watched_older_then=None,
                    hide_watched=0, ignore_section='', **kwargs):
        """ See get_watched_status for docs"""
        all_params = tobool(all_params)
        get_file_size = tobool(get_file_size)
        hide_watched = tobool(hide_watched)
        pms_connect = pmsconnect.PmsConnect()
        t = pms_connect.get_watched_status(sort=sort, sections=sections, all_params=all_params, get_file_size=get_file_size, exclude_path=exclude_path, hide_watched=hide_watched, watched_older_then=None, ignore_section=ignore_section, **kwargs)
        return t 

    @cherrypy.expose
    def get_episode_list_json(self, rating_key='', **kwargs):

        pms_connect = pmsconnect.PmsConnect()
        result = pms_connect.get_episode_list(rating_key, 'json')

        if result:
            cherrypy.response.headers['Content-type'] = 'application/json'
            return result
        else:
            logger.warn('Unable to retrieve data.')

    @cherrypy.expose
    def get_user_ips(self, user_id=None, user=None, **kwargs):

        custom_where = []
        if user_id:
            custom_where = [['user_id', user_id]]
        elif user:
            custom_where = [['user', user]]

        user_data = users.Users()
        history = user_data.get_user_unique_ips(kwargs=kwargs,
                                                custom_where=custom_where)

        cherrypy.response.headers['Content-type'] = 'application/json'
        return json.dumps(history)

    @cherrypy.expose
    def get_plays_by_date(self, time_range='30', y_axis='plays', **kwargs):

        graph = graphs.Graphs()
        result = graph.get_total_plays_per_day(time_range=time_range, y_axis=y_axis)

        if result:
            cherrypy.response.headers['Content-type'] = 'application/json'
            return json.dumps(result)
        else:
            logger.warn('Unable to retrieve data.')

    @cherrypy.expose
    def get_plays_by_dayofweek(self, time_range='30', y_axis='plays', **kwargs):

        graph = graphs.Graphs()
        result = graph.get_total_plays_per_dayofweek(time_range=time_range, y_axis=y_axis)

        if result:
            cherrypy.response.headers['Content-type'] = 'application/json'
            return json.dumps(result)
        else:
            logger.warn('Unable to retrieve data.')

    @cherrypy.expose
    def get_plays_by_hourofday(self, time_range='30', y_axis='plays', **kwargs):

        graph = graphs.Graphs()
        result = graph.get_total_plays_per_hourofday(time_range=time_range, y_axis=y_axis)

        if result:
            cherrypy.response.headers['Content-type'] = 'application/json'
            return json.dumps(result)
        else:
            logger.warn('Unable to retrieve data.')

    @cherrypy.expose
    def get_plays_per_month(self, y_axis='plays', **kwargs):

        graph = graphs.Graphs()
        result = graph.get_total_plays_per_month(y_axis=y_axis)

        if result:
            cherrypy.response.headers['Content-type'] = 'application/json'
            return json.dumps(result)
        else:
            logger.warn('Unable to retrieve data.')

    @cherrypy.expose
    def get_plays_by_top_10_platforms(self, time_range='30', y_axis='plays', **kwargs):

        graph = graphs.Graphs()
        result = graph.get_total_plays_by_top_10_platforms(time_range=time_range, y_axis=y_axis)

        if result:
            cherrypy.response.headers['Content-type'] = 'application/json'
            return json.dumps(result)
        else:
            logger.warn('Unable to retrieve data.')

    @cherrypy.expose
    def get_plays_by_top_10_users(self, time_range='30', y_axis='plays', **kwargs):

        graph = graphs.Graphs()
        result = graph.get_total_plays_by_top_10_users(time_range=time_range, y_axis=y_axis)

        if result:
            cherrypy.response.headers['Content-type'] = 'application/json'
            return json.dumps(result)
        else:
            logger.warn('Unable to retrieve data.')

    @cherrypy.expose
    def get_plays_by_stream_type(self, time_range='30', y_axis='plays', **kwargs):

        graph = graphs.Graphs()
        result = graph.get_total_plays_per_stream_type(time_range=time_range, y_axis=y_axis)

        if result:
            cherrypy.response.headers['Content-type'] = 'application/json'
            return json.dumps(result)
        else:
            logger.warn('Unable to retrieve data.')

    @cherrypy.expose
    def get_plays_by_source_resolution(self, time_range='30', y_axis='plays', **kwargs):

        graph = graphs.Graphs()
        result = graph.get_total_plays_by_source_resolution(time_range=time_range, y_axis=y_axis)

        if result:
            cherrypy.response.headers['Content-type'] = 'application/json'
            return json.dumps(result)
        else:
            logger.warn('Unable to retrieve data.')

    @cherrypy.expose
    def get_plays_by_stream_resolution(self, time_range='30', y_axis='plays', **kwargs):

        graph = graphs.Graphs()
        result = graph.get_total_plays_by_stream_resolution(time_range=time_range, y_axis=y_axis)

        if result:
            cherrypy.response.headers['Content-type'] = 'application/json'
            return json.dumps(result)
        else:
            logger.warn('Unable to retrieve data.')

    @cherrypy.expose
    def get_stream_type_by_top_10_users(self, time_range='30', y_axis='plays', **kwargs):

        graph = graphs.Graphs()
        result = graph.get_stream_type_by_top_10_users(time_range=time_range, y_axis=y_axis)

        if result:
            cherrypy.response.headers['Content-type'] = 'application/json'
            return json.dumps(result)
        else:
            logger.warn('Unable to retrieve data.')

    @cherrypy.expose
    def get_stream_type_by_top_10_platforms(self, time_range='30', y_axis='plays', **kwargs):

        graph = graphs.Graphs()
        result = graph.get_stream_type_by_top_10_platforms(time_range=time_range, y_axis=y_axis)

        if result:
            cherrypy.response.headers['Content-type'] = 'application/json'
            return json.dumps(result)
        else:
            logger.warn('Unable to retrieve data.')

    @cherrypy.expose
    def get_friends_list(self, **kwargs):

        plex_tv = plextv.PlexTV()
        result = plex_tv.get_plextv_friends('json')

        if result:
            cherrypy.response.headers['Content-type'] = 'application/json'
            return result
        else:
            logger.warn('Unable to retrieve data.')

    @cherrypy.expose
    def get_user_details(self, **kwargs):

        plex_tv = plextv.PlexTV()
        result = plex_tv.get_plextv_user_details('json')

        if result:
            cherrypy.response.headers['Content-type'] = 'application/json'
            return result
        else:
            logger.warn('Unable to retrieve data.')

    @cherrypy.expose
    def get_server_list(self, **kwargs):

        plex_tv = plextv.PlexTV()
        result = plex_tv.get_plextv_server_list('json')

        if result:
            cherrypy.response.headers['Content-type'] = 'application/json'
            return result
        else:
            logger.warn('Unable to retrieve data.')

    @cherrypy.expose
    def get_sync_lists(self, machine_id='', **kwargs):

        plex_tv = plextv.PlexTV()
        result = plex_tv.get_plextv_sync_lists(machine_id=machine_id, output_format='json')

        if result:
            cherrypy.response.headers['Content-type'] = 'application/json'
            return result
        else:
            logger.warn('Unable to retrieve data.')

    @cherrypy.expose
    def get_servers(self, **kwargs):

        pms_connect = pmsconnect.PmsConnect()
        result = pms_connect.get_server_list(output_format='json')

        if result:
            cherrypy.response.headers['Content-type'] = 'application/json'
            return result
        else:
            logger.warn('Unable to retrieve data.')

    @cherrypy.expose
    def get_servers_info(self, **kwargs):

        pms_connect = pmsconnect.PmsConnect()
        result = pms_connect.get_servers_info()

        if result:
            cherrypy.response.headers['Content-type'] = 'application/json'
            return json.dumps(result)
        else:
            logger.warn('Unable to retrieve data.')

    @cherrypy.expose
    def get_server_friendly_name(self, **kwargs):

        result = pmsconnect.get_server_friendly_name()

        if result:
            cherrypy.response.headers['Content-type'] = 'application/json'
            return result
        else:
            logger.warn('Unable to retrieve data.')

    @cherrypy.expose
    def get_server_prefs(self, pref=None, **kwargs):

        if pref:
            pms_connect = pmsconnect.PmsConnect()
            result = pms_connect.get_server_pref(pref=pref)
        else:
            result = None

        if result:
            cherrypy.response.headers['Content-type'] = 'application/json'
            return result
        else:
            logger.warn('Unable to retrieve data.')

    @cherrypy.expose
    def get_server_children(self, **kwargs):

        pms_connect = pmsconnect.PmsConnect()
        result = pms_connect.get_server_children()

        if result:
            cherrypy.response.headers['Content-type'] = 'application/json'
            return json.dumps(result)
        else:
            logger.warn('Unable to retrieve data.')

    @cherrypy.expose
    def get_activity(self, **kwargs):

        pms_connect = pmsconnect.PmsConnect()
        result = pms_connect.get_current_activity()

        if result:
            cherrypy.response.headers['Content-type'] = 'application/json'
            return json.dumps(result)
        else:
            logger.warn('Unable to retrieve data.')

    @cherrypy.expose
    def get_full_users_list(self, **kwargs):

        plex_tv = plextv.PlexTV()
        result = plex_tv.get_full_users_list()

        if result:
            cherrypy.response.headers['Content-type'] = 'application/json'
            return json.dumps(result)
        else:
            logger.warn('Unable to retrieve data.')

    @cherrypy.expose
    def refresh_users_list(self, **kwargs):
        threading.Thread(target=plextv.refresh_users).start()
        logger.info('Manual user list refresh requested.')

    @cherrypy.expose
    def get_sync(self, machine_id=None, user_id=None, **kwargs):

        pms_connect = pmsconnect.PmsConnect()
        server_id = pms_connect.get_server_identity()

        plex_tv = plextv.PlexTV()
        if not machine_id:
            result = plex_tv.get_synced_items(machine_id=server_id['machine_identifier'], user_id=user_id)
        else:
            result = plex_tv.get_synced_items(machine_id=machine_id, user_id=user_id)

        if result:
            output = {"data": result}
        else:
            logger.warn('Unable to retrieve sync data for user.')
            output = {"data": []}

        cherrypy.response.headers['Content-type'] = 'application/json'
        return json.dumps(output)

    @cherrypy.expose
    def get_sync_item(self, sync_id, **kwargs):

        pms_connect = pmsconnect.PmsConnect()
        result = pms_connect.get_sync_item(sync_id, output_format='json')

        if result:
            cherrypy.response.headers['Content-type'] = 'application/json'
            return result
        else:
            logger.warn('Unable to retrieve data.')

    @cherrypy.expose
    def get_sync_transcode_queue(self, **kwargs):

        pms_connect = pmsconnect.PmsConnect()
        result = pms_connect.get_sync_transcode_queue(output_format='json')

        if result:
            cherrypy.response.headers['Content-type'] = 'application/json'
            return result
        else:
            logger.warn('Unable to retrieve data.')

    @cherrypy.expose
    def get_server_pref(self, pref=None, **kwargs):

        pms_connect = pmsconnect.PmsConnect()
        result = pms_connect.get_server_pref(pref=pref)

        if result:
            return result
        else:
            logger.warn('Unable to retrieve data.')

    @cherrypy.expose
    def get_plexwatch_export_data(self, database_path=None, table_name=None, import_ignore_interval=0, **kwargs):
        from plexpy import plexwatch_import

        db_check_msg = plexwatch_import.validate_database(database=database_path,
                                                          table_name=table_name)
        if db_check_msg == 'success':
            threading.Thread(target=plexwatch_import.import_from_plexwatch,
                             kwargs={'database': database_path,
                                     'table_name': table_name,
                                     'import_ignore_interval': import_ignore_interval}).start()
            return 'Import has started. Check the PlexPy logs to monitor any problems.'
        else:
            return db_check_msg

    @cherrypy.expose
    def plexwatch_import(self, **kwargs):
        return serve_template(templatename="plexwatch_import.html", title="Import PlexWatch Database")

    @cherrypy.expose
    def get_server_id(self, hostname=None, port=None, **kwargs):
        from plexpy import http_handler

        if hostname and port:
            request_handler = http_handler.HTTPHandler(host=hostname,
                                                       port=port,
                                                       token=None)
            uri = '/identity'
            request = request_handler.make_request(uri=uri,
                                                   proto='http',
                                                   request_type='GET',
                                                   output_format='',
                                                   no_token=True)
            if request:
                cherrypy.response.headers['Content-type'] = 'application/xml'
                return request
            else:
                logger.warn('Unable to retrieve data.')
                return None
        else:
            return None

    @cherrypy.expose
    def random_arnold_quotes(self, **kwargs):
        from random import randint
        quote_list = ['To crush your enemies, see them driven before you, and to hear the lamentation of their women!',
                      'Your clothes, give them to me, now!',
                      'Do it!',
                      'If it bleeds, we can kill it',
                      'See you at the party Richter!',
                      'Let off some steam, Bennett',
                      'I\'ll be back',
                      'Get to the chopper!',
                      'Hasta La Vista, Baby!',
                      'It\'s not a tumor!',
                      'Dillon, you son of a bitch!',
                      'Benny!! Screw you!!',
                      'Stop whining! You kids are soft. You lack discipline.',
                      'Nice night for a walk.',
                      'Stick around!',
                      'I need your clothes, your boots and your motorcycle.',
                      'No, it\'s not a tumor. It\'s not a tumor!',
                      'I LIED!',
                      'See you at the party, Richter!',
                      'Are you Sarah Conner?',
                      'I\'m a cop you idiot!',
                      'Come with me if you want to live.',
                      'Who is your daddy and what does he do?'
                      ]

        random_number = randint(0, len(quote_list) - 1)
        return quote_list[int(random_number)]

    @cherrypy.expose
    def get_notification_agent_config(self, config_id, **kwargs):
        config = notifiers.get_notification_agent_config(config_id=config_id)

        checkboxes = {'email_tls': checked(plexpy.CONFIG.EMAIL_TLS)}

        return serve_template(templatename="notification_config.html", title="Notification Configuration",
                              config_id=config_id, data=config, checkboxes=checkboxes)

    @cherrypy.expose
    def get_notification_agent_triggers(self, config_id, **kwargs):
        if config_id.isdigit():
            agents = notifiers.available_notification_agents()
            for agent in agents:
                if int(config_id) == agent['id']:
                    this_agent = agent
                    break
                else:
                    this_agent = None
        else:
            return None

        return serve_template(templatename="notification_triggers_modal.html", title="Notification Triggers",
                              data=this_agent)

    @cherrypy.expose
    def delete_history_rows(self, row_id, **kwargs):
        data_factory = datafactory.DataFactory()

        if row_id:
            delete_row = data_factory.delete_session_history_rows(row_id=row_id)

            if delete_row:
                cherrypy.response.headers['Content-type'] = 'application/json'
                return json.dumps({'message': delete_row})
        else:
            cherrypy.response.headers['Content-type'] = 'application/json'
            return json.dumps({'message': 'no data received'})

    @cherrypy.expose
    def delete_all_user_history(self, user_id, **kwargs):
        data_factory = datafactory.DataFactory()

        if user_id:
            delete_row = data_factory.delete_all_user_history(user_id=user_id)

            if delete_row:
                cherrypy.response.headers['Content-type'] = 'application/json'
                return json.dumps({'message': delete_row})
        else:
            cherrypy.response.headers['Content-type'] = 'application/json'
            return json.dumps({'message': 'no data received'})

    @cherrypy.expose
    def delete_user(self, user_id, **kwargs):
        data_factory = datafactory.DataFactory()

        if user_id:
            delete_row = data_factory.delete_user(user_id=user_id)

            if delete_row:
                cherrypy.response.headers['Content-type'] = 'application/json'
                return json.dumps({'message': delete_row})
        else:
            cherrypy.response.headers['Content-type'] = 'application/json'
            return json.dumps({'message': 'no data received'})

    @cherrypy.expose
    def undelete_user(self, user_id=None, username=None, **kwargs):
        data_factory = datafactory.DataFactory()
        
        if user_id:
            delete_row = data_factory.undelete_user(user_id=user_id)

            if delete_row:
                cherrypy.response.headers['Content-type'] = 'application/json'
                return json.dumps({'message': delete_row})
        elif username:
            delete_row = data_factory.undelete_user(username=username)

            if delete_row:
                cherrypy.response.headers['Content-type'] = 'application/json'
                return json.dumps({'message': delete_row})
        else:
            cherrypy.response.headers['Content-type'] = 'application/json'
            return json.dumps({'message': 'no data received'})

    @cherrypy.expose
    def search(self, query=''):

        return serve_template(templatename="search.html", title="Search", query=query)

    @cherrypy.expose
    def search_results(self, query, **kwargs):

        pms_connect = pmsconnect.PmsConnect()
        result = pms_connect.get_search_results(query)

        if result:
            cherrypy.response.headers['Content-type'] = 'application/json'
            return json.dumps(result)
        else:
            logger.warn('Unable to retrieve data.')

    @cherrypy.expose
    def get_search_results_children(self, query, media_type=None, season_index=None, **kwargs):

        pms_connect = pmsconnect.PmsConnect()
        result = pms_connect.get_search_results(query)

        if media_type:
            result['results_list'] = {media_type: result['results_list'][media_type]}
        if media_type == 'season' and season_index:
            for season in result['results_list']['season']:
                if season['index'] == season_index:
                    result['results_list']['season'] = [season]
                    break

        if result:
            return serve_template(templatename="info_search_results_list.html", data=result, title="Search Result List")
        else:
            logger.warn('Unable to retrieve data.')
            return serve_template(templatename="info_search_results_list.html", data=None, title="Search Result List")

    @cherrypy.expose
    def update_history_rating_key(self, old_rating_key, new_rating_key, media_type, **kwargs):
        data_factory = datafactory.DataFactory()
        pms_connect = pmsconnect.PmsConnect()

        old_key_list = data_factory.get_rating_keys_list(rating_key=old_rating_key, media_type=media_type)
        new_key_list = pms_connect.get_rating_keys_list(rating_key=new_rating_key, media_type=media_type)

        update_db = data_factory.update_rating_key(old_key_list=old_key_list,
                                                   new_key_list=new_key_list,
                                                   media_type=media_type)

        if update_db:
            cherrypy.response.headers['Content-type'] = 'application/json'
            return json.dumps({'message': update_db})
        else:
            cherrypy.response.headers['Content-type'] = 'application/json'
            return json.dumps({'message': 'no data received'})

    # test code
    @cherrypy.expose
    def get_new_rating_keys(self, rating_key='', media_type='', **kwargs):

        pms_connect = pmsconnect.PmsConnect()
        result = pms_connect.get_rating_keys_list(rating_key=rating_key, media_type=media_type)

        if result:
            cherrypy.response.headers['Content-type'] = 'application/json'
            return json.dumps(result)
        else:
            logger.warn('Unable to retrieve data.')

    @cherrypy.expose
    def get_old_rating_keys(self, rating_key='', media_type='', **kwargs):

        data_factory = datafactory.DataFactory()
        result = data_factory.get_rating_keys_list(rating_key=rating_key, media_type=media_type)

        if result:
            cherrypy.response.headers['Content-type'] = 'application/json'
            return json.dumps(result)
        else:
            logger.warn('Unable to retrieve data.')

    @cherrypy.expose
    def get_map_rating_keys(self, old_rating_key, new_rating_key, media_type, **kwargs):

        data_factory = datafactory.DataFactory()
        pms_connect = pmsconnect.PmsConnect()

        if new_rating_key:
            old_key_list = data_factory.get_rating_keys_list(rating_key=old_rating_key, media_type=media_type)
            new_key_list = pms_connect.get_rating_keys_list(rating_key=new_rating_key, media_type=media_type)

            result = data_factory.update_rating_key(old_key_list=old_key_list,
                                                    new_key_list=new_key_list,
                                                    media_type=media_type)

        if result:
            cherrypy.response.headers['Content-type'] = 'application/json'
            return json.dumps(result)
        else:
            logger.warn('Unable to retrieve data.')

    @cherrypy.expose
    def discover(self, token=''):
        """
        Returns the servers that you own as a
        list of dicts (formatted for selectize)
        """
        # Need to set token so result dont return http 401
        plexpy.CONFIG.__setattr__('PMS_TOKEN', token)
        plexpy.CONFIG.write()

        result = plextv.PlexTV()
        servers = result.discover()
        if servers:
            cherrypy.response.headers['Content-type'] = 'application/json'
            return servers<|MERGE_RESOLUTION|>--- conflicted
+++ resolved
@@ -13,11 +13,7 @@
 #  You should have received a copy of the GNU General Public License
 #  along with PlexPy.  If not, see <http://www.gnu.org/licenses/>.
 
-<<<<<<< HEAD
-from plexpy import logger, notifiers, plextv, pmsconnect, common, log_reader, datafactory, graphs, users
-=======
 from plexpy import logger, notifiers, plextv, pmsconnect, common, log_reader, datafactory, graphs, users, helpers
->>>>>>> e98afdb6
 from plexpy.helpers import checked, radio, profile_func, tobool
 
 from mako.lookup import TemplateLookup
