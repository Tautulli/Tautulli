# -*- coding: utf-8 -*-

# This file is part of Tautulli.
#
#  Tautulli is free software: you can redistribute it and/or modify
#  it under the terms of the GNU General Public License as published by
#  the Free Software Foundation, either version 3 of the License, or
#  (at your option) any later version.
#
#  Tautulli is distributed in the hope that it will be useful,
#  but WITHOUT ANY WARRANTY; without even the implied warranty of
#  MERCHANTABILITY or FITNESS FOR A PARTICULAR PURPOSE.  See the
#  GNU General Public License for more details.
#
#  You should have received a copy of the GNU General Public License
#  along with Tautulli.  If not, see <http://www.gnu.org/licenses/>.

from __future__ import unicode_literals
from future.builtins import next
from future.builtins import object
from future.builtins import str
from backports import csv

from io import open, BytesIO
import base64
import json
import ssl as _ssl
import linecache
import os
import shutil
import sys
import threading
import zipfile
from future.moves.urllib.parse import urlencode

import cherrypy
from cherrypy.lib.static import serve_file, serve_fileobj, serve_download
from cherrypy._cperror import NotFound

from hashing_passwords import make_hash
from mako.lookup import TemplateLookup
import mako.template
import mako.exceptions

import certifi
import websocket

if sys.version_info >= (3, 6):
    import secrets

import plexpy
if plexpy.PYTHON2:
    import activity_pinger
    import activity_processor
    import common
    import config
    import database
    import datafactory
    import exporter
    import graphs
    import helpers
    import http_handler
    import libraries
    import log_reader
    import logger
    import newsletter_handler
    import newsletters
    import mobile_app
    import notification_handler
    import notifiers
    import plextv
    import plexivity_import
    import plexwatch_import
    import pmsconnect
    import users
    import versioncheck
    import web_socket
    import webstart
    from api2 import API2
    from helpers import checked, addtoapi, get_ip, create_https_certificates, build_datatables_json, sanitize_out
    from session import get_session_info, get_session_user_id, allow_session_user, allow_session_library
    from webauth import AuthController, requireAuth, member_of, check_auth, get_jwt_token
    if common.PLATFORM == 'Windows':
        import windows
    elif common.PLATFORM == 'Darwin':
        import macos
else:
    from plexpy import activity_pinger
    from plexpy import activity_processor
    from plexpy import common
    from plexpy import config
    from plexpy import database
    from plexpy import datafactory
    from plexpy import exporter
    from plexpy import graphs
    from plexpy import helpers
    from plexpy import http_handler
    from plexpy import libraries
    from plexpy import log_reader
    from plexpy import logger
    from plexpy import newsletter_handler
    from plexpy import newsletters
    from plexpy import mobile_app
    from plexpy import notification_handler
    from plexpy import notifiers
    from plexpy import plextv
    from plexpy import plexivity_import
    from plexpy import plexwatch_import
    from plexpy import pmsconnect
    from plexpy import users
    from plexpy import versioncheck
    from plexpy import web_socket
    from plexpy import webstart
    from plexpy.api2 import API2
    from plexpy.helpers import checked, addtoapi, get_ip, create_https_certificates, build_datatables_json, sanitize_out
    from plexpy.session import get_session_info, get_session_user_id, allow_session_user, allow_session_library
    from plexpy.webauth import AuthController, requireAuth, member_of, check_auth, get_jwt_token
    if common.PLATFORM == 'Windows':
        from plexpy import windows
    elif common.PLATFORM == 'Darwin':
        from plexpy import macos


TEMPLATE_LOOKUP = None


def serve_template(template_name, **kwargs):
    global TEMPLATE_LOOKUP
    if TEMPLATE_LOOKUP is None:
        interface_dir = os.path.join(str(plexpy.PROG_DIR), 'data/interfaces/')
        template_dir = os.path.join(str(interface_dir), plexpy.CONFIG.INTERFACE)
        TEMPLATE_LOOKUP = TemplateLookup(directories=[template_dir], default_filters=['unicode', 'h'],
                            error_handler=mako_error_handler)

    http_root = plexpy.HTTP_ROOT
    server_name = helpers.pms_name()
    cache_param = '?' + (plexpy.CURRENT_VERSION or common.RELEASE)

    _session = get_session_info()

    try:
        template = TEMPLATE_LOOKUP.get_template(template_name)
        return template.render(http_root=http_root, server_name=server_name, cache_param=cache_param,
                               _session=_session, **kwargs)
    except Exception as e:
        logger.exception("WebUI :: Mako template render error: %s" % e)
        return mako.exceptions.html_error_template().render()


def mako_error_handler(context, error):
    """Decorate tracebacks when Mako errors happen.
    Evil hack: walk the traceback frames, find compiled Mako templates,
    stuff their (transformed) source into linecache.cache.
    """
    rich_tb = mako.exceptions.RichTraceback(error)
    rich_iter = iter(rich_tb.traceback)
    tb = sys.exc_info()[-1]
    source = {}
    annotated = set()
    while tb is not None:
        cur_rich = next(rich_iter)
        f = tb.tb_frame
        co = f.f_code
        filename = co.co_filename
        lineno = tb.tb_lineno
        if filename.startswith('memory:'):
            lines = source.get(filename)
            if lines is None:
                info = mako.template._get_module_info(filename)
                lines = source[filename] = info.module_source.splitlines(True)
                linecache.cache[filename] = (None, None, lines, filename)
            if (filename, lineno) not in annotated:
                annotated.add((filename, lineno))
                extra = '    # {} line {} in {}:\n    # {}'.format(*cur_rich)
                lines[lineno - 1] += extra
        tb = tb.tb_next
    # Don't return False -- that will lose the actual Mako frame.  Instead
    # re-raise.
    raise


class BaseRedirect(object):
    @cherrypy.expose
    def index(self):
        raise cherrypy.HTTPRedirect(plexpy.HTTP_ROOT)

    @cherrypy.expose
    def status(self, *args, **kwargs):
        path = '/' + '/'.join(args) if args else ''
        query = '?' + urlencode(kwargs) if kwargs else ''
        raise cherrypy.HTTPRedirect(plexpy.HTTP_ROOT + 'status' + path + query)


class WebInterface(object):

    auth = AuthController()

    def __init__(self):
        self.interface_dir = os.path.join(str(plexpy.PROG_DIR), 'data/')

    @cherrypy.expose
    @requireAuth()
    def index(self, **kwargs):
        if plexpy.CONFIG.FIRST_RUN_COMPLETE:
            raise cherrypy.HTTPRedirect(plexpy.HTTP_ROOT + "home")
        else:
            raise cherrypy.HTTPRedirect(plexpy.HTTP_ROOT + "welcome")


    ##### Welcome #####

    @cherrypy.expose
    @requireAuth(member_of("admin"))
    def welcome(self, **kwargs):
        config = {
            "pms_identifier": plexpy.CONFIG.PMS_IDENTIFIER,
            "pms_ip": plexpy.CONFIG.PMS_IP,
            "pms_port": plexpy.CONFIG.PMS_PORT,
            "pms_is_remote": plexpy.CONFIG.PMS_IS_REMOTE,
            "pms_ssl": plexpy.CONFIG.PMS_SSL,
            "pms_is_cloud": plexpy.CONFIG.PMS_IS_CLOUD,
            "pms_name": helpers.pms_name(),
            "logging_ignore_interval": plexpy.CONFIG.LOGGING_IGNORE_INTERVAL
        }

        # The setup wizard just refreshes the page on submit so we must redirect to home if config set.
        if plexpy.CONFIG.FIRST_RUN_COMPLETE:
            plexpy.initialize_scheduler()
            raise cherrypy.HTTPRedirect(plexpy.HTTP_ROOT + "home")
        else:
            return serve_template(template_name="welcome.html", title="Welcome", config=config)

    @cherrypy.expose
    @cherrypy.tools.json_out()
    @requireAuth(member_of("admin"))
    def save_pms_token(self, token=None, client_id=None, **kwargs):
        if token is not None:
            plexpy.CONFIG.PMS_TOKEN = token
        if client_id is not None:
            plexpy.CONFIG.PMS_CLIENT_ID = client_id
        plexpy.CONFIG.write()

    @cherrypy.expose
    @cherrypy.tools.json_out()
    @requireAuth(member_of("admin"))
    @addtoapi("get_server_list")
    def discover(self, include_cloud=True, all_servers=True, **kwargs):
        """ Get all your servers that are published to Plex.tv.

            ```
            Required parameters:
                None

            Optional parameters:
                None

            Returns:
                json:
                    [{"clientIdentifier": "ds48g4r354a8v9byrrtr697g3g79w",
                      "httpsRequired": "0",
                      "ip": "xxx.xxx.xxx.xxx",
                      "label": "Winterfell-Server",
                      "local": "1",
                      "port": "32400",
                      "value": "xxx.xxx.xxx.xxx"
                      },
                     {...},
                     {...}
                     ]
            ```
        """
        include_cloud = not (include_cloud == 'false')
        all_servers = not (all_servers == 'false')

        plex_tv = plextv.PlexTV()
        servers_list = plex_tv.discover(include_cloud=include_cloud,
                                        all_servers=all_servers)

        if servers_list:
            return servers_list


    ##### Home #####

    @cherrypy.expose
    @requireAuth()
    def home(self, **kwargs):
        config = {
            "home_sections": plexpy.CONFIG.HOME_SECTIONS,
            "home_refresh_interval": plexpy.CONFIG.HOME_REFRESH_INTERVAL,
            "pms_name": helpers.pms_name(),
            "pms_is_cloud": plexpy.CONFIG.PMS_IS_CLOUD,
            "update_show_changelog": plexpy.CONFIG.UPDATE_SHOW_CHANGELOG,
            "first_run_complete": plexpy.CONFIG.FIRST_RUN_COMPLETE
        }
        return serve_template(template_name="index.html", title="Home", config=config)

    @cherrypy.expose
    @cherrypy.tools.json_out()
    @requireAuth()
    @addtoapi()
    def get_date_formats(self, **kwargs):
        """ Get the date and time formats used by Tautulli.

             ```
            Required parameters:
                None

            Optional parameters:
                None

            Returns:
                json:
                    {"date_format": "YYYY-MM-DD",
                     "time_format": "HH:mm",
                     }
            ```
        """
        if plexpy.CONFIG.DATE_FORMAT:
            date_format = plexpy.CONFIG.DATE_FORMAT
        else:
            date_format = 'YYYY-MM-DD'
        if plexpy.CONFIG.TIME_FORMAT:
            time_format = plexpy.CONFIG.TIME_FORMAT
        else:
            time_format = 'HH:mm'

        formats = {'date_format': date_format,
                   'time_format': time_format}

        return formats

    @cherrypy.expose
    @requireAuth()
    def get_current_activity(self, **kwargs):

        pms_connect = pmsconnect.PmsConnect(token=plexpy.CONFIG.PMS_TOKEN)
        result = pms_connect.get_current_activity()

        if result:
            return serve_template(template_name="current_activity.html", data=result)
        else:
            logger.warn("Unable to retrieve data for get_current_activity.")
            return serve_template(template_name="current_activity.html", data=None)

    @cherrypy.expose
    @requireAuth()
    def get_current_activity_instance(self, session_key=None, **kwargs):

        pms_connect = pmsconnect.PmsConnect(token=plexpy.CONFIG.PMS_TOKEN)
        result = pms_connect.get_current_activity()

        if result:
            session = next((s for s in result['sessions'] if s['session_key'] == session_key), None)
            return serve_template(template_name="current_activity_instance.html", session=session)
        else:
            return serve_template(template_name="current_activity_instance.html", session=None)

    @cherrypy.expose
    @cherrypy.tools.json_out()
    @requireAuth(member_of("admin"))
    @addtoapi()
    def terminate_session(self, session_key='', session_id='', message='', **kwargs):
        """ Stop a streaming session.

            ```
            Required parameters:
                session_key (int):          The session key of the session to terminate, OR
                session_id (str):           The session id of the session to terminate

            Optional parameters:
                message (str):              A custom message to send to the client

            Returns:
                None
            ```
        """
        pms_connect = pmsconnect.PmsConnect()
        result = pms_connect.terminate_session(session_key=session_key, session_id=session_id, message=message)

        if isinstance(result, str):
            return {'result': 'error', 'message': 'Failed to terminate session: {}.'.format(result)}
        elif result is True:
            return {'result': 'success', 'message': 'Session terminated.'}
        else:
            return {'result': 'error', 'message': 'Failed to terminate session.'}

    @cherrypy.expose
    @requireAuth(member_of("admin"))
    def open_plex_xml(self, endpoint='', plextv=False, **kwargs):
        if helpers.bool_true(plextv):
            base_url = 'https://plex.tv'
        else:
            base_url = plexpy.CONFIG.PMS_URL_OVERRIDE or plexpy.CONFIG.PMS_URL

        if '{machine_id}' in endpoint:
            endpoint = endpoint.format(machine_id=plexpy.CONFIG.PMS_IDENTIFIER)

        url = base_url + endpoint + ('?' + urlencode(kwargs) if kwargs else '')
        return serve_template(template_name="xml_shortcut.html", title="Plex XML", url=url)

    @cherrypy.expose
    @requireAuth()
    def home_stats(self, time_range=30, stats_type='plays', stats_count=10, **kwargs):
        data_factory = datafactory.DataFactory()
        stats_data = data_factory.get_home_stats(time_range=time_range,
                                                 stats_type=stats_type,
                                                 stats_count=stats_count)

        return serve_template(template_name="home_stats.html", title="Stats", data=stats_data)

    @cherrypy.expose
    @requireAuth()
    def library_stats(self, **kwargs):
        data_factory = datafactory.DataFactory()

        library_cards = plexpy.CONFIG.HOME_LIBRARY_CARDS

        stats_data = data_factory.get_library_stats(library_cards=library_cards)

        return serve_template(template_name="library_stats.html", title="Library Stats", data=stats_data)

    @cherrypy.expose
    @requireAuth()
    def get_recently_added(self, count='0', media_type='', **kwargs):

        try:
            pms_connect = pmsconnect.PmsConnect()
            result = pms_connect.get_recently_added_details(count=count, media_type=media_type)
        except IOError as e:
            return serve_template(template_name="recently_added.html", data=None)

        if result and 'recently_added' in result:
            return serve_template(template_name="recently_added.html", data=result['recently_added'])
        else:
            logger.warn("Unable to retrieve data for get_recently_added.")
            return serve_template(template_name="recently_added.html", data=None)

    @cherrypy.expose
    @cherrypy.tools.json_out()
    @requireAuth(member_of("admin"))
    @addtoapi()
    def regroup_history(self, **kwargs):
        """ Regroup play history in the database."""

        threading.Thread(target=activity_processor.regroup_history).start()

        return {'result': 'success',
                'message': 'Regrouping play history started. Check the logs to monitor any problems.'}

    @cherrypy.expose
    @cherrypy.tools.json_out()
    @requireAuth(member_of("admin"))
    @addtoapi()
    def delete_temp_sessions(self, **kwargs):
        """ Flush out all of the temporary sessions in the database."""

        result = database.delete_sessions()

        if result:
            return {'result': 'success', 'message': 'Temporary sessions flushed.'}
        else:
            return {'result': 'error', 'message': 'Flush sessions failed.'}

    @cherrypy.expose
    @cherrypy.tools.json_out()
    @requireAuth(member_of("admin"))
    @addtoapi()
    def delete_recently_added(self, **kwargs):
        """ Flush out all of the recently added items in the database."""

        result = database.delete_recently_added()

        if result:
            return {'result': 'success', 'message': 'Recently added flushed.'}
        else:
            return {'result': 'error', 'message': 'Flush recently added failed.'}

    ##### Libraries #####

    @cherrypy.expose
    @requireAuth()
    def libraries(self, **kwargs):
        return serve_template(template_name="libraries.html", title="Libraries")

    @cherrypy.expose
    @cherrypy.tools.json_out()
    @requireAuth()
    @sanitize_out()
    @addtoapi("get_libraries_table")
    def get_library_list(self, grouping=None, **kwargs):
        """ Get the data on the Tautulli libraries table.

            ```
            Required parameters:
                None

            Optional parameters:
                grouping (int):                 0 or 1
                order_column (str):             "library_thumb", "section_name", "section_type", "count", "parent_count",
                                                "child_count", "last_accessed", "last_played", "plays", "duration"
                order_dir (str):                "desc" or "asc"
                start (int):                    Row to start from, 0
                length (int):                   Number of items to return, 25
                search (str):                   A string to search for, "Movies"

            Returns:
                json:
                    {"draw": 1,
                     "recordsTotal": 10,
                     "recordsFiltered": 10,
                     "data":
                        [{"child_count": 3745,
                          "content_rating": "TV-MA",
                          "count": 62,
                          "do_notify": 1,
                          "do_notify_created": 1,
                          "duration": 1578037,
                          "guid": "com.plexapp.agents.thetvdb://121361/6/1?lang=en",
                          "histroy_row_id": 1128,
                          "is_active": 1,
                          "keep_history": 1,
                          "labels": [],
                          "last_accessed": 1462693216,
                          "last_played": "Game of Thrones - The Red Woman",
                          "library_art": "/:/resources/show-fanart.jpg",
                          "library_thumb": "/:/resources/show.png",
                          "live": 0,
                          "media_index": 1,
                          "media_type": "episode",
                          "originally_available_at": "2016-04-24",
                          "parent_count": 240,
                          "parent_media_index": 6,
                          "parent_title": "",
                          "plays": 772,
                          "rating_key": 153037,
                          "row_id": 1,
                          "section_id": 2,
                          "section_name": "TV Shows",
                          "section_type": "Show",
                          "server_id": "ds48g4r354a8v9byrrtr697g3g79w",
                          "thumb": "/library/metadata/153036/thumb/1462175062",
                          "year": 2016
                          },
                         {...},
                         {...}
                         ]
                     }
            ```
        """
        # Check if datatables json_data was received.
        # If not, then build the minimal amount of json data for a query
        if not kwargs.get('json_data'):
            # TODO: Find some one way to automatically get the columns
            dt_columns = [("library_thumb", False, False),
                          ("section_name", True, True),
                          ("section_type", True, True),
                          ("count", True, True),
                          ("parent_count", True, True),
                          ("child_count", True, True),
                          ("last_accessed", True, False),
                          ("last_played", True, True),
                          ("plays", True, False),
                          ("duration", True, False)]
            kwargs['json_data'] = build_datatables_json(kwargs, dt_columns, "section_name")

        grouping = helpers.bool_true(grouping, return_none=True)

        library_data = libraries.Libraries()
        library_list = library_data.get_datatables_list(kwargs=kwargs, grouping=grouping)

        return library_list

    @cherrypy.expose
    @cherrypy.tools.json_out()
    @requireAuth(member_of("admin"))
    @sanitize_out()
    @addtoapi("get_library_names")
    def get_library_sections(self, **kwargs):
        """ Get a list of library sections and ids on the PMS.

            ```
            Required parameters:
                None

            Optional parameters:
                None

            Returns:
                json:
                    [{"section_id": 1, "section_name": "Movies", "section_type": "movie"},
                     {"section_id": 7, "section_name": "Music", "section_type": "artist"},
                     {"section_id": 2, "section_name": "TV Shows", "section_type": "show"},
                     {...}
                     ]
            ```
        """
        library_data = libraries.Libraries()
        result = library_data.get_sections()

        if result:
            return result
        else:
            logger.warn("Unable to retrieve data for get_library_sections.")
            return result

    @cherrypy.expose
    @cherrypy.tools.json_out()
    @requireAuth(member_of("admin"))
    def refresh_libraries_list(self, **kwargs):
        """ Manually refresh the libraries list. """
        logger.info("Manual libraries list refresh requested.")
        result = libraries.refresh_libraries()

        if result:
            return {'result': 'success', 'message': 'Libraries list refreshed.'}
        else:
            return {'result': 'error', 'message': 'Unable to refresh libraries list.'}

    @cherrypy.expose
    @requireAuth()
    def library(self, section_id=None, **kwargs):
        if not allow_session_library(section_id):
            raise cherrypy.HTTPRedirect(plexpy.HTTP_ROOT)

        config = {
            "get_file_sizes": plexpy.CONFIG.GET_FILE_SIZES,
            "get_file_sizes_hold": plexpy.CONFIG.GET_FILE_SIZES_HOLD
        }

        if section_id:
            try:
                library_data = libraries.Libraries()
                library_details = library_data.get_details(section_id=section_id)
            except:
                logger.warn("Unable to retrieve library details for section_id %s " % section_id)
                return serve_template(template_name="library.html", title="Library", data=None, config=config)
        else:
            logger.debug("Library page requested but no section_id received.")
            return serve_template(template_name="library.html", title="Library", data=None, config=config)

        return serve_template(template_name="library.html", title="Library", data=library_details, config=config)

    @cherrypy.expose
    @requireAuth(member_of("admin"))
    def edit_library_dialog(self, section_id=None, **kwargs):
        if section_id:
            library_data = libraries.Libraries()
            result = library_data.get_details(section_id=section_id)
            status_message = ''
        else:
            result = None
            status_message = 'An error occured.'

        return serve_template(template_name="edit_library.html", title="Edit Library",
                              data=result, server_id=plexpy.CONFIG.PMS_IDENTIFIER, status_message=status_message)

    @cherrypy.expose
    @requireAuth(member_of("admin"))
    @addtoapi()
    def edit_library(self, section_id=None, **kwargs):
        """ Update a library section on Tautulli.

            ```
            Required parameters:
                section_id (str):           The id of the Plex library section
                custom_thumb (str):         The URL for the custom library thumbnail
                custom_art (str):           The URL for the custom library background art
                keep_history (int):         0 or 1

            Optional parameters:
                None

            Returns:
                None
            ```
        """
        custom_thumb = kwargs.get('custom_thumb', '')
        custom_art = kwargs.get('custom_art', '')
        do_notify = kwargs.get('do_notify', 0)
        do_notify_created = kwargs.get('do_notify_created', 0)
        keep_history = kwargs.get('keep_history', 0)

        if section_id:
            try:
                library_data = libraries.Libraries()
                library_data.set_config(section_id=section_id,
                                        custom_thumb=custom_thumb,
                                        custom_art=custom_art,
                                        do_notify=do_notify,
                                        do_notify_created=do_notify_created,
                                        keep_history=keep_history)

                return "Successfully updated library."
            except:
                return "Failed to update library."

    @cherrypy.expose
    @requireAuth()
    def library_watch_time_stats(self, section_id=None, **kwargs):
        if not allow_session_library(section_id):
            return serve_template(template_name="user_watch_time_stats.html", data=None, title="Watch Stats")

        if section_id:
            library_data = libraries.Libraries()
            result = library_data.get_watch_time_stats(section_id=section_id)
        else:
            result = None

        if result:
            return serve_template(template_name="user_watch_time_stats.html", data=result, title="Watch Stats")
        else:
            logger.warn("Unable to retrieve data for library_watch_time_stats.")
            return serve_template(template_name="user_watch_time_stats.html", data=None, title="Watch Stats")

    @cherrypy.expose
    @requireAuth()
    def library_user_stats(self, section_id=None, **kwargs):
        if not allow_session_library(section_id):
            return serve_template(template_name="library_user_stats.html", data=None, title="Player Stats")

        if section_id:
            library_data = libraries.Libraries()
            result = library_data.get_user_stats(section_id=section_id)
        else:
            result = None

        if result:
            return serve_template(template_name="library_user_stats.html", data=result, title="Player Stats")
        else:
            logger.warn("Unable to retrieve data for library_user_stats.")
            return serve_template(template_name="library_user_stats.html", data=None, title="Player Stats")

    @cherrypy.expose
    @requireAuth()
    def library_recently_watched(self, section_id=None, limit='10', **kwargs):
        if not allow_session_library(section_id):
            return serve_template(template_name="user_recently_watched.html", data=None, title="Recently Watched")

        if section_id:
            library_data = libraries.Libraries()
            result = library_data.get_recently_watched(section_id=section_id, limit=limit)
        else:
            result = None

        if result:
            return serve_template(template_name="user_recently_watched.html", data=result, title="Recently Watched")
        else:
            logger.warn("Unable to retrieve data for library_recently_watched.")
            return serve_template(template_name="user_recently_watched.html", data=None, title="Recently Watched")

    @cherrypy.expose
    @requireAuth()
    def library_recently_added(self, section_id=None, limit='10', **kwargs):
        if not allow_session_library(section_id):
            return serve_template(template_name="library_recently_added.html", data=None, title="Recently Added")

        if section_id:
            pms_connect = pmsconnect.PmsConnect()
            result = pms_connect.get_recently_added_details(section_id=section_id, count=limit)
        else:
            result = None

        if result and result['recently_added']:
            return serve_template(template_name="library_recently_added.html", data=result['recently_added'], title="Recently Added")
        else:
            logger.warn("Unable to retrieve data for library_recently_added.")
            return serve_template(template_name="library_recently_added.html", data=None, title="Recently Added")

    @cherrypy.expose
    @cherrypy.tools.json_out()
    @requireAuth(member_of("admin"))
    @addtoapi()
    def get_library_media_info(self, section_id=None, section_type=None, rating_key=None, refresh='', **kwargs):
        """ Get the data on the Tautulli media info tables.

            ```
            Required parameters:
                section_id (str):               The id of the Plex library section, OR
                rating_key (str):               The grandparent or parent rating key

            Optional parameters:
                section_type (str):             "movie", "show", "artist", "photo"
                order_column (str):             "added_at", "sort_title", "container", "bitrate", "video_codec",
                                                "video_resolution", "video_framerate", "audio_codec", "audio_channels",
                                                "file_size", "last_played", "play_count"
                order_dir (str):                "desc" or "asc"
                start (int):                    Row to start from, 0
                length (int):                   Number of items to return, 25
                search (str):                   A string to search for, "Thrones"
                refresh (str):                  "true" to refresh the media info table

            Returns:
                json:
                    {"draw": 1,
                     "last_refreshed": 1678734670,
                     "recordsTotal": 82,
                     "recordsFiltered": 82,
                     "filtered_file_size": 2616760056742,
                     "total_file_size": 2616760056742,
                     "data":
                        [{"added_at": "1403553078",
                          "audio_channels": "",
                          "audio_codec": "",
                          "bitrate": "",
                          "container": "",
                          "file_size": 253660175293,
                          "grandparent_rating_key": "",
                          "last_played": 1462380698,
                          "media_index": "1",
                          "media_type": "show",
                          "parent_media_index": "",
                          "parent_rating_key": "",
                          "play_count": 15,
                          "rating_key": "1219",
                          "section_id": 2,
                          "section_type": "show",
                          "sort_title": "Game of Thrones",
                          "thumb": "/library/metadata/1219/thumb/1436265995",
                          "title": "Game of Thrones",
                          "video_codec": "",
                          "video_framerate": "",
                          "video_resolution": "",
                          "year": "2011"
                          },
                         {...},
                         {...}
                         ]
                     }
            ```
        """
        # Check if datatables json_data was received.
        # If not, then build the minimal amount of json data for a query
        if not kwargs.get('json_data'):
            # Alias 'title' to 'sort_title'
            if kwargs.get('order_column') == 'title':
                kwargs['order_column'] = 'sort_title'

            # TODO: Find some one way to automatically get the columns
            dt_columns = [("added_at", True, False),
                          ("sort_title", True, True),
                          ("container", True, True),
                          ("bitrate", True, True),
                          ("video_codec", True, True),
                          ("video_resolution", True, True),
                          ("video_framerate", True, True),
                          ("audio_codec", True, True),
                          ("audio_channels", True, True),
                          ("file_size", True, False),
                          ("last_played", True, False),
                          ("play_count", True, False)]
            kwargs['json_data'] = build_datatables_json(kwargs, dt_columns, "sort_title")

        if helpers.bool_true(refresh):
            refresh = True
        else:
            refresh = False

        library_data = libraries.Libraries()
        result = library_data.get_datatables_media_info(section_id=section_id,
                                                        section_type=section_type,
                                                        rating_key=rating_key,
                                                        refresh=refresh,
                                                        kwargs=kwargs)

        return result

    @cherrypy.expose
    @cherrypy.tools.json_out()
    @requireAuth()
    @addtoapi("get_collections_table")
    def get_collections_list(self, section_id=None, **kwargs):
        """ Get the data on the Tautulli collections tables.

            ```
            Required parameters:
                section_id (str):               The id of the Plex library section

            Optional parameters:
                None

            Returns:
                json:
                    {"draw": 1,
                     "recordsTotal": 5,
                     "data":
                        [...]
                     }
            ```
        """
        # Check if datatables json_data was received.
        # If not, then build the minimal amount of json data for a query
        if not kwargs.get('json_data'):
            # TODO: Find some one way to automatically get the columns
            dt_columns = [("titleSort", True, True),
                          ("collectionMode", True, True),
                          ("collectionSort", True, True),
                          ("childCount", True, False)]
            kwargs['json_data'] = build_datatables_json(kwargs, dt_columns, "titleSort")

        result = libraries.get_collections_list(section_id=section_id, **kwargs)

        return result

    @cherrypy.expose
    @cherrypy.tools.json_out()
    @requireAuth()
    @addtoapi("get_playlists_table")
    def get_playlists_list(self, section_id=None, user_id=None, **kwargs):
        """ Get the data on the Tautulli playlists tables.

            ```
            Required parameters:
                section_id (str):               The section id of the Plex library, OR
                user_id (str):                  The user id of the Plex user

            Optional parameters:
                None

            Returns:
                json:
                    {"draw": 1,
                     "recordsTotal": 5,
                     "data":
                        [...]
                     }
            ```
        """
        # Check if datatables json_data was received.
        # If not, then build the minimal amount of json data for a query
        if not kwargs.get('json_data'):
            # TODO: Find some one way to automatically get the columns
            dt_columns = [("title", True, True),
                          ("leafCount", True, True),
                          ("duration", True, True)]
            kwargs['json_data'] = build_datatables_json(kwargs, dt_columns, "title")

        result = libraries.get_playlists_list(section_id=section_id,
                                              user_id=user_id,
                                              **kwargs)

        return result

    @cherrypy.expose
    @cherrypy.tools.json_out()
    @requireAuth(member_of("admin"))
    def get_media_info_file_sizes(self, section_id=None, rating_key=None, **kwargs):
        get_file_sizes_hold = plexpy.CONFIG.GET_FILE_SIZES_HOLD
        section_ids = set(get_file_sizes_hold['section_ids'])
        rating_keys = set(get_file_sizes_hold['rating_keys'])

        section_id = helpers.cast_to_int(section_id)
        rating_key = helpers.cast_to_int(rating_key)

        if (section_id and section_id not in section_ids) or (rating_key and rating_key not in rating_keys):
            if section_id:
                section_ids.add(section_id)
            elif rating_key:
                rating_keys.add(rating_key)
            plexpy.CONFIG.GET_FILE_SIZES_HOLD = {'section_ids': list(section_ids), 'rating_keys': list(rating_keys)}

            library_data = libraries.Libraries()
            result = library_data.get_media_info_file_sizes(section_id=section_id,
                                                            rating_key=rating_key)

            if section_id:
                section_ids.remove(section_id)
            elif rating_key:
                rating_keys.remove(rating_key)
            plexpy.CONFIG.GET_FILE_SIZES_HOLD = {'section_ids': list(section_ids), 'rating_keys': list(rating_keys)}
        else:
            result = False

        return {'success': result}

    @cherrypy.expose
    @cherrypy.tools.json_out()
    @requireAuth(member_of("admin"))
    @addtoapi()
    def get_library(self, section_id=None, include_last_accessed=False, **kwargs):
        """ Get a library's details.

            ```
            Required parameters:
                section_id (str):               The id of the Plex library section

            Optional parameters:
                include_last_accessed (bool):   True to include the last_accessed value for the library.

            Returns:
                json:
                    {"child_count": null,
                     "count": 887,
                     "deleted_section": 0,
                     "do_notify": 1,
                     "do_notify_created": 1,
                     "is_active": 1,
                     "keep_history": 1,
                     "last_accessed": 1462693216,
                     "library_art": "/:/resources/movie-fanart.jpg",
                     "library_thumb": "/:/resources/movie.png",
                     "parent_count": null,
                     "row_id": 1,
                     "section_id": 1,
                     "section_name": "Movies",
                     "section_type": "movie",
                     "server_id": "ds48g4r354a8v9byrrtr697g3g79w"
                     }
            ```
        """
        include_last_accessed = helpers.bool_true(include_last_accessed)
        if section_id:
            library_data = libraries.Libraries()
            library_details = library_data.get_details(section_id=section_id,
                                                       include_last_accessed=include_last_accessed)
            if library_details:
                return library_details
            else:
                logger.warn("Unable to retrieve data for get_library.")
                return library_details
        else:
            logger.warn("Library details requested but no section_id received.")

    @cherrypy.expose
    @cherrypy.tools.json_out()
    @requireAuth(member_of("admin"))
    @addtoapi()
    def get_library_watch_time_stats(self, section_id=None, grouping=None, query_days=None, **kwargs):
        """ Get a library's watch time statistics.

            ```
            Required parameters:
                section_id (str):       The id of the Plex library section

            Optional parameters:
                grouping (int):         0 or 1
                query_days (str):       Comma separated days, e.g. "1,7,30,0"

            Returns:
                json:
                    [{"query_days": 1,
                      "total_plays": 0,
                      "total_time": 0
                      },
                     {"query_days": 7,
                      "total_plays": 3,
                      "total_time": 15694
                      },
                     {"query_days": 30,
                      "total_plays": 35,
                      "total_time": 63054
                      },
                     {"query_days": 0,
                      "total_plays": 508,
                      "total_time": 1183080
                      }
                     ]
            ```
        """
        grouping = helpers.bool_true(grouping, return_none=True)

        if section_id:
            library_data = libraries.Libraries()
            result = library_data.get_watch_time_stats(section_id=section_id, grouping=grouping,
                                                       query_days=query_days)
            if result:
                return result
            else:
                logger.warn("Unable to retrieve data for get_library_watch_time_stats.")
                return result
        else:
            logger.warn("Library watch time stats requested but no section_id received.")

    @cherrypy.expose
    @cherrypy.tools.json_out()
    @requireAuth(member_of("admin"))
    @addtoapi()
    def get_library_user_stats(self, section_id=None, grouping=None, **kwargs):
        """ Get a library's user statistics.

            ```
            Required parameters:
                section_id (str):       The id of the Plex library section

            Optional parameters:
                grouping (int):         0 or 1

            Returns:
                json:
                    [{"friendly_name": "Jon Snow",
                      "total_plays": 170,
                      "total_time": 349618,
                      "user_id": 133788,
                      "user_thumb": "https://plex.tv/users/k10w42309cynaopq/avatar",
                      "username": "LordCommanderSnow"
                      },
                     {"friendly_name": "DanyKhaleesi69",
                      "total_plays": 42,
                      "total_time": 50185,
                      "user_id": 8008135,
                      "user_thumb": "https://plex.tv/users/568gwwoib5t98a3a/avatar",
                      "username: "DanyKhaleesi69"
                      },
                     {...},
                     {...}
                     ]
            ```
        """
        grouping = helpers.bool_true(grouping, return_none=True)

        if section_id:
            library_data = libraries.Libraries()
            result = library_data.get_user_stats(section_id=section_id, grouping=grouping)
            if result:
                return result
            else:
                logger.warn("Unable to retrieve data for get_library_user_stats.")
                return result
        else:
            logger.warn("Library user stats requested but no section_id received.")

    @cherrypy.expose
    @cherrypy.tools.json_out()
    @requireAuth(member_of("admin"))
    @addtoapi()
    def delete_all_library_history(self, server_id=None, section_id=None, row_ids=None, **kwargs):
        """ Delete all Tautulli history for a specific library.

            ```
            Required parameters:
                server_id (str):        The Plex server identifier of the library section
                section_id (str):       The id of the Plex library section

            Optional parameters:
                row_ids (str):          Comma separated row ids to delete, e.g. "2,3,8"

            Returns:
                None
            ```
        """
        if (server_id and section_id) or row_ids:
            library_data = libraries.Libraries()
            success = library_data.delete(server_id=server_id, section_id=section_id, row_ids=row_ids, purge_only=True)
            if success:
                return {'result': 'success', 'message': 'Deleted library history.'}
            else:
                return {'result': 'error', 'message': 'Failed to delete library(s) history.'}
        else:
            return {'result': 'error', 'message': 'No server id and section id or row ids received.'}

    @cherrypy.expose
    @cherrypy.tools.json_out()
    @requireAuth(member_of("admin"))
    @addtoapi()
    def delete_library(self, server_id=None, section_id=None, row_ids=None, **kwargs):
        """ Delete a library section from Tautulli. Also erases all history for the library.

            ```
            Required parameters:
                server_id (str):        The Plex server identifier of the library section
                section_id (str):       The id of the Plex library section

            Optional parameters:
                row_ids (str):          Comma separated row ids to delete, e.g. "2,3,8"

            Returns:
                None
            ```
        """
        if (server_id and section_id) or row_ids:
            library_data = libraries.Libraries()
            success = library_data.delete(server_id=server_id, section_id=section_id, row_ids=row_ids)
            if success:
                return {'result': 'success', 'message': 'Deleted library.'}
            else:
                return {'result': 'error', 'message': 'Failed to delete library(s).'}
        else:
            return {'result': 'error', 'message': 'No server id and section id or row ids received.'}

    @cherrypy.expose
    @cherrypy.tools.json_out()
    @requireAuth(member_of("admin"))
    @addtoapi()
    def undelete_library(self, section_id=None, section_name=None, **kwargs):
        """ Restore a deleted library section to Tautulli.

            ```
            Required parameters:
                section_id (str):       The id of the Plex library section
                section_name (str):     The name of the Plex library section

            Optional parameters:
                None

            Returns:
                None
            ```
        """
        library_data = libraries.Libraries()
        result = library_data.undelete(section_id=section_id, section_name=section_name)
        if result:
            if section_id:
                msg ='section_id %s' % section_id
            elif section_name:
                msg = 'section_name %s' % section_name
            return {'result': 'success', 'message': 'Re-added library with %s.' % msg}
        return {'result': 'error', 'message': 'Unable to re-add library. Invalid section_id or section_name.'}

    @cherrypy.expose
    @cherrypy.tools.json_out()
    @requireAuth(member_of("admin"))
    @addtoapi()
    def delete_media_info_cache(self, section_id, **kwargs):
        """ Delete the media info table cache for a specific library.

            ```
            Required parameters:
                section_id (str):       The id of the Plex library section

            Optional parameters:
                None

            Returns:
                None
            ```
        """
        get_file_sizes_hold = plexpy.CONFIG.GET_FILE_SIZES_HOLD
        section_ids = set(get_file_sizes_hold['section_ids'])

        if section_id not in section_ids:
            if section_id:
                library_data = libraries.Libraries()
                delete_row = library_data.delete_media_info_cache(section_id=section_id)

                if delete_row:
                    return {'message': delete_row}
            else:
                return {'message': 'no data received'}
        else:
            return {'message': 'Cannot delete media info cache while getting file sizes.'}

    @cherrypy.expose
    @cherrypy.tools.json_out()
    @requireAuth(member_of("admin"))
    def delete_duplicate_libraries(self, **kwargs):
        library_data = libraries.Libraries()

        result = library_data.delete_duplicate_libraries()

        if result:
            return {'message': result}
        else:
            return {'message': 'Unable to delete duplicate libraries from the database.'}

    ##### Users #####

    @cherrypy.expose
    @requireAuth()
    def users(self, **kwargs):
        return serve_template(template_name="users.html", title="Users")

    @cherrypy.expose
    @cherrypy.tools.json_out()
    @requireAuth()
    @sanitize_out()
    @addtoapi("get_users_table")
    def get_user_list(self, grouping=None, **kwargs):
        """ Get the data on Tautulli users table.

            ```
            Required parameters:
                None

            Optional parameters:
                grouping (int):                 0 or 1
                order_column (str):             "user_thumb", "friendly_name", "last_seen", "ip_address", "platform",
                                                "player", "last_played", "plays", "duration"
                order_dir (str):                "desc" or "asc"
                start (int):                    Row to start from, 0
                length (int):                   Number of items to return, 25
                search (str):                   A string to search for, "Jon Snow"

            Returns:
                json:
                    {"draw": 1,
                     "recordsTotal": 10,
                     "recordsFiltered": 10,
                     "data":
                        [{"allow_guest": 1,
                          "do_notify": 1,
                          "duration": 2998290,
                          "email": "Jon.Snow.1337@CastleBlack.com",
                          "friendly_name": "Jon Snow",
                          "guid": "com.plexapp.agents.thetvdb://121361/6/1?lang=en",
                          "history_row_id": 1121,
                          "ip_address": "xxx.xxx.xxx.xxx",
                          "is_active": 1,
                          "keep_history": 1,
                          "last_played": "Game of Thrones - The Red Woman",
                          "last_seen": 1462591869,
                          "live": 0,
                          "media_index": 1,
                          "media_type": "episode",
                          "originally_available_at": "2016-04-24",
                          "parent_media_index": 6,
                          "parent_title": "",
                          "platform": "Chrome",
                          "player": "Plex Web (Chrome)",
                          "plays": 487,
                          "rating_key": 153037,
                          "row_id": 1,
                          "thumb": "/library/metadata/153036/thumb/1462175062",
                          "title": "Jon Snow",
                          "transcode_decision": "transcode",
                          "user_id": 133788,
                          "user_thumb": "https://plex.tv/users/568gwwoib5t98a3a/avatar",
                          "username": "LordCommanderSnow",
                          "year": 2016
                          },
                         {...},
                         {...}
                         ]
                     }
            ```
        """
        # Check if datatables json_data was received.
        # If not, then build the minimal amount of json data for a query
        if not kwargs.get('json_data'):
            # TODO: Find some one way to automatically get the columns
            dt_columns = [("user_thumb", False, False),
                          ("friendly_name", True, True),
                          ("username", True, True),
                          ("title", True, True),
                          ("email", True, True),
                          ("last_seen", True, False),
                          ("ip_address", True, True),
                          ("platform", True, True),
                          ("player", True, True),
                          ("last_played", True, False),
                          ("plays", True, False),
                          ("duration", True, False)]
            kwargs['json_data'] = build_datatables_json(kwargs, dt_columns, "friendly_name")

        grouping = helpers.bool_true(grouping, return_none=True)

        user_data = users.Users()
        user_list = user_data.get_datatables_list(kwargs=kwargs, grouping=grouping)

        return user_list

    @cherrypy.expose
    @cherrypy.tools.json_out()
    @requireAuth(member_of("admin"))
    def refresh_users_list(self, **kwargs):
        """ Manually refresh the users list. """
        logger.info("Manual users list refresh requested.")
        result = users.refresh_users()

        if result:
            return {'result': 'success', 'message': 'Users list refreshed.'}
        else:
            return {'result': 'error', 'message': 'Unable to refresh users list.'}

    @cherrypy.expose
    @requireAuth()
    def user(self, user_id=None, **kwargs):
        if not allow_session_user(user_id):
            raise cherrypy.HTTPRedirect(plexpy.HTTP_ROOT)

        if user_id:
            try:
                user_data = users.Users()
                user_details = user_data.get_details(user_id=user_id)
            except:
                logger.warn("Unable to retrieve user details for user_id %s " % user_id)
                return serve_template(template_name="user.html", title="User", data=None)
        else:
            logger.debug("User page requested but no user_id received.")
            return serve_template(template_name="user.html", title="User", data=None)

        return serve_template(template_name="user.html", title="User", data=user_details)

    @cherrypy.expose
    @requireAuth(member_of("admin"))
    def edit_user_dialog(self, user=None, user_id=None, **kwargs):
        if user_id:
            user_data = users.Users()
            result = user_data.get_details(user_id=user_id)
            status_message = ''
        else:
            result = None
            status_message = 'An error occured.'

        return serve_template(template_name="edit_user.html", title="Edit User", data=result, status_message=status_message)

    @cherrypy.expose
    @requireAuth(member_of("admin"))
    @addtoapi()
    def edit_user(self, user_id=None, **kwargs):
        """ Update a user on Tautulli.

            ```
            Required parameters:
                user_id (str):              The id of the Plex user
                friendly_name(str):         The friendly name of the user
                custom_thumb (str):         The URL for the custom user thumbnail
                keep_history (int):         0 or 1
                allow_guest (int):          0 or 1

            Optional paramters:
                None

            Returns:
                None
            ```
        """
        friendly_name = kwargs.get('friendly_name', '')
        custom_thumb = kwargs.get('custom_thumb', '')
        do_notify = kwargs.get('do_notify', 0)
        keep_history = kwargs.get('keep_history', 0)
        allow_guest = kwargs.get('allow_guest', 0)

        if user_id:
            try:
                user_data = users.Users()
                user_data.set_config(user_id=user_id,
                                     friendly_name=friendly_name,
                                     custom_thumb=custom_thumb,
                                     do_notify=do_notify,
                                     keep_history=keep_history,
                                     allow_guest=allow_guest)
                status_message = "Successfully updated user."
                return status_message
            except:
                status_message = "Failed to update user."
                return status_message

    @cherrypy.expose
    @requireAuth()
    def user_watch_time_stats(self, user=None, user_id=None, **kwargs):
        if not allow_session_user(user_id):
            return serve_template(template_name="user_watch_time_stats.html", data=None, title="Watch Stats")

        if user_id or user:
            user_data = users.Users()
            result = user_data.get_watch_time_stats(user_id=user_id)
        else:
            result = None

        if result:
            return serve_template(template_name="user_watch_time_stats.html", data=result, title="Watch Stats")
        else:
            logger.warn("Unable to retrieve data for user_watch_time_stats.")
            return serve_template(template_name="user_watch_time_stats.html", data=None, title="Watch Stats")

    @cherrypy.expose
    @requireAuth()
    def user_player_stats(self, user=None, user_id=None, **kwargs):
        if not allow_session_user(user_id):
            return serve_template(template_name="user_player_stats.html", data=None, title="Player Stats")

        if user_id or user:
            user_data = users.Users()
            result = user_data.get_player_stats(user_id=user_id)
        else:
            result = None

        if result:
            return serve_template(template_name="user_player_stats.html", data=result, title="Player Stats")
        else:
            logger.warn("Unable to retrieve data for user_player_stats.")
            return serve_template(template_name="user_player_stats.html", data=None, title="Player Stats")

    @cherrypy.expose
    @requireAuth()
    def get_user_recently_watched(self, user=None, user_id=None, limit='10', **kwargs):
        if not allow_session_user(user_id):
            return serve_template(template_name="user_recently_watched.html", data=None, title="Recently Watched")

        if user_id or user:
            user_data = users.Users()
            result = user_data.get_recently_watched(user_id=user_id, limit=limit)
        else:
            result = None

        if result:
            return serve_template(template_name="user_recently_watched.html", data=result, title="Recently Watched")
        else:
            logger.warn("Unable to retrieve data for get_user_recently_watched.")
            return serve_template(template_name="user_recently_watched.html", data=None, title="Recently Watched")

    @cherrypy.expose
    @cherrypy.tools.json_out()
    @requireAuth()
    @sanitize_out()
    @addtoapi()
    def get_user_ips(self, user_id=None, **kwargs):
        """ Get the data on Tautulli users IP table.

            ```
            Required parameters:
                user_id (str):                  The id of the Plex user

            Optional parameters:
                order_column (str):             "last_seen", "first_seen", "ip_address", "platform",
                                                "player", "last_played", "play_count"
                order_dir (str):                "desc" or "asc"
                start (int):                    Row to start from, 0
                length (int):                   Number of items to return, 25
                search (str):                   A string to search for, "xxx.xxx.xxx.xxx"

            Returns:
                json:
                    {"draw": 1,
                     "recordsTotal": 2344,
                     "recordsFiltered": 10,
                     "data":
                        [{"friendly_name": "Jon Snow",
                          "guid": "com.plexapp.agents.thetvdb://121361/6/1?lang=en",
                          "id": 1121,
                          "ip_address": "xxx.xxx.xxx.xxx",
                          "last_played": "Game of Thrones - The Red Woman",
                          "last_seen": 1462591869,
                          "first_seen": 1583968210,
                          "live": 0,
                          "media_index": 1,
                          "media_type": "episode",
                          "originally_available_at": "2016-04-24",
                          "parent_media_index": 6,
                          "parent_title": "",
                          "platform": "Chrome",
                          "play_count": 149,
                          "player": "Plex Web (Chrome)",
                          "rating_key": 153037,
                          "thumb": "/library/metadata/153036/thumb/1462175062",
                          "transcode_decision": "transcode",
                          "user_id": 133788,
                          "year": 2016
                          },
                         {...},
                         {...}
                         ]
                     }
            ```
        """
        # Check if datatables json_data was received.
        # If not, then build the minimal amount of json data for a query
        if not kwargs.get('json_data'):
            # TODO: Find some one way to automatically get the columns
            dt_columns = [("last_seen", True, False),
                          ("first_seen", True, False),
                          ("ip_address", True, True),
                          ("platform", True, True),
                          ("player", True, True),
                          ("last_played", True, True),
                          ("play_count", True, True)]
            kwargs['json_data'] = build_datatables_json(kwargs, dt_columns, "last_seen")

        user_data = users.Users()
        history = user_data.get_datatables_unique_ips(user_id=user_id, kwargs=kwargs)

        return history

    @cherrypy.expose
    @cherrypy.tools.json_out()
    @requireAuth()
    @sanitize_out()
    @addtoapi()
    def get_user_logins(self, user_id=None, **kwargs):
        """ Get the data on Tautulli user login table.

            ```
            Required parameters:
                user_id (str):                  The id of the Plex user

            Optional parameters:
                order_column (str):             "date", "time", "ip_address", "host", "os", "browser"
                order_dir (str):                "desc" or "asc"
                start (int):                    Row to start from, 0
                length (int):                   Number of items to return, 25
                search (str):                   A string to search for, "xxx.xxx.xxx.xxx"

            Returns:
                json:
                    {"draw": 1,
                     "recordsTotal": 2344,
                     "recordsFiltered": 10,
                     "data":
                        [{"browser": "Safari 7.0.3",
                          "current": false,
                          "expiry": "2021-06-30 18:48:03",
                          "friendly_name": "Jon Snow",
                          "host": "http://plexpy.castleblack.com",
                          "ip_address": "xxx.xxx.xxx.xxx",
                          "os": "Mac OS X",
                          "row_id": 1,
                          "timestamp": 1462591869,
                          "user": "LordCommanderSnow",
                          "user_agent": "Mozilla/5.0 (Macintosh; Intel Mac OS X 10_9_3) AppleWebKit/537.75.14 (KHTML, like Gecko) Version/7.0.3 Safari/7046A194A",
                          "user_group": "guest",
                          "user_id": 133788
                          },
                         {...},
                         {...}
                         ]
                     }
            ```
        """
        # Check if datatables json_data was received.
        # If not, then build the minimal amount of json data for a query
        if not kwargs.get('json_data'):
            # TODO: Find some one way to automatically get the columns
            dt_columns = [("timestamp", True, False),
                          ("ip_address", True, True),
                          ("host", True, True),
                          ("os", True, True),
                          ("browser", True, True)]
            kwargs['json_data'] = build_datatables_json(kwargs, dt_columns, "timestamp")

        jwt_token = get_jwt_token()

        user_data = users.Users()
        history = user_data.get_datatables_user_login(user_id=user_id,
                                                      jwt_token=jwt_token,
                                                      kwargs=kwargs)

        return history

    @cherrypy.expose
    @cherrypy.tools.json_out()
    @requireAuth(member_of("admin"))
    @addtoapi()
    def logout_user_session(self, row_ids=None, **kwargs):
        """ Logout Tautulli user sessions.

            ```
            Required parameters:
                row_ids (str):          Comma separated row ids to sign out, e.g. "2,3,8"

            Optional parameters:
                None

            Returns:
                None
            ```
        """
        user_data = users.Users()
        result = user_data.clear_user_login_token(row_ids=row_ids)

        if result:
            return {'result': 'success', 'message': 'Users session logged out.'}
        else:
            return {'result': 'error', 'message': 'Unable to logout user session.'}

    @cherrypy.expose
    @cherrypy.tools.json_out()
    @requireAuth(member_of("admin"))
    @addtoapi()
    def get_user(self, user_id=None, include_last_seen=False, **kwargs):
        """ Get a user's details.

            ```
            Required parameters:
                user_id (str):              The id of the Plex user

            Optional parameters:
                include_last_seen (bool):   True to include the last_seen value for the user.

            Returns:
                json:
                    {"allow_guest": 1,
                     "deleted_user": 0,
                     "do_notify": 1,
                     "email": "Jon.Snow.1337@CastleBlack.com",
                     "friendly_name": "Jon Snow",
                     "is_active": 1,
                     "is_admin": 0,
                     "is_allow_sync": 1,
                     "is_home_user": 1,
                     "is_restricted": 0,
                     "keep_history": 1,
                     "last_seen": 1462591869,
                     "row_id": 1,
                     "shared_libraries": ["10", "1", "4", "5", "15", "20", "2"],
                     "user_id": 133788,
                     "user_thumb": "https://plex.tv/users/k10w42309cynaopq/avatar",
                     "username": "LordCommanderSnow"
                     }
            ```
        """
        include_last_seen = helpers.bool_true(include_last_seen)
        if user_id:
            user_data = users.Users()
            user_details = user_data.get_details(user_id=user_id,
                                                 include_last_seen=include_last_seen)
            if user_details:
                return user_details
            else:
                logger.warn("Unable to retrieve data for get_user.")
                return user_details
        else:
            logger.warn("User details requested but no user_id received.")

    @cherrypy.expose
    @cherrypy.tools.json_out()
    @requireAuth(member_of("admin"))
    @addtoapi()
    def get_user_watch_time_stats(self, user_id=None, grouping=None, query_days=None, **kwargs):
        """ Get a user's watch time statistics.

            ```
            Required parameters:
                user_id (str):          The id of the Plex user

            Optional parameters:
                grouping (int):         0 or 1
                query_days (str):       Comma separated days, e.g. "1,7,30,0"

            Returns:
                json:
                    [{"query_days": 1,
                      "total_plays": 0,
                      "total_time": 0
                      },
                     {"query_days": 7,
                      "total_plays": 3,
                      "total_time": 15694
                      },
                     {"query_days": 30,
                      "total_plays": 35,
                      "total_time": 63054
                      },
                     {"query_days": 0,
                      "total_plays": 508,
                      "total_time": 1183080
                      }
                     ]
            ```
        """
        grouping = helpers.bool_true(grouping, return_none=True)

        if user_id:
            user_data = users.Users()
            result = user_data.get_watch_time_stats(user_id=user_id, grouping=grouping, query_days=query_days)
            if result:
                return result
            else:
                logger.warn("Unable to retrieve data for get_user_watch_time_stats.")
                return result
        else:
            logger.warn("User watch time stats requested but no user_id received.")

    @cherrypy.expose
    @cherrypy.tools.json_out()
    @requireAuth(member_of("admin"))
    @addtoapi()
    def get_user_player_stats(self, user_id=None, grouping=None, **kwargs):
        """ Get a user's player statistics.

            ```
            Required parameters:
                user_id (str):          The id of the Plex user

            Optional parameters:
                grouping (int):         0 or 1

            Returns:
                json:
                    [{"platform": "Chrome",
                      "platform_name": "chrome",
                      "player_name": "Plex Web (Chrome)",
                      "result_id": 1,
                      "total_plays": 170,
                      "total_time": 349618
                      },
                     {"platform": "Chromecast",
                      "platform_name": "chromecast",
                      "player_name": "Chromecast",
                      "result_id": 2,
                      "total_plays": 42,
                      "total_time": 50185
                      },
                     {...},
                     {...}
                     ]
            ```
        """
        grouping = helpers.bool_true(grouping, return_none=True)

        if user_id:
            user_data = users.Users()
            result = user_data.get_player_stats(user_id=user_id, grouping=grouping)
            if result:
                return result
            else:
                logger.warn("Unable to retrieve data for get_user_player_stats.")
                return result
        else:
            logger.warn("User watch time stats requested but no user_id received.")

    @cherrypy.expose
    @cherrypy.tools.json_out()
    @requireAuth(member_of("admin"))
    @addtoapi()
    def delete_all_user_history(self, user_id=None, row_ids=None, **kwargs):
        """ Delete all Tautulli history for a specific user.

            ```
            Required parameters:
                user_id (str):          The id of the Plex user

            Optional parameters:
                row_ids (str):          Comma separated row ids to delete, e.g. "2,3,8"

            Returns:
                None
            ```
        """
        if user_id or row_ids:
            user_data = users.Users()
            success = user_data.delete(user_id=user_id, row_ids=row_ids, purge_only=True)
            if success:
                return {'result': 'success', 'message': 'Deleted user history.'}
            else:
                return {'result': 'error', 'message': 'Failed to delete user(s) history.'}
        else:
            return {'result': 'error', 'message': 'No user id or row ids received.'}

    @cherrypy.expose
    @cherrypy.tools.json_out()
    @requireAuth(member_of("admin"))
    @addtoapi()
    def delete_user(self, user_id=None, row_ids=None, **kwargs):
        """ Delete a user from Tautulli. Also erases all history for the user.

            ```
            Required parameters:
                user_id (str):          The id of the Plex user

            Optional parameters:
                row_ids (str):          Comma separated row ids to delete, e.g. "2,3,8"

            Returns:
                None
            ```
        """
        if user_id or row_ids:
            user_data = users.Users()
            success = user_data.delete(user_id=user_id, row_ids=row_ids)
            if success:
                return {'result': 'success', 'message': 'Deleted user.'}
            else:
                return {'result': 'error', 'message': 'Failed to delete user(s).'}
        else:
            return {'result': 'error', 'message': 'No user id or row ids received.'}

    @cherrypy.expose
    @cherrypy.tools.json_out()
    @requireAuth(member_of("admin"))
    @addtoapi()
    def undelete_user(self, user_id=None, username=None, **kwargs):
        """ Restore a deleted user to Tautulli.

            ```
            Required parameters:
                user_id (str):          The id of the Plex user
                username (str):         The username of the Plex user

            Optional parameters:
                None

            Returns:
                None
            ```
        """
        user_data = users.Users()
        result = user_data.undelete(user_id=user_id, username=username)
        if result:
            if user_id:
                msg ='user_id %s' % user_id
            elif username:
                msg = 'username %s' % username
            return {'result': 'success', 'message': 'Re-added user with %s.' % msg}
        return {'result': 'error', 'message': 'Unable to re-add user. Invalid user_id or username.'}


    ##### History #####

    @cherrypy.expose
    @requireAuth()
    def history(self, **kwargs):
        config = {
            "database_is_importing": database.IS_IMPORTING,
        }

        return serve_template(template_name="history.html", title="History", config=config)

    @cherrypy.expose
    @cherrypy.tools.json_out()
    @requireAuth()
    @sanitize_out()
    @addtoapi()
    def get_history(self, user=None, user_id=None, grouping=None, include_activity=None, **kwargs):
        """ Get the Tautulli history.

            ```
            Required parameters:
                None

            Optional parameters:
                grouping (int):                 0 or 1
                include_activity (int):         0 or 1
                user (str):                     "Jon Snow"
                user_id (int):                  133788
                rating_key (int):               4348
                parent_rating_key (int):        544
                grandparent_rating_key (int):   351
                start_date (str):               History for the exact date, "YYYY-MM-DD"
                before (str):                   History before and including the date, "YYYY-MM-DD"
                after (str):                    History after and including the date, "YYYY-MM-DD"
                section_id (int):               2
                media_type (str):               "movie", "episode", "track", "live", "collection", "playlist"
                transcode_decision (str):       "direct play", "copy", "transcode",
                guid (str):                     Plex guid for an item, e.g. "com.plexapp.agents.thetvdb://121361/6/1"
                order_column (str):             "date", "friendly_name", "ip_address", "platform", "player",
                                                "full_title", "started", "paused_counter", "stopped", "duration"
                order_dir (str):                "desc" or "asc"
                start (int):                    Row to start from, 0
                length (int):                   Number of items to return, 25
                search (str):                   A string to search for, "Thrones"

            Returns:
                json:
                    {"draw": 1,
                     "recordsTotal": 1000,
                     "recordsFiltered": 250,
                     "total_duration": "42 days 5 hrs 18 mins",
                     "filter_duration": "10 hrs 12 mins",
                     "data":
                        [{"date": 1462687607,
                          "friendly_name": "Mother of Dragons",
                          "full_title": "Game of Thrones - The Red Woman",
                          "grandparent_rating_key": 351,
                          "grandparent_title": "Game of Thrones",
                          "original_title": "",
                          "group_count": 1,
                          "group_ids": "1124",
                          "guid": "com.plexapp.agents.thetvdb://121361/6/1?lang=en",
                          "ip_address": "xxx.xxx.xxx.xxx",
                          "live": 0,
                          "location": "wan",
                          "machine_id": "lmd93nkn12k29j2lnm",
                          "media_index": 17,
                          "media_type": "episode",
                          "originally_available_at": "2016-04-24",
                          "parent_media_index": 7,
                          "parent_rating_key": 544,
                          "parent_title": "",
                          "paused_counter": 0,
                          "percent_complete": 84,
                          "platform": "Windows",
                          "play_duration": 263,
                          "product": "Plex for Windows",
                          "player": "Castle-PC",
                          "rating_key": 4348,
                          "reference_id": 1123,
                          "relayed": 0,
                          "row_id": 1124,
                          "secure": 1,
                          "session_key": null,
                          "started": 1462688107,
                          "state": null,
                          "stopped": 1462688370,
                          "thumb": "/library/metadata/4348/thumb/1462414561",
                          "title": "The Red Woman",
                          "transcode_decision": "transcode",
                          "user": "DanyKhaleesi69",
                          "user_id": 8008135,
                          "watched_status": 0,
                          "year": 2016
                          },
                         {...},
                         {...}
                         ]
                     }
            ```
        """
        # Check if datatables json_data was received.
        # If not, then build the minimal amount of json data for a query
        if not kwargs.get('json_data'):
            # TODO: Find some one way to automatically get the columns
            dt_columns = [("date", True, False),
                          ("friendly_name", True, True),
                          ("ip_address", True, True),
                          ("platform", True, True),
                          ("product", True, True),
                          ("player", True, True),
                          ("full_title", True, True),
                          ("started", True, False),
                          ("paused_counter", True, False),
                          ("stopped", True, False),
                          ("duration", True, False),
                          ("watched_status", False, False)]
            kwargs['json_data'] = build_datatables_json(kwargs, dt_columns, "date")

        grouping = helpers.bool_true(grouping, return_none=True)
        include_activity = helpers.bool_true(include_activity, return_none=True)

        custom_where = []
        if user_id:
            user_id = helpers.split_strip(user_id)
            if user_id:
                custom_where.append(['session_history.user_id', user_id])
        elif user:
            user = helpers.split_strip(user)
            if user:
                custom_where.append(['session_history.user', user])
        if 'rating_key' in kwargs:
            if kwargs.get('media_type') in ('collection', 'playlist') and kwargs.get('rating_key'):
                pms_connect = pmsconnect.PmsConnect()
                result = pms_connect.get_item_children(rating_key=kwargs.pop('rating_key'), media_type=kwargs.pop('media_type'))
                rating_keys = [child['rating_key'] for child in result['children_list']]
                custom_where.append(['session_history_metadata.rating_key OR', rating_keys])
                custom_where.append(['session_history_metadata.parent_rating_key OR', rating_keys])
                custom_where.append(['session_history_metadata.grandparent_rating_key OR', rating_keys])
            else:
                rating_key = helpers.split_strip(kwargs.pop('rating_key', ''))
                if rating_key:
                    custom_where.append(['session_history.rating_key', rating_key])
        if 'parent_rating_key' in kwargs:
            rating_key = helpers.split_strip(kwargs.pop('parent_rating_key', ''))
            if rating_key:
                custom_where.append(['session_history.parent_rating_key', rating_key])
        if 'grandparent_rating_key' in kwargs:
            rating_key = helpers.split_strip(kwargs.pop('grandparent_rating_key', ''))
            if rating_key:
                custom_where.append(['session_history.grandparent_rating_key', rating_key])
        if 'start_date' in kwargs:
            start_date = helpers.split_strip(kwargs.pop('start_date', ''))
            if start_date:
                custom_where.append(['strftime("%Y-%m-%d", datetime(started, "unixepoch", "localtime"))', start_date])
        if 'before' in kwargs:
            before = helpers.split_strip(kwargs.pop('before', ''))
            if before:
                custom_where.append(['strftime("%Y-%m-%d", datetime(started, "unixepoch", "localtime")) <', before])
        if 'after' in kwargs:
            after = helpers.split_strip(kwargs.pop('after', ''))
            if after:
                custom_where.append(['strftime("%Y-%m-%d", datetime(started, "unixepoch", "localtime")) >', after])
        if 'reference_id' in kwargs:
            reference_id = helpers.split_strip(kwargs.pop('reference_id', ''))
            if reference_id:
                custom_where.append(['session_history.reference_id', reference_id])
        if 'section_id' in kwargs:
            section_id = helpers.split_strip(kwargs.pop('section_id', ''))
            if section_id:
                custom_where.append(['session_history.section_id', section_id])
        if 'media_type' in kwargs:
            media_type = helpers.split_strip(kwargs.pop('media_type', ''))
            if media_type and 'all' not in media_type:
                custom_where.append(['media_type_live', media_type])
        if 'transcode_decision' in kwargs:
            transcode_decision = helpers.split_strip(kwargs.pop('transcode_decision', ''))
            if transcode_decision and 'all' not in transcode_decision:
                custom_where.append(['session_history_media_info.transcode_decision', transcode_decision])
        if 'guid' in kwargs:
            guid = helpers.split_strip(kwargs.pop('guid', '').split('?')[0])
            if guid:
                custom_where.append(['session_history_metadata.guid', ['LIKE ' + g + '%' for g in guid]])

        data_factory = datafactory.DataFactory()
        history = data_factory.get_datatables_history(kwargs=kwargs, custom_where=custom_where,
                                                      grouping=grouping, include_activity=include_activity)

        return history

    @cherrypy.expose
    @requireAuth()
    def get_stream_data(self, row_id=None, session_key=None, user=None, **kwargs):

        data_factory = datafactory.DataFactory()
        stream_data = data_factory.get_stream_details(row_id, session_key)

        return serve_template(template_name="stream_data.html", title="Stream Data", data=stream_data, user=user)

    @cherrypy.expose
    @cherrypy.tools.json_out()
    @requireAuth()
    @addtoapi('get_stream_data')
    def get_stream_data_api(self, row_id=None, session_key=None, **kwargs):
        """ Get the stream details from history or current stream.

            ```
            Required parameters:
                row_id (int):       The row ID number for the history item, OR
                session_key (int):  The session key of the current stream

            Optional parameters:
                None

            Returns:
                json:
                    {"aspect_ratio": "2.35",
                     "audio_bitrate": 231,
                     "audio_channels": 6,
                     "audio_language": "English",
                     "audio_language_code": "eng",
                     "audio_codec": "aac",
                     "audio_decision": "transcode",
                     "bitrate": 2731,
                     "container": "mp4",
                     "current_session": "",
                     "grandparent_title": "",
                     "media_type": "movie",
                     "optimized_version": "",
                     "optimized_version_profile": "",
                     "optimized_version_title": "",
                     "original_title": "",
                     "pre_tautulli": "",
                     "quality_profile": "1.5 Mbps 480p",
                     "stream_audio_bitrate": 203,
                     "stream_audio_channels": 2,
                     "stream_audio_language": "English",
                     "stream_audio_language_code", "eng",
                     "stream_audio_codec": "aac",
                     "stream_audio_decision": "transcode",
                     "stream_bitrate": 730,
                     "stream_container": "mkv",
                     "stream_container_decision": "transcode",
                     "stream_subtitle_codec": "",
                     "stream_subtitle_decision": "",
                     "stream_video_bitrate": 527,
                     "stream_video_codec": "h264",
                     "stream_video_decision": "transcode",
                     "stream_video_dynamic_range": "SDR",
                     "stream_video_framerate": "24p",
                     "stream_video_height": 306,
                     "stream_video_resolution": "SD",
                     "stream_video_width": 720,
                     "subtitle_codec": "",
                     "subtitles": "",
                     "synced_version": "",
                     "synced_version_profile": "",
                     "title": "Frozen",
                     "transcode_hw_decoding": "",
                     "transcode_hw_encoding": "",
                     "video_bitrate": 2500,
                     "video_codec": "h264",
                     "video_decision": "transcode",
                     "video_dynamic_range": "SDR",
                     "video_framerate": "24p",
                     "video_height": 816,
                     "video_resolution": "1080",
                     "video_width": 1920
                     }
            ```
        """
        # For backwards compatibility
        if 'id' in kwargs:
            row_id = kwargs['id']

        data_factory = datafactory.DataFactory()
        stream_data = data_factory.get_stream_details(row_id, session_key)

        return stream_data

    @cherrypy.expose
    @requireAuth()
    def get_ip_address_details(self, ip_address=None, **kwargs):
        if not helpers.is_valid_ip(ip_address):
            ip_address = None

        public = helpers.is_public_ip(ip_address)

        return serve_template(template_name="ip_address_modal.html", title="IP Address Details",
                              data=ip_address, public=public, kwargs=kwargs)

    @cherrypy.expose
    @cherrypy.tools.json_out()
    @requireAuth(member_of("admin"))
    @addtoapi("delete_history")
    def delete_history_rows(self, row_ids=None, **kwargs):
        """ Delete history rows from Tautulli.

            ```
            Required parameters:
                row_ids (str):          Comma separated row ids to delete, e.g. "65,110,2,3645"

            Optional parameters:
                None

            Returns:
                None
            ```
        """
        data_factory = datafactory.DataFactory()

        if row_ids:
            success = database.delete_session_history_rows(row_ids=row_ids)

            if success:
                return {'result': 'success', 'message': 'Deleted history.'}
            else:
                return {'result': 'error', 'message': 'Failed to delete history.'}
        else:
            return {'result': 'error', 'message': 'No row ids received.'}


    ##### Graphs #####

    @cherrypy.expose
    @requireAuth()
    def graphs(self, **kwargs):
        return serve_template(template_name="graphs.html", title="Graphs")

    @cherrypy.expose
    @cherrypy.tools.json_out()
    @requireAuth()
    @sanitize_out()
    @addtoapi()
    def get_user_names(self, **kwargs):
        """ Get a list of all user and user ids.

            ```
            Required parameters:
                None

            Optional parameters:
                None

            Returns:
                json:
                    [{"friendly_name": "Jon Snow", "user_id": 133788},
                     {"friendly_name": "DanyKhaleesi69", "user_id": 8008135},
                     {"friendly_name": "Tyrion Lannister", "user_id": 696969},
                     {...},
                    ]
            ```
        """
        user_data = users.Users()
        user_names = user_data.get_user_names(kwargs=kwargs)

        return user_names

    @cherrypy.expose
    @cherrypy.tools.json_out()
    @requireAuth()
    @addtoapi()
    def get_plays_by_date(self, time_range='30', user_id=None, y_axis='plays', grouping=None, **kwargs):
        """ Get graph data by date.

            ```
            Required parameters:
                None

            Optional parameters:
                time_range (str):       The number of days of data to return
                y_axis (str):           "plays" or "duration"
                user_id (str):          Comma separated list of user id to filter the data
                grouping (int):         0 or 1

            Returns:
                json:
                    {"categories":
                        ["YYYY-MM-DD", "YYYY-MM-DD", ...]
                     "series":
                        [{"name": "Movies", "data": [...]}
                         {"name": "TV", "data": [...]},
                         {"name": "Music", "data": [...]},
                         {"name": "Live TV", "data": [...]}
                         ]
                     }
            ```
        """
        grouping = helpers.bool_true(grouping, return_none=True)

        graph = graphs.Graphs()
        result = graph.get_total_plays_per_day(time_range=time_range,
                                               y_axis=y_axis,
                                               user_id=user_id,
                                               grouping=grouping)

        if result:
            return result
        else:
            logger.warn("Unable to retrieve data for get_plays_by_date.")
            return result

    @cherrypy.expose
    @cherrypy.tools.json_out()
    @requireAuth()
    @addtoapi()
    def get_plays_by_dayofweek(self, time_range='30', user_id=None, y_axis='plays', grouping=None, **kwargs):
        """ Get graph data by day of the week.

            ```
            Required parameters:
                None

            Optional parameters:
                time_range (str):       The number of days of data to return
                y_axis (str):           "plays" or "duration"
                user_id (str):          Comma separated list of user id to filter the data
                grouping (int):         0 or 1

            Returns:
                json:
                    {"categories":
                        ["Sunday", "Monday", "Tuesday", ..., "Saturday"]
                     "series":
                        [{"name": "Movies", "data": [...]}
                         {"name": "TV", "data": [...]},
                         {"name": "Music", "data": [...]},
                         {"name": "Live TV", "data": [...]}
                         ]
                     }
            ```
        """
        grouping = helpers.bool_true(grouping, return_none=True)

        graph = graphs.Graphs()
        result = graph.get_total_plays_per_dayofweek(time_range=time_range,
                                                     y_axis=y_axis,
                                                     user_id=user_id,
                                                     grouping=grouping)

        if result:
            return result
        else:
            logger.warn("Unable to retrieve data for get_plays_by_dayofweek.")
            return result

    @cherrypy.expose
    @cherrypy.tools.json_out()
    @requireAuth()
    @addtoapi()
    def get_plays_by_hourofday(self, time_range='30', user_id=None, y_axis='plays', grouping=None, **kwargs):
        """ Get graph data by hour of the day.

            ```
            Required parameters:
                None

            Optional parameters:
                time_range (str):       The number of days of data to return
                y_axis (str):           "plays" or "duration"
                user_id (str):          Comma separated list of user id to filter the data
                grouping (int):         0 or 1

            Returns:
                json:
                    {"categories":
                        ["00", "01", "02", ..., "23"]
                     "series":
                        [{"name": "Movies", "data": [...]}
                         {"name": "TV", "data": [...]},
                         {"name": "Music", "data": [...]},
                         {"name": "Live TV", "data": [...]}
                         ]
                     }
            ```
        """
        grouping = helpers.bool_true(grouping, return_none=True)

        graph = graphs.Graphs()
        result = graph.get_total_plays_per_hourofday(time_range=time_range,
                                                     y_axis=y_axis,
                                                     user_id=user_id,
                                                     grouping=grouping)

        if result:
            return result
        else:
            logger.warn("Unable to retrieve data for get_plays_by_hourofday.")
            return result

    @cherrypy.expose
    @cherrypy.tools.json_out()
    @requireAuth()
    @addtoapi()
    def get_plays_per_month(self, time_range='12', y_axis='plays', user_id=None, grouping=None, **kwargs):
        """ Get graph data by month.

            ```
            Required parameters:
                None

            Optional parameters:
                time_range (str):       The number of months of data to return
                y_axis (str):           "plays" or "duration"
                user_id (str):          Comma separated list of user id to filter the data
                grouping (int):         0 or 1

            Returns:
                json:
                    {"categories":
                        ["Jan 2016", "Feb 2016", "Mar 2016", ...]
                     "series":
                        [{"name": "Movies", "data": [...]}
                         {"name": "TV", "data": [...]},
                         {"name": "Music", "data": [...]},
                         {"name": "Live TV", "data": [...]}
                         ]
                     }
            ```
        """
        grouping = helpers.bool_true(grouping, return_none=True)

        graph = graphs.Graphs()
        result = graph.get_total_plays_per_month(time_range=time_range,
                                                 y_axis=y_axis,
                                                 user_id=user_id,
                                                 grouping=grouping)

        if result:
            return result
        else:
            logger.warn("Unable to retrieve data for get_plays_per_month.")
            return result

    @cherrypy.expose
    @cherrypy.tools.json_out()
    @requireAuth()
    @addtoapi()
    def get_plays_by_top_10_platforms(self, time_range='30', y_axis='plays', user_id=None, grouping=None, **kwargs):
        """ Get graph data by top 10 platforms.

            ```
            Required parameters:
                None

            Optional parameters:
                time_range (str):       The number of days of data to return
                y_axis (str):           "plays" or "duration"
                user_id (str):          Comma separated list of user id to filter the data
                grouping (int):         0 or 1

            Returns:
                json:
                    {"categories":
                        ["iOS", "Android", "Chrome", ...]
                     "series":
                        [{"name": "Movies", "data": [...]}
                         {"name": "TV", "data": [...]},
                         {"name": "Music", "data": [...]},
                         {"name": "Live TV", "data": [...]}
                         ]
                     }
            ```
        """
        grouping = helpers.bool_true(grouping, return_none=True)

        graph = graphs.Graphs()
        result = graph.get_total_plays_by_top_10_platforms(time_range=time_range,
                                                           y_axis=y_axis,
                                                           user_id=user_id,
                                                           grouping=grouping)

        if result:
            return result
        else:
            logger.warn("Unable to retrieve data for get_plays_by_top_10_platforms.")
            return result

    @cherrypy.expose
    @cherrypy.tools.json_out()
    @requireAuth()
    @addtoapi()
    def get_plays_by_top_10_users(self, time_range='30', y_axis='plays', user_id=None, grouping=None, **kwargs):
        """ Get graph data by top 10 users.

            ```
            Required parameters:
                None

            Optional parameters:
                time_range (str):       The number of days of data to return
                y_axis (str):           "plays" or "duration"
                user_id (str):          Comma separated list of user id to filter the data
                grouping (int):         0 or 1

            Returns:
                json:
                    {"categories":
                        ["Jon Snow", "DanyKhaleesi69", "A Girl", ...]
                     "series":
                        [{"name": "Movies", "data": [...]}
                         {"name": "TV", "data": [...]},
                         {"name": "Music", "data": [...]},
                         {"name": "Live TV", "data": [...]}
                         ]
                     }
            ```
        """
        grouping = helpers.bool_true(grouping, return_none=True)

        graph = graphs.Graphs()
        result = graph.get_total_plays_by_top_10_users(time_range=time_range,
                                                       y_axis=y_axis,
                                                       user_id=user_id,
                                                       grouping=grouping)

        if result:
            return result
        else:
            logger.warn("Unable to retrieve data for get_plays_by_top_10_users.")
            return result
    
    @cherrypy.expose
    @cherrypy.tools.json_out()
    @requireAuth()
    #called additions instead of adds so it isn't blocked by adblockers...
    def get_additions_by_media_type(self, time_range='30'):
        graph = graphs.Graphs()
        result = graph.get_total_additions_by_media_type(time_range=time_range)

        if result:
            return result
        else:
            logger.warn("Unable to retrieve data for get_additions_by_media_type.")
            return result

    @cherrypy.expose
    @cherrypy.tools.json_out()
    @requireAuth()
    #called additions instead of adds so it isn't blocked by adblockers...
    def get_additions_by_resolution(self, time_range='30'):
        graph = graphs.Graphs()
        result = graph.get_total_additions_by_resolution(time_range=time_range)

        if result:
            return result
        else:
            logger.warn("Unable to retrieve data for get_additions_by_resolution.")
            return result

    @cherrypy.expose
    @cherrypy.tools.json_out()
    @requireAuth()
    #called additions instead of adds so it isn't blocked by adblockers...
    def get_additions_by_date(self, time_range='30', growth=False):
        graph = graphs.Graphs()
        result = graph.get_total_additions_per_day(time_range=time_range, growth=growth)

        if result:
            return result
        else:
            logger.warn("Unable to retrieve data for get_additions_by_date.")
            return result

    @cherrypy.expose
    @cherrypy.tools.json_out()
    @requireAuth()
    @addtoapi()
    def get_plays_by_stream_type(self, time_range='30', y_axis='plays', user_id=None, grouping=None, **kwargs):
        """ Get graph data by stream type by date.

            ```
            Required parameters:
                None

            Optional parameters:
                time_range (str):       The number of days of data to return
                y_axis (str):           "plays" or "duration"
                user_id (str):          Comma separated list of user id to filter the data
                grouping (int):         0 or 1

            Returns:
                json:
                    {"categories":
                        ["YYYY-MM-DD", "YYYY-MM-DD", ...]
                     "series":
                        [{"name": "Direct Play", "data": [...]}
                         {"name": "Direct Stream", "data": [...]},
                         {"name": "Transcode", "data": [...]}
                         ]
                     }
            ```
        """
        grouping = helpers.bool_true(grouping, return_none=True)

        graph = graphs.Graphs()
        result = graph.get_total_plays_per_stream_type(time_range=time_range,
                                                       y_axis=y_axis,
                                                       user_id=user_id,
                                                       grouping=grouping)

        if result:
            return result
        else:
            logger.warn("Unable to retrieve data for get_plays_by_stream_type.")
            return result

    @cherrypy.expose
    @cherrypy.tools.json_out()
    @requireAuth()
    @addtoapi()
    def get_plays_by_source_resolution(self, time_range='30', y_axis='plays', user_id=None, grouping=None, **kwargs):
        """ Get graph data by source resolution.

            ```
            Required parameters:
                None

            Optional parameters:
                time_range (str):       The number of days of data to return
                y_axis (str):           "plays" or "duration"
                user_id (str):          Comma separated list of user id to filter the data
                grouping (int):         0 or 1

            Returns:
                json:
                    {"categories":
                        ["720", "1080", "sd", ...]
                     "series":
                        [{"name": "Direct Play", "data": [...]}
                         {"name": "Direct Stream", "data": [...]},
                         {"name": "Transcode", "data": [...]}
                         ]
                     }
            ```
        """
        grouping = helpers.bool_true(grouping, return_none=True)

        graph = graphs.Graphs()
        result = graph.get_total_plays_by_source_resolution(time_range=time_range,
                                                            y_axis=y_axis,
                                                            user_id=user_id,
                                                            grouping=grouping)

        if result:
            return result
        else:
            logger.warn("Unable to retrieve data for get_plays_by_source_resolution.")
            return result

    @cherrypy.expose
    @cherrypy.tools.json_out()
    @requireAuth()
    @addtoapi()
    def get_plays_by_stream_resolution(self, time_range='30', y_axis='plays', user_id=None, grouping=None, **kwargs):
        """ Get graph data by stream resolution.

            ```
            Required parameters:
                None

            Optional parameters:
                time_range (str):       The number of days of data to return
                y_axis (str):           "plays" or "duration"
                user_id (str):          Comma separated list of user id to filter the data
                grouping (int):         0 or 1

            Returns:
                json:
                    {"categories":
                        ["720", "1080", "sd", ...]
                     "series":
                        [{"name": "Direct Play", "data": [...]}
                         {"name": "Direct Stream", "data": [...]},
                         {"name": "Transcode", "data": [...]}
                         ]
                     }
            ```
        """
        grouping = helpers.bool_true(grouping, return_none=True)

        graph = graphs.Graphs()
        result = graph.get_total_plays_by_stream_resolution(time_range=time_range,
                                                            y_axis=y_axis,
                                                            user_id=user_id,
                                                            grouping=grouping)

        if result:
            return result
        else:
            logger.warn("Unable to retrieve data for get_plays_by_stream_resolution.")
            return result

    @cherrypy.expose
    @cherrypy.tools.json_out()
    @requireAuth()
    @addtoapi()
    def get_stream_type_by_top_10_users(self, time_range='30', y_axis='plays', user_id=None, grouping=None, **kwargs):
        """ Get graph data by stream type by top 10 users.

            ```
            Required parameters:
                None

            Optional parameters:
                time_range (str):       The number of days of data to return
                y_axis (str):           "plays" or "duration"
                user_id (str):          Comma separated list of user id to filter the data
                grouping (int):         0 or 1

            Returns:
                json:
                    {"categories":
                        ["Jon Snow", "DanyKhaleesi69", "A Girl", ...]
                     "series":
                        [{"name": "Direct Play", "data": [...]}
                         {"name": "Direct Stream", "data": [...]},
                         {"name": "Transcode", "data": [...]}
                        ]
                     }
            ```
        """
        grouping = helpers.bool_true(grouping, return_none=True)

        graph = graphs.Graphs()
        result = graph.get_stream_type_by_top_10_users(time_range=time_range,
                                                       y_axis=y_axis,
                                                       user_id=user_id,
                                                       grouping=grouping)

        if result:
            return result
        else:
            logger.warn("Unable to retrieve data for get_stream_type_by_top_10_users.")
            return result

    @cherrypy.expose
    @cherrypy.tools.json_out()
    @requireAuth()
    @addtoapi()
    def get_stream_type_by_top_10_platforms(self, time_range='30', y_axis='plays', user_id=None, grouping=None, **kwargs):
        """ Get graph data by stream type by top 10 platforms.

            ```
            Required parameters:
                None

            Optional parameters:
                time_range (str):       The number of days of data to return
                y_axis (str):           "plays" or "duration"
                user_id (str):          Comma separated list of user id to filter the data
                grouping (int):         0 or 1

            Returns:
                json:
                    {"categories":
                        ["iOS", "Android", "Chrome", ...]
                     "series":
                        [{"name": "Direct Play", "data": [...]}
                         {"name": "Direct Stream", "data": [...]},
                         {"name": "Transcode", "data": [...]}
                         ]
                     }
            ```
        """
        grouping = helpers.bool_true(grouping, return_none=True)

        graph = graphs.Graphs()
        result = graph.get_stream_type_by_top_10_platforms(time_range=time_range,
                                                           y_axis=y_axis,
                                                           user_id=user_id,
                                                           grouping=grouping)

        if result:
            return result
        else:
            logger.warn("Unable to retrieve data for get_stream_type_by_top_10_platforms.")
            return result

    @cherrypy.expose
    @requireAuth()
    def history_table_modal(self, **kwargs):
        if kwargs.get('user_id') and not allow_session_user(kwargs['user_id']):
            return serve_template(template_name="history_table_modal.html", title="History Data", data=None)

        return serve_template(template_name="history_table_modal.html", title="History Data", data=kwargs)


    ##### Sync #####

    @cherrypy.expose
    @requireAuth()
    def sync(self, **kwargs):
        return serve_template(template_name="sync.html", title="Synced Items")

    @cherrypy.expose
    @cherrypy.tools.json_out()
    @sanitize_out()
    @requireAuth()
    def get_sync(self, machine_id=None, user_id=None, **kwargs):
        if user_id == 'null':
            user_id = None

        if get_session_user_id():
            user_id = get_session_user_id()

        plex_tv = plextv.PlexTV(token=plexpy.CONFIG.PMS_TOKEN)
        result = plex_tv.get_synced_items(machine_id=machine_id, user_id_filter=user_id)

        if result:
            output = {"data": result}
        else:
            logger.warn("Unable to retrieve data for get_sync.")
            output = {"data": []}

        return output

    @cherrypy.expose
    @cherrypy.tools.json_out()
    @requireAuth(member_of("admin"))
    @addtoapi("delete_synced_item")
    def delete_sync_rows(self, client_id=None, sync_id=None, **kwargs):
        """ Delete a synced item from a device.

            ```
            Required parameters:
                client_id (str):        The client ID of the device to delete from
                sync_id (str):          The sync ID of the synced item

            Optional parameters:
                None

            Returns:
                None
            ```
        """
        if client_id and sync_id:
            plex_tv = plextv.PlexTV()
            delete_row = plex_tv.delete_sync(client_id=client_id, sync_id=sync_id)
            if delete_row:
                return {'result': 'success', 'message': 'Synced item deleted successfully.'}
            else:
                return {'result': 'error', 'message': 'Failed to delete synced item.'}
        else:
            return {'result': 'error', 'message': 'Missing client ID and sync ID.'}


    ##### Logs #####
    @cherrypy.expose
    @requireAuth(member_of("admin"))
    def logs(self, **kwargs):
        plex_log_files = log_reader.list_plex_logs()
        return serve_template(template_name="logs.html", title="Log", plex_log_files=plex_log_files)

    @cherrypy.expose
    @requireAuth(member_of("admin"))
    def get_log(self, logfile='', **kwargs):
        json_data = helpers.process_json_kwargs(json_kwargs=kwargs.get('json_data'))
        log_level = kwargs.get('log_level', "")

        start = json_data['start']
        length = json_data['length']
        order_column = json_data['order'][0]['column']
        order_dir = json_data['order'][0]['dir']
        search_value = json_data['search']['value']
        sortcolumn = 0

        filt = []
        filtered = []
        fa = filt.append

        if logfile == "tautulli_api":
            filename = logger.FILENAME_API
        elif logfile == "plex_websocket":
            filename = logger.FILENAME_PLEX_WEBSOCKET
        else:
            filename = logger.FILENAME

        with open(os.path.join(plexpy.CONFIG.LOG_DIR, filename), 'r', encoding='utf-8') as f:
            for l in f.readlines():
                try:
                    temp_loglevel_and_time = l.split(' - ', 1)
                    loglvl = temp_loglevel_and_time[1].split(' ::', 1)[0].strip()
                    msg = helpers.sanitize(l.split(' : ', 1)[1].replace('\n', ''))
                    fa([temp_loglevel_and_time[0], loglvl, msg])
                except IndexError:
                    # Add traceback message to previous msg.
                    tl = (len(filt) - 1)
                    n = len(l) - len(l.lstrip(' '))
                    ll = '&nbsp;' * (2 * n) + helpers.sanitize(l[n:])
                    filt[tl][2] += '<br>' + ll
                    continue

        log_levels = ['DEBUG', 'INFO', 'WARNING', 'ERROR']
        if log_level in log_levels:
            log_levels = log_levels[log_levels.index(log_level)::]
            filtered = [row for row in filt if row[1] in log_levels]
        else:
            filtered = filt

        if search_value:
            filtered = [row for row in filtered for column in row if search_value.lower() in column.lower()]

        if order_column == '1':
            sortcolumn = 2
        elif order_column == '2':
            sortcolumn = 1

        filtered.sort(key=lambda x: x[sortcolumn])

        if order_dir == 'desc':
            filtered = filtered[::-1]

        rows = filtered[start:(start + length)]

        return json.dumps({
            'recordsFiltered': len(filtered),
            'recordsTotal': len(filt),
            'data': rows,
        })

    @cherrypy.expose
    @cherrypy.tools.json_out()
    @requireAuth(member_of("admin"))
    @addtoapi()
    def get_plex_log(self, logfile='', **kwargs):
        """ Get the PMS logs.

            ```
            Required parameters:
                None

            Optional parameters:
                window (int):           The number of tail lines to return
                logfile (int):          The name of the Plex log file,
                                        e.g. "Plex Media Server", "Plex Media Scanner"

            Returns:
                json:
                    [["May 08, 2016 09:35:37",
                      "DEBUG",
                      "Auth: Came in with a super-token, authorization succeeded."
                      ],
                     [...],
                     [...]
                     ]
            ```
        """
        if kwargs.get('log_type'):
            logfile = 'Plex Media ' + kwargs['log_type'].capitalize()

        window = int(kwargs.get('window', plexpy.CONFIG.PMS_LOGS_LINE_CAP))

        try:
            return {'data': log_reader.get_log_tail(window=window, parsed=True, log_file=logfile)}
        except:
            logger.warn("Unable to retrieve Plex log file '%'." % logfile)
            return []

    @cherrypy.expose
    @cherrypy.tools.json_out()
    @requireAuth(member_of("admin"))
    @sanitize_out()
    @addtoapi()
    def get_notification_log(self, **kwargs):
        """ Get the data on the Tautulli notification logs table.

            ```
            Required parameters:
                None

            Optional parameters:
                order_column (str):             "timestamp", "notifier_id", "agent_name", "notify_action",
                                                "subject_text", "body_text",
                order_dir (str):                "desc" or "asc"
                start (int):                    Row to start from, 0
                length (int):                   Number of items to return, 25
                search (str):                   A string to search for, "Telegram"

            Returns:
                json:
                    {"draw": 1,
                     "recordsTotal": 1039,
                     "recordsFiltered": 163,
                     "data":
                        [{"agent_id": 13,
                          "agent_name": "telegram",
                          "body_text": "DanyKhaleesi69 started playing The Red Woman.",
                          "id": 1000,
                          "notify_action": "on_play",
                          "rating_key": 153037,
                          "session_key": 147,
                          "subject_text": "Tautulli (Winterfell-Server)",
                          "success": 1,
                          "timestamp": 1462253821,
                          "user": "DanyKhaleesi69",
                          "user_id": 8008135
                          },
                         {...},
                         {...}
                         ]
                     }
            ```
        """
        # Check if datatables json_data was received.
        # If not, then build the minimal amount of json data for a query
        if not kwargs.get('json_data'):
            # TODO: Find some one way to automatically get the columns
            dt_columns = [("timestamp", True, True),
                          ("notifier_id", True, True),
                          ("agent_name", True, True),
                          ("notify_action", True, True),
                          ("subject_text", True, True),
                          ("body_text", True, True)]
            kwargs['json_data'] = build_datatables_json(kwargs, dt_columns, "timestamp")

        data_factory = datafactory.DataFactory()
        notification_logs = data_factory.get_notification_log(kwargs=kwargs)

        return notification_logs

    @cherrypy.expose
    @cherrypy.tools.json_out()
    @requireAuth(member_of("admin"))
    @sanitize_out()
    @addtoapi()
    def get_newsletter_log(self, **kwargs):
        """ Get the data on the Tautulli newsletter logs table.

            ```
            Required parameters:
                None

            Optional parameters:
                order_column (str):             "timestamp", "newsletter_id", "agent_name", "notify_action",
                                                "subject_text", "start_date", "end_date", "uuid"
                order_dir (str):                "desc" or "asc"
                start (int):                    Row to start from, 0
                length (int):                   Number of items to return, 25
                search (str):                   A string to search for, "Telegram"

            Returns:
                json:
                    {"draw": 1,
                     "recordsTotal": 1039,
                     "recordsFiltered": 163,
                     "data":
                        [{"agent_id": 0,
                          "agent_name": "recently_added",
                          "end_date": "2018-03-18",
                          "id": 7,
                          "newsletter_id": 1,
                          "notify_action": "on_cron",
                          "start_date": "2018-03-05",
                          "subject_text": "Recently Added to Plex (Winterfell-Server)! (2018-03-18)",
                          "success": 1,
                          "timestamp": 1462253821,
                          "uuid": "7fe4g65i"
                          },
                         {...},
                         {...}
                         ]
                     }
            ```
        """
        # Check if datatables json_data was received.
        # If not, then build the minimal amount of json data for a query
        if not kwargs.get('json_data'):
            # TODO: Find some one way to automatically get the columns
            dt_columns = [("timestamp", True, True),
                          ("newsletter_id", True, True),
                          ("agent_name", True, True),
                          ("notify_action", True, True),
                          ("subject_text", True, True),
                          ("body_text", True, True),
                          ("start_date", True, True),
                          ("end_date", True, True),
                          ("uuid", True, True)]
            kwargs['json_data'] = build_datatables_json(kwargs, dt_columns, "timestamp")

        data_factory = datafactory.DataFactory()
        newsletter_logs = data_factory.get_newsletter_log(kwargs=kwargs)

        return newsletter_logs

    @cherrypy.expose
    @cherrypy.tools.json_out()
    @requireAuth(member_of("admin"))
    @addtoapi()
    def delete_notification_log(self, **kwargs):
        """ Delete the Tautulli notification logs.

            ```
            Required paramters:
                None

            Optional parameters:
                None

            Returns:
                None
            ```
        """
        data_factory = datafactory.DataFactory()
        result = data_factory.delete_notification_log()
        res = 'success' if result else 'error'
        msg = 'Cleared notification logs.' if result else 'Failed to clear notification logs.'

        return {'result': res, 'message': msg}

    @cherrypy.expose
    @cherrypy.tools.json_out()
    @requireAuth(member_of("admin"))
    @addtoapi()
    def delete_newsletter_log(self, **kwargs):
        """ Delete the Tautulli newsletter logs.

            ```
            Required paramters:
                None

            Optional parameters:
                None

            Returns:
                None
            ```
        """
        data_factory = datafactory.DataFactory()
        result = data_factory.delete_newsletter_log()
        res = 'success' if result else 'error'
        msg = 'Cleared newsletter logs.' if result else 'Failed to clear newsletter logs.'

        return {'result': res, 'message': msg}

    @cherrypy.expose
    @cherrypy.tools.json_out()
    @requireAuth(member_of("admin"))
    @addtoapi()
    def delete_login_log(self, **kwargs):
        """ Delete the Tautulli login logs.

            ```
            Required paramters:
                None

            Optional parameters:
                None

            Returns:
                None
            ```
        """
        user_data = users.Users()
        result = user_data.delete_login_log()
        res = 'success' if result else 'error'
        msg = 'Cleared login logs.' if result else 'Failed to clear login logs.'

        return {'result': res, 'message': msg}

    @cherrypy.expose
    @cherrypy.tools.json_out()
    @requireAuth(member_of("admin"))
    def delete_logs(self, logfile='', **kwargs):
        if logfile == "tautulli_api":
            filename = logger.FILENAME_API
        elif logfile == "plex_websocket":
            filename = logger.FILENAME_PLEX_WEBSOCKET
        else:
            filename = logger.FILENAME

        try:
            open(os.path.join(plexpy.CONFIG.LOG_DIR, filename), 'w').close()
            result = 'success'
            msg = 'Cleared the %s file.' % filename
            logger.info(msg)
        except Exception as e:
            result = 'error'
            msg = 'Failed to clear the %s file.' % filename
            logger.exception('Failed to clear the %s file: %s.' % (filename, e))

        return {'result': result, 'message': msg}

    @cherrypy.expose
    @requireAuth(member_of("admin"))
    def toggleVerbose(self, **kwargs):
        plexpy.VERBOSE = not plexpy.VERBOSE

        plexpy.CONFIG.VERBOSE_LOGS = plexpy.VERBOSE
        plexpy.CONFIG.write()

        logger.initLogger(console=not plexpy.QUIET, log_dir=plexpy.CONFIG.LOG_DIR, verbose=plexpy.VERBOSE)
        logger.info("Verbose toggled, set to %s", plexpy.VERBOSE)
        logger.debug("If you read this message, debug logging is available")
        raise cherrypy.HTTPRedirect(plexpy.HTTP_ROOT + "logs")

    @cherrypy.expose
    @requireAuth()
    def log_js_errors(self, page, message, file, line, **kwargs):
        """ Logs javascript errors from the web interface. """
        logger.error("WebUI :: /%s : %s. (%s:%s)" % (page.rpartition('/')[-1],
                                                      message,
                                                      file.rpartition('/')[-1].partition('?')[0],
                                                      line))
        return "js error logged."

    @cherrypy.expose
    @requireAuth(member_of("admin"))
    def logFile(self, logfile='', **kwargs):
        if logfile == "tautulli_api":
            filename = logger.FILENAME_API
        elif logfile == "plex_websocket":
            filename = logger.FILENAME_PLEX_WEBSOCKET
        else:
            filename = logger.FILENAME

        try:
            with open(os.path.join(plexpy.CONFIG.LOG_DIR, filename), 'r', encoding='utf-8') as f:
                return '<pre>%s</pre>' % f.read()
        except IOError as e:
            return "Log file not found."


    ##### Settings #####

    @cherrypy.expose
    @requireAuth(member_of("admin"))
    def settings(self, **kwargs):
        settings_dict = {}

        for setting in config.SETTINGS:
            settings_dict[setting.lower()] = getattr(plexpy.CONFIG, setting)

        for setting in config.CHECKED_SETTINGS:
            settings_dict[setting.lower()] = checked(getattr(plexpy.CONFIG, setting))

        # Initialise blank passwords so we do not expose them in the html forms
        # but users are still able to clear them
        if plexpy.CONFIG.HTTP_PASSWORD != '':
            settings_dict['http_password'] = '    '
        else:
            settings_dict['http_password'] = ''

<<<<<<< HEAD
        config = {
            "allow_guest_access": checked(plexpy.CONFIG.ALLOW_GUEST_ACCESS),
            "history_table_activity": checked(plexpy.CONFIG.HISTORY_TABLE_ACTIVITY),
            "http_host": plexpy.CONFIG.HTTP_HOST,
            "http_username": plexpy.CONFIG.HTTP_USERNAME,
            "http_port": plexpy.CONFIG.HTTP_PORT,
            "http_password": http_password,
            "http_root": plexpy.CONFIG.HTTP_ROOT,
            "http_proxy": checked(plexpy.CONFIG.HTTP_PROXY),
            "http_plex_admin": checked(plexpy.CONFIG.HTTP_PLEX_ADMIN),
            "launch_browser": checked(plexpy.CONFIG.LAUNCH_BROWSER),
            "launch_startup": checked(plexpy.CONFIG.LAUNCH_STARTUP),
            "enable_https": checked(plexpy.CONFIG.ENABLE_HTTPS),
            "https_create_cert": checked(plexpy.CONFIG.HTTPS_CREATE_CERT),
            "https_cert": plexpy.CONFIG.HTTPS_CERT,
            "https_cert_chain": plexpy.CONFIG.HTTPS_CERT_CHAIN,
            "https_key": plexpy.CONFIG.HTTPS_KEY,
            "https_domain": plexpy.CONFIG.HTTPS_DOMAIN,
            "https_ip": plexpy.CONFIG.HTTPS_IP,
            "http_base_url": plexpy.CONFIG.HTTP_BASE_URL,
            "anon_redirect": plexpy.CONFIG.ANON_REDIRECT,
            "api_enabled": checked(plexpy.CONFIG.API_ENABLED),
            "api_key": plexpy.CONFIG.API_KEY,
            "update_db_interval": plexpy.CONFIG.UPDATE_DB_INTERVAL,
            "freeze_db": checked(plexpy.CONFIG.FREEZE_DB),
            "backup_days": plexpy.CONFIG.BACKUP_DAYS,
            "backup_dir": plexpy.CONFIG.BACKUP_DIR,
            "backup_interval": plexpy.CONFIG.BACKUP_INTERVAL,
            "cache_dir": plexpy.CONFIG.CACHE_DIR,
            "export_dir": plexpy.CONFIG.EXPORT_DIR,
            "log_dir": plexpy.CONFIG.LOG_DIR,
            "log_blacklist": checked(plexpy.CONFIG.LOG_BLACKLIST),
            "check_github": checked(plexpy.CONFIG.CHECK_GITHUB),
            "check_github_interval": plexpy.CONFIG.CHECK_GITHUB_INTERVAL,
            "interface_list": interface_list,
            "cache_sizemb": plexpy.CONFIG.CACHE_SIZEMB,
            "pms_identifier": plexpy.CONFIG.PMS_IDENTIFIER,
            "pms_ip": plexpy.CONFIG.PMS_IP,
            "pms_logs_folder": plexpy.CONFIG.PMS_LOGS_FOLDER,
            "pms_port": plexpy.CONFIG.PMS_PORT,
            "pms_token": plexpy.CONFIG.PMS_TOKEN,
            "pms_ssl": plexpy.CONFIG.PMS_SSL,
            "pms_is_remote": plexpy.CONFIG.PMS_IS_REMOTE,
            "pms_is_cloud": plexpy.CONFIG.PMS_IS_CLOUD,
            "pms_url": plexpy.CONFIG.PMS_URL,
            "pms_url_manual": checked(plexpy.CONFIG.PMS_URL_MANUAL),
            "pms_uuid": plexpy.CONFIG.PMS_UUID,
            "pms_web_url": plexpy.CONFIG.PMS_WEB_URL,
            "pms_name": plexpy.CONFIG.PMS_NAME,
            "pms_update_check_interval": plexpy.CONFIG.PMS_UPDATE_CHECK_INTERVAL,
            "date_format": plexpy.CONFIG.DATE_FORMAT,
            "time_format": plexpy.CONFIG.TIME_FORMAT,
            "week_start_monday": checked(plexpy.CONFIG.WEEK_START_MONDAY),
            "get_file_sizes": checked(plexpy.CONFIG.GET_FILE_SIZES),
            "monitor_pms_updates": checked(plexpy.CONFIG.MONITOR_PMS_UPDATES),
            "refresh_libraries_interval": plexpy.CONFIG.REFRESH_LIBRARIES_INTERVAL,
            "refresh_libraries_on_startup": checked(plexpy.CONFIG.REFRESH_LIBRARIES_ON_STARTUP),
            "refresh_library_stats_data_interval": plexpy.CONFIG.REFRESH_LIBRARY_STATS_DATA_INTERVAL,
            "refresh_library_stats_data_on_startup": checked(plexpy.CONFIG.REFRESH_LIBRARY_STATS_DATA_ON_STARTUP),
            "refresh_users_interval": plexpy.CONFIG.REFRESH_USERS_INTERVAL,
            "refresh_users_on_startup": checked(plexpy.CONFIG.REFRESH_USERS_ON_STARTUP),
            "logging_ignore_interval": plexpy.CONFIG.LOGGING_IGNORE_INTERVAL,
            "notify_consecutive": checked(plexpy.CONFIG.NOTIFY_CONSECUTIVE),
            "notify_upload_posters": plexpy.CONFIG.NOTIFY_UPLOAD_POSTERS,
            "notify_recently_added_upgrade": checked(plexpy.CONFIG.NOTIFY_RECENTLY_ADDED_UPGRADE),
            "notify_group_recently_added_grandparent": checked(plexpy.CONFIG.NOTIFY_GROUP_RECENTLY_ADDED_GRANDPARENT),
            "notify_group_recently_added_parent": checked(plexpy.CONFIG.NOTIFY_GROUP_RECENTLY_ADDED_PARENT),
            "notify_recently_added_delay": plexpy.CONFIG.NOTIFY_RECENTLY_ADDED_DELAY,
            "notify_remote_access_threshold": plexpy.CONFIG.NOTIFY_REMOTE_ACCESS_THRESHOLD,
            "notify_concurrent_by_ip": checked(plexpy.CONFIG.NOTIFY_CONCURRENT_BY_IP),
            "notify_concurrent_threshold": plexpy.CONFIG.NOTIFY_CONCURRENT_THRESHOLD,
            "notify_continued_session_threshold": plexpy.CONFIG.NOTIFY_CONTINUED_SESSION_THRESHOLD,
            "notify_new_device_initial_only": checked(plexpy.CONFIG.NOTIFY_NEW_DEVICE_INITIAL_ONLY),
            "notify_server_connection_threshold": plexpy.CONFIG.NOTIFY_SERVER_CONNECTION_THRESHOLD,
            "notify_server_update_repeat": checked(plexpy.CONFIG.NOTIFY_SERVER_UPDATE_REPEAT),
            "notify_plexpy_update_repeat": checked(plexpy.CONFIG.NOTIFY_PLEXPY_UPDATE_REPEAT),
            "home_sections": json.dumps(plexpy.CONFIG.HOME_SECTIONS),
            "home_stats_cards": json.dumps(plexpy.CONFIG.HOME_STATS_CARDS),
            "home_library_cards": json.dumps(plexpy.CONFIG.HOME_LIBRARY_CARDS),
            "home_refresh_interval": plexpy.CONFIG.HOME_REFRESH_INTERVAL,
            "buffer_threshold": plexpy.CONFIG.BUFFER_THRESHOLD,
            "buffer_wait": plexpy.CONFIG.BUFFER_WAIT,
            "group_history_tables": checked(plexpy.CONFIG.GROUP_HISTORY_TABLES),
            "git_token": plexpy.CONFIG.GIT_TOKEN,
            "imgur_client_id": plexpy.CONFIG.IMGUR_CLIENT_ID,
            "cloudinary_cloud_name": plexpy.CONFIG.CLOUDINARY_CLOUD_NAME,
            "cloudinary_api_key": plexpy.CONFIG.CLOUDINARY_API_KEY,
            "cloudinary_api_secret": plexpy.CONFIG.CLOUDINARY_API_SECRET,
            "cache_images": checked(plexpy.CONFIG.CACHE_IMAGES),
            "pms_version": plexpy.CONFIG.PMS_VERSION,
            "plexpy_auto_update": checked(plexpy.CONFIG.PLEXPY_AUTO_UPDATE),
            "git_branch": plexpy.CONFIG.GIT_BRANCH,
            "git_path": plexpy.CONFIG.GIT_PATH,
            "git_remote": plexpy.CONFIG.GIT_REMOTE,
            "movie_watched_percent": plexpy.CONFIG.MOVIE_WATCHED_PERCENT,
            "tv_watched_percent": plexpy.CONFIG.TV_WATCHED_PERCENT,
            "music_watched_percent": plexpy.CONFIG.MUSIC_WATCHED_PERCENT,
            "themoviedb_lookup": checked(plexpy.CONFIG.THEMOVIEDB_LOOKUP),
            "tvmaze_lookup": checked(plexpy.CONFIG.TVMAZE_LOOKUP),
            "musicbrainz_lookup": checked(plexpy.CONFIG.MUSICBRAINZ_LOOKUP),
            "show_advanced_settings": plexpy.CONFIG.SHOW_ADVANCED_SETTINGS,
            "newsletter_dir": plexpy.CONFIG.NEWSLETTER_DIR,
            "newsletter_self_hosted": checked(plexpy.CONFIG.NEWSLETTER_SELF_HOSTED),
            "newsletter_auth": plexpy.CONFIG.NEWSLETTER_AUTH,
            "newsletter_password": plexpy.CONFIG.NEWSLETTER_PASSWORD,
            "newsletter_inline_styles": checked(plexpy.CONFIG.NEWSLETTER_INLINE_STYLES),
            "newsletter_custom_dir": plexpy.CONFIG.NEWSLETTER_CUSTOM_DIR,
            "sys_tray_icon": checked(plexpy.CONFIG.SYS_TRAY_ICON)
        }
=======
        for key in ('home_sections', 'home_stats_cards', 'home_library_cards'):
            settings_dict[key] = json.dumps(settings_dict[key])
>>>>>>> 571a6b6d

        return serve_template(template_name="settings.html", title="Settings", config=settings_dict)

    @cherrypy.expose
    @cherrypy.tools.json_out()
    @requireAuth(member_of("admin"))
    def configUpdate(self, **kwargs):
        # Handle the variable config options. Note - keys with False values aren't getting passed

        # Check if we should refresh our data
        first_run = False
        startup_changed = False
        server_changed = False
        reschedule = False
        https_changed = False
        refresh_libraries = False
        refresh_users = False

        # First run from the setup wizard
        if kwargs.pop('first_run', None):
            first_run = True
            server_changed = True

<<<<<<< HEAD
        checked_configs = [
            "launch_browser", "launch_startup", "enable_https", "https_create_cert",
            "api_enabled", "freeze_db", "check_github",
            "group_history_tables",
            "pms_url_manual", "week_start_monday",
            "refresh_libraries_on_startup", "refresh_users_on_startup", "refresh_library_stats_data_on_startup",
            "notify_consecutive", "notify_recently_added_upgrade",
            "notify_group_recently_added_grandparent", "notify_group_recently_added_parent",
            "notify_new_device_initial_only",
            "notify_server_update_repeat", "notify_plexpy_update_repeat",
            "monitor_pms_updates", "get_file_sizes", "log_blacklist",
            "allow_guest_access", "cache_images", "http_proxy", "notify_concurrent_by_ip",
            "history_table_activity", "plexpy_auto_update",
            "themoviedb_lookup", "tvmaze_lookup", "musicbrainz_lookup", "http_plex_admin",
            "newsletter_self_hosted", "newsletter_inline_styles", "sys_tray_icon"
        ]
        for checked_config in checked_configs:
            if checked_config not in kwargs:
                # checked items should be zero or one. if they were not sent then the item was not checked
                kwargs[checked_config] = 0
            else:
                kwargs[checked_config] = 1
=======
        if not first_run:
            for checked_config in config.CHECKED_SETTINGS:
                checked_config = checked_config.lower()
                if checked_config not in kwargs:
                    # checked items should be zero or one. if they were not sent then the item was not checked
                    kwargs[checked_config] = 0
                else:
                    kwargs[checked_config] = 1
>>>>>>> 571a6b6d

        # If http password exists in config, do not overwrite when blank value received
        if kwargs.get('http_password') == '    ':
            del kwargs['http_password']
        else:
            if kwargs.get('http_password', '') != '':
                kwargs['http_password'] = make_hash(kwargs['http_password'])
            # Flag to refresh JWT uuid to log out clients
            kwargs['jwt_update_secret'] = True and not first_run

        for plain_config, use_config in [(x[4:], x) for x in kwargs if x.startswith('use_')]:
            # the use prefix is fairly nice in the html, but does not match the actual config
            kwargs[plain_config] = kwargs[use_config]
            del kwargs[use_config]

        if kwargs.get('launch_startup') != plexpy.CONFIG.LAUNCH_STARTUP or \
                kwargs.get('launch_browser') != plexpy.CONFIG.LAUNCH_BROWSER:
            startup_changed = True

        # If we change any monitoring settings, make sure we reschedule tasks.
        if kwargs.get('check_github') != plexpy.CONFIG.CHECK_GITHUB or \
                kwargs.get('check_github_interval') != str(plexpy.CONFIG.CHECK_GITHUB_INTERVAL) or \
                kwargs.get('refresh_libraries_interval') != str(plexpy.CONFIG.REFRESH_LIBRARIES_INTERVAL) or \
                kwargs.get('refresh_users_interval') != str(plexpy.CONFIG.REFRESH_USERS_INTERVAL) or \
                kwargs.get('pms_update_check_interval') != str(plexpy.CONFIG.PMS_UPDATE_CHECK_INTERVAL) or \
                kwargs.get('monitor_pms_updates') != plexpy.CONFIG.MONITOR_PMS_UPDATES or \
                kwargs.get('pms_url_manual') != plexpy.CONFIG.PMS_URL_MANUAL or \
                kwargs.get('backup_interval') != str(plexpy.CONFIG.BACKUP_INTERVAL):
            reschedule = True

        # If we change the SSL setting for PMS or PMS remote setting, make sure we grab the new url.
        if kwargs.get('pms_ssl') != str(plexpy.CONFIG.PMS_SSL) or \
                kwargs.get('pms_is_remote') != str(plexpy.CONFIG.PMS_IS_REMOTE) or \
                kwargs.get('pms_url_manual') != plexpy.CONFIG.PMS_URL_MANUAL:
            server_changed = True

        # If we change the HTTPS setting, make sure we generate a new certificate.
        if kwargs.get('enable_https') and kwargs.get('https_create_cert'):
            if kwargs.get('https_domain') != plexpy.CONFIG.HTTPS_DOMAIN or \
                    kwargs.get('https_ip') != plexpy.CONFIG.HTTPS_IP or \
                    kwargs.get('https_cert') != plexpy.CONFIG.HTTPS_CERT or \
                    kwargs.get('https_key') != plexpy.CONFIG.HTTPS_KEY:
                https_changed = True

        # Remove config with 'hsec-' prefix and change home_sections to list
        if kwargs.get('home_sections'):
            for k in list(kwargs.keys()):
                if k.startswith('hsec-'):
                    del kwargs[k]
            kwargs['home_sections'] = kwargs['home_sections'].split(',')

        # Remove config with 'hscard-' prefix and change home_stats_cards to list
        if kwargs.get('home_stats_cards'):
            for k in list(kwargs.keys()):
                if k.startswith('hscard-'):
                    del kwargs[k]
            kwargs['home_stats_cards'] = kwargs['home_stats_cards'].split(',')

        # Remove config with 'hlcard-' prefix and change home_library_cards to list
        if kwargs.get('home_library_cards'):
            for k in list(kwargs.keys()):
                if k.startswith('hlcard-'):
                    del kwargs[k]
            kwargs['home_library_cards'] = kwargs['home_library_cards'].split(',')

        # If we change the server, make sure we grab the new url and refresh libraries and users lists.
        if kwargs.pop('server_changed', None) or server_changed:
            server_changed = True
            refresh_users = True
            refresh_libraries = True

        # If we change the authentication settings, make sure we refresh the users lists.
        if kwargs.pop('auth_changed', None):
            refresh_users = True

        all_settings = config.SETTINGS + config.CHECKED_SETTINGS
        kwargs = {k: v for k, v in kwargs.items() if k.upper() in all_settings}

        if first_run:
            kwargs['first_run_complete'] = 1

        plexpy.CONFIG.process_kwargs(kwargs)

        # Write the config
        plexpy.CONFIG.write()

        # Enable or disable system startup
        if startup_changed:
            if common.PLATFORM == 'Windows':
                windows.set_startup()
            elif common.PLATFORM == 'Darwin':
                macos.set_startup()

        # Get new server URLs for SSL communications and get new server friendly name
        if server_changed:
            plextv.get_server_resources()
            if plexpy.WS_CONNECTED:
                web_socket.reconnect()

        # If first run, start websocket
        if first_run:
            webstart.restart()
            activity_pinger.connect_server(log=True, startup=True)

        # Reconfigure scheduler if intervals changed
        if reschedule:
            plexpy.initialize_scheduler()

        # Generate a new HTTPS certificate
        if https_changed:
            create_https_certificates(plexpy.CONFIG.HTTPS_CERT, plexpy.CONFIG.HTTPS_KEY)

        # Refresh users table if our server IP changes.
        if refresh_libraries:
            threading.Thread(target=libraries.refresh_libraries).start()

        # Refresh users table if our server IP changes.
        if refresh_users:
            threading.Thread(target=users.refresh_users).start()

        return {'result': 'success', 'message': 'Settings saved.'}

    @cherrypy.expose
    @cherrypy.tools.json_out()
    @requireAuth(member_of("admin"))
    def check_pms_token(self, **kwargs):
        plex_tv = plextv.PlexTV()
        response = plex_tv.get_plextv_resources(return_response=True)
        if not response.ok:
            cherrypy.response.status = 401

    @cherrypy.expose
    @cherrypy.tools.json_out()
    @requireAuth(member_of("admin"))
    def get_pms_downloads(self, update_channel, **kwargs):
        plex_tv = plextv.PlexTV()
        downloads = plex_tv.get_plex_downloads(update_channel=update_channel)
        return downloads

    @cherrypy.expose
    @cherrypy.tools.json_out()
    @requireAuth(member_of("admin"))
    def get_server_resources(self, **kwargs):
        return plextv.get_server_resources(return_server=True, **kwargs)

    @cherrypy.expose
    @cherrypy.tools.json_out()
    @requireAuth(member_of("admin"))
    def backup_config(self, **kwargs):
        """ Creates a manual backup of the plexpy.db file """

        result = config.make_backup()

        if result:
            return {'result': 'success', 'message': 'Config backup successful.'}
        else:
            return {'result': 'error', 'message': 'Config backup failed.'}

    @cherrypy.expose
    @requireAuth(member_of("admin"))
    def get_configuration_table(self, **kwargs):
        return serve_template(template_name="configuration_table.html")

    @cherrypy.expose
    @requireAuth(member_of("admin"))
    def get_scheduler_table(self, **kwargs):
        return serve_template(template_name="scheduler_table.html")

    @cherrypy.expose
    @requireAuth(member_of("admin"))
    def get_queue_modal(self, queue=None, **kwargs):
        return serve_template(template_name="queue_modal.html", queue=queue)

    @cherrypy.expose
    @cherrypy.tools.json_out()
    @requireAuth(member_of("admin"))
    def get_server_update_params(self, **kwargs):
        plex_tv = plextv.PlexTV()
        plexpass = plex_tv.get_plexpass_status()

        update_channel = pmsconnect.PmsConnect().get_server_update_channel()

        return {'plexpass': plexpass,
                'pms_platform': common.PMS_PLATFORM_NAME_OVERRIDES.get(
                    plexpy.CONFIG.PMS_PLATFORM, plexpy.CONFIG.PMS_PLATFORM),
                'pms_update_channel': plexpy.CONFIG.PMS_UPDATE_CHANNEL,
                'pms_update_distro': plexpy.CONFIG.PMS_UPDATE_DISTRO,
                'pms_update_distro_build': plexpy.CONFIG.PMS_UPDATE_DISTRO_BUILD}

    @cherrypy.expose
    @cherrypy.tools.json_out()
    @requireAuth(member_of("admin"))
    def backup_db(self, **kwargs):
        """ Creates a manual backup of the plexpy.db file """

        result = database.make_backup()

        if result:
            return {'result': 'success', 'message': 'Database backup successful.'}
        else:
            return {'result': 'error', 'message': 'Database backup failed.'}

    @cherrypy.expose
    @cherrypy.tools.json_out()
    @requireAuth(member_of("admin"))
    @addtoapi()
    def get_notifiers(self, notify_action=None, **kwargs):
        """ Get a list of configured notifiers.

            ```
            Required parameters:
                None

            Optional parameters:
                notify_action (str):        The notification action to filter out

            Returns:
                json:
                    [{"id": 1,
                      "agent_id": 13,
                      "agent_name": "telegram",
                      "agent_label": "Telegram",
                      "friendly_name": "",
                      "active": 1
                      }
                     ]
            ```
        """
        result = notifiers.get_notifiers(notify_action=notify_action)
        return result

    @cherrypy.expose
    @requireAuth(member_of("admin"))
    def get_notifiers_table(self, **kwargs):
        result = notifiers.get_notifiers()
        return serve_template(template_name="notifiers_table.html", notifiers_list=result)

    @cherrypy.expose
    @cherrypy.tools.json_out()
    @requireAuth(member_of("admin"))
    @addtoapi()
    def delete_notifier(self, notifier_id=None, **kwargs):
        """ Remove a notifier from the database.

            ```
            Required parameters:
                notifier_id (int):        The notifier to delete

            Optional parameters:
                None

            Returns:
                None
            ```
        """
        result = notifiers.delete_notifier(notifier_id=notifier_id)
        if result:
            return {'result': 'success', 'message': 'Notifier deleted successfully.'}
        else:
            return {'result': 'error', 'message': 'Failed to delete notifier.'}

    @cherrypy.expose
    @cherrypy.tools.json_out()
    @requireAuth(member_of("admin"))
    @addtoapi()
    def get_notifier_config(self, notifier_id=None, **kwargs):
        """ Get the configuration for an existing notification agent.

            ```
            Required parameters:
                notifier_id (int):        The notifier config to retrieve

            Optional parameters:
                None

            Returns:
                json:
                    {"id": 1,
                     "agent_id": 13,
                     "agent_name": "telegram",
                     "agent_label": "Telegram",
                     "friendly_name": "",
                     "config": {"incl_poster": 0,
                                "html_support": 1,
                                "chat_id": "123456",
                                "bot_token": "13456789:fio9040NNo04jLEp-4S",
                                "incl_subject": 1,
                                "disable_web_preview": 0
                                },
                     "config_options": [{...}, ...]
                     "actions": {"on_play": 0,
                                 "on_stop": 0,
                                 ...
                                 },
                     "notify_text": {"on_play": {"subject": "...",
                                                 "body": "..."
                                                 }
                                     "on_stop": {"subject": "...",
                                                 "body": "..."
                                                 }
                                     ...
                                     }
                     }
            ```
        """
        result = notifiers.get_notifier_config(notifier_id=notifier_id, mask_passwords=True)
        return result

    @cherrypy.expose
    @requireAuth(member_of("admin"))
    def get_notifier_config_modal(self, notifier_id=None, **kwargs):
        result = notifiers.get_notifier_config(notifier_id=notifier_id, mask_passwords=True)

        parameters = [
                {'name': param['name'], 'type': param['type'], 'value': param['value']}
                for category in common.NOTIFICATION_PARAMETERS for param in category['parameters']
            ]

        return serve_template(template_name="notifier_config.html", notifier=result, parameters=parameters)

    @cherrypy.expose
    @cherrypy.tools.json_out()
    @requireAuth(member_of("admin"))
    @addtoapi()
    def add_notifier_config(self, agent_id=None, **kwargs):
        """ Add a new notification agent.

            ```
            Required parameters:
                agent_id (int):           The notification agent to add

            Optional parameters:
                None

            Returns:
                None
            ```
        """
        result = notifiers.add_notifier_config(agent_id=agent_id, **kwargs)

        if result:
            return {'result': 'success', 'message': 'Added notification agent.', 'notifier_id': result}
        else:
            return {'result': 'error', 'message': 'Failed to add notification agent.'}

    @cherrypy.expose
    @cherrypy.tools.json_out()
    @requireAuth(member_of("admin"))
    @addtoapi()
    def set_notifier_config(self, notifier_id=None, agent_id=None, **kwargs):
        """ Configure an existing notification agent.

            ```
            Required parameters:
                notifier_id (int):        The notifier config to update
                agent_id (int):           The agent of the notifier

            Optional parameters:
                Pass all the config options for the agent with the agent prefix:
                    e.g. For Telegram: telegram_bot_token
                                       telegram_chat_id
                                       telegram_disable_web_preview
                                       telegram_html_support
                                       telegram_incl_poster
                                       telegram_incl_subject
                Notify actions (int):  0 or 1,
                    e.g. on_play, on_stop, etc.
                Notify text (str):
                    e.g. on_play_subject, on_play_body, etc.

            Returns:
                None
            ```
        """
        result = notifiers.set_notifier_config(notifier_id=notifier_id, agent_id=agent_id, **kwargs)

        if result:
            return {'result': 'success', 'message': 'Saved notification agent.'}
        else:
            return {'result': 'error', 'message': 'Failed to save notification agent.'}

    @cherrypy.expose
    @requireAuth(member_of("admin"))
    def get_notify_text_preview(self, notify_action='', subject='', body='', agent_id=0, agent_name='', **kwargs):
        if str(agent_id).isdigit():
            agent_id = int(agent_id)

        text = []
        media_types = next((a['media_types'] for a in notifiers.available_notification_actions()
                            if a['name'] == notify_action), ())

        for media_type in media_types:
            test_subject, test_body = notification_handler.build_notify_text(subject=subject,
                                                                             body=body,
                                                                             notify_action=notify_action,
                                                                             parameters={'media_type': media_type},
                                                                             agent_id=agent_id,
                                                                             test=True)

            text.append({'media_type': media_type, 'subject': test_subject, 'body': test_body})

        return serve_template(template_name="notifier_text_preview.html", text=text, agent=agent_name)

    @cherrypy.expose
    @cherrypy.tools.json_out()
    @requireAuth(member_of("admin"))
    @addtoapi()
    def get_notifier_parameters(self, **kwargs):
        """ Get the list of available notification parameters.

            ```
            Required parameters:
                None

            Optional parameters:
                None

            Returns:
                json:
                    {
                     }
            ```
        """
        parameters = [{'name': param['name'],
                       'type': param['type'],
                       'value': param['value']
                       }
                      for category in common.NOTIFICATION_PARAMETERS
                      for param in category['parameters']]

        return parameters

    @cherrypy.expose
    @cherrypy.tools.json_out()
    @requireAuth(member_of("admin"))
    def send_notification(self, notifier_id=None, subject='Tautulli', body='Test notification', notify_action='', **kwargs):
        """ Send a notification using Tautulli.

            ```
            Required parameters:
                notifier_id (int):      The ID number of the notification agent
                subject (str):          The subject of the message
                body (str):             The body of the message

            Optional parameters:
                None

            Returns:
                None
            ```
        """
        cherrypy.response.headers['Cache-Control'] = "max-age=0,no-cache,no-store"

        test = 'test ' if notify_action == 'test' else ''

        if notifier_id:
            notifier = notifiers.get_notifier_config(notifier_id=notifier_id)

            if notifier:
                logger.debug("Sending %s%s notification." % (test, notifier['agent_label']))
                notification_handler.add_notifier_each(notifier_id=notifier_id,
                                                       notify_action=notify_action,
                                                       subject=subject,
                                                       body=body,
                                                       manual_trigger=True,
                                                       **kwargs)
                return {'result': 'success', 'message': 'Notification queued.'}
            else:
                logger.debug("Unable to send %snotification, invalid notifier_id %s." % (test, notifier_id))
                return {'result': 'error', 'message': 'Invalid notifier id %s.' % notifier_id}
        else:
            logger.debug("Unable to send %snotification, no notifier_id received." % test)
            return {'result': 'error', 'message': 'No notifier id received.'}

    @cherrypy.expose
    @cherrypy.tools.json_out()
    @requireAuth(member_of("admin"))
    def get_browser_notifications(self, **kwargs):
        result = notifiers.get_browser_notifications()

        if result:
            notifications = result['notifications']
            if notifications:
                return notifications
            else:
                return None
        else:
            logger.warn('Unable to retrieve browser notifications.')
            return None

    @cherrypy.expose
    @cherrypy.tools.json_out()
    @requireAuth(member_of("admin"))
    def facebook_auth(self, app_id='', app_secret='', redirect_uri='', **kwargs):
        cherrypy.response.headers['Cache-Control'] = "max-age=0,no-cache,no-store"

        facebook_notifier = notifiers.FACEBOOK()
        url = facebook_notifier._get_authorization(app_id=app_id,
                                                   app_secret=app_secret,
                                                   redirect_uri=redirect_uri)

        if url:
            return {'result': 'success', 'msg': 'Confirm Authorization. Check pop-up blocker if no response.', 'url': url}
        else:
            return {'result': 'error', 'msg': 'Failed to retrieve authorization url.'}

    @cherrypy.expose
    @requireAuth(member_of("admin"))
    def facebook_redirect(self, code='', **kwargs):
        cherrypy.response.headers['Cache-Control'] = "max-age=0,no-cache,no-store"

        facebook = notifiers.FACEBOOK()
        access_token = facebook._get_credentials(code)

        if access_token:
            return "Facebook authorization successful. Tautulli can send notification to Facebook. " \
                "Your Facebook access token is:" \
                "<pre>{0}</pre>You may close this page.".format(access_token)
        else:
            return "Failed to request authorization from Facebook. Check the Tautulli logs for details.<br />You may close this page."

    @cherrypy.expose
    @cherrypy.tools.json_out()
    @requireAuth(member_of("admin"))
    def facebook_retrieve_token(self, **kwargs):
        if plexpy.CONFIG.FACEBOOK_TOKEN == 'temp':
            return {'result': 'waiting'}
        elif plexpy.CONFIG.FACEBOOK_TOKEN:
            token = plexpy.CONFIG.FACEBOOK_TOKEN
            plexpy.CONFIG.FACEBOOK_TOKEN = ''
            return {'result': 'success', 'msg': 'Authorization successful.', 'access_token': token}
        else:
            return {'result': 'error', 'msg': 'Failed to request authorization.'}

    @cherrypy.expose
    @requireAuth(member_of("admin"))
    def osxnotifyregister(self, app, **kwargs):
        cherrypy.response.headers['Cache-Control'] = "max-age=0,no-cache,no-store"
        from osxnotify import registerapp as osxnotify

        result, msg = osxnotify.registerapp(app)
        if result:
            osx_notify = notifiers.OSX()
            osx_notify.notify(subject='Registered', body='Success :-)', subtitle=result)
            # logger.info("Registered %s, to re-register a different app, delete this app first" % result)
        else:
            logger.warn(msg)
        return msg

    @cherrypy.expose
    @cherrypy.tools.json_out()
    @requireAuth(member_of("admin"))
    def zapier_test_hook(self, zapier_hook='', **kwargs):
        success = notifiers.ZAPIER(config={'hook': zapier_hook})._test_hook()
        if success:
            return {'result': 'success', 'msg': 'Test Zapier webhook sent.'}
        else:
            return {'result': 'error', 'msg': 'Failed to send test Zapier webhook.'}

    @cherrypy.expose
    @requireAuth(member_of("admin"))
    def set_notification_config(self, **kwargs):

        for plain_config, use_config in [(x[4:], x) for x in kwargs if x.startswith('use_')]:
            # the use prefix is fairly nice in the html, but does not match the actual config
            kwargs[plain_config] = kwargs[use_config]
            del kwargs[use_config]

        plexpy.CONFIG.process_kwargs(kwargs)

        # Write the config
        plexpy.CONFIG.write()

        cherrypy.response.status = 200

    @cherrypy.expose
    @requireAuth(member_of("admin"))
    def get_mobile_devices_table(self, **kwargs):
        result = mobile_app.get_mobile_devices()
        return serve_template(template_name="mobile_devices_table.html", devices_list=result)

    @cherrypy.expose
    @cherrypy.tools.json_out()
    @requireAuth(member_of("admin"))
    def verify_mobile_device(self, device_token='', cancel=False, **kwargs):
        if helpers.bool_true(cancel):
            mobile_app.set_temp_device_token(device_token, remove=True)
            return {'result': 'error', 'message': 'Device registration cancelled.'}

        result = mobile_app.get_temp_device_token(device_token)
        if result is True:
            mobile_app.set_temp_device_token(device_token, remove=True)
            return {'result': 'success', 'message': 'Device registered successfully.', 'data': result}
        else:
            return {'result': 'error', 'message': 'Device not registered.'}


    @cherrypy.expose
    @requireAuth(member_of("admin"))
    def get_mobile_device_config_modal(self, mobile_device_id=None, **kwargs):
        result = mobile_app.get_mobile_device_config(mobile_device_id=mobile_device_id)

        return serve_template(template_name="mobile_device_config.html", device=result)

    @cherrypy.expose
    @cherrypy.tools.json_out()
    @requireAuth(member_of("admin"))
    @addtoapi()
    def set_mobile_device_config(self, mobile_device_id=None, **kwargs):
        """ Configure an existing notification agent.

            ```
            Required parameters:
                mobile_device_id (int):        The mobile device config to update

            Optional parameters:
                friendly_name (str):           A friendly name to identify the mobile device

            Returns:
                None
            ```
        """
        result = mobile_app.set_mobile_device_config(mobile_device_id=mobile_device_id, **kwargs)

        if result:
            return {'result': 'success', 'message': 'Saved mobile device.'}
        else:
            return {'result': 'error', 'message': 'Failed to save mobile device.'}

    @cherrypy.expose
    @cherrypy.tools.json_out()
    @requireAuth(member_of("admin"))
    @addtoapi()
    def delete_mobile_device(self, mobile_device_id=None, device_id=None, **kwargs):
        """ Remove a mobile device from the database.

            ```
            Required parameters:
                mobile_device_id (int):        The mobile device database id to delete, OR
                device_id (str):               The unique device identifier for the mobile device

            Optional parameters:
                None

            Returns:
                None
            ```
        """
        result = mobile_app.delete_mobile_device(mobile_device_id=mobile_device_id,
                                                 device_id=device_id)
        if result:
            return {'result': 'success', 'message': 'Deleted mobile device.'}
        else:
            return {'result': 'error', 'message': 'Failed to delete device.'}

    @cherrypy.config(**{'response.timeout': 3600})
    @cherrypy.expose
    @cherrypy.tools.json_out()
    @requireAuth(member_of("admin"))
    @addtoapi()
    def import_database(self, app=None, database_file=None, database_path=None, method=None, backup=False,
                        table_name=None, import_ignore_interval=0, **kwargs):
        """ Import a Tautulli, PlexWatch, or Plexivity database into Tautulli.

            ```
            Required parameters:
                app (str):                      "tautulli" or "plexwatch" or "plexivity"
                database_file (file):           The database file to import (multipart/form-data)
                or
                database_path (str):            The full path to the database file to import
                method (str):                   For Tautulli only, "merge" or "overwrite"
                table_name (str):               For PlexWatch or Plexivity only, "processed" or "grouped"


            Optional parameters:
                backup (bool):                  For Tautulli only, true or false whether to backup
                                                the current database before importing
                import_ignore_interval (int):   For PlexWatch or Plexivity only, the minimum number
                                                of seconds for a stream to import

            Returns:
                json:
                    {"result": "success",
                     "message": "Database import has started. Check the logs to monitor any problems."
                     }
            ```
        """
        if not app:
            return {'result': 'error', 'message': 'No app specified for import'}

        if database_path:
            database_file_name = os.path.basename(database_path)
            database_cache_path = os.path.join(plexpy.CONFIG.CACHE_DIR, database_file_name + '.import.db')
            logger.info("Received database file '%s' for import. Saving to cache: %s",
                        database_file_name, database_cache_path)
            database_path = shutil.copyfile(database_path, database_cache_path)

        elif database_file:
            database_path = os.path.join(plexpy.CONFIG.CACHE_DIR, database_file.filename + '.import.db')
            logger.info("Received database file '%s' for import. Saving to cache: %s",
                        database_file.filename, database_path)
            with open(database_path, 'wb') as f:
                while True:
                    data = database_file.file.read(8192)
                    if not data:
                        break
                    f.write(data)

        if not database_path:
            return {'result': 'error', 'message': 'No database specified for import'}

        if app.lower() == 'tautulli':
            db_check_msg = database.validate_database(database=database_path)
            if db_check_msg == 'success':
                threading.Thread(target=database.import_tautulli_db,
                                 kwargs={'database': database_path,
                                         'method': method,
                                         'backup': helpers.bool_true(backup)}).start()
                return {'result': 'success',
                        'message': 'Database import has started. Check the logs to monitor any problems.'}
            else:
                if database_file:
                    helpers.delete_file(database_path)
                return {'result': 'error', 'message': db_check_msg}

        elif app.lower() == 'plexwatch':
            db_check_msg = plexwatch_import.validate_database(database_file=database_path,
                                                              table_name=table_name)
            if db_check_msg == 'success':
                threading.Thread(target=plexwatch_import.import_from_plexwatch,
                                 kwargs={'database_file': database_path,
                                         'table_name': table_name,
                                         'import_ignore_interval': import_ignore_interval}).start()
                return {'result': 'success',
                        'message': 'Database import has started. Check the logs to monitor any problems.'}
            else:
                if database_file:
                    helpers.delete_file(database_path)
                return {'result': 'error', 'message': db_check_msg}

        elif app.lower() == 'plexivity':
            db_check_msg = plexivity_import.validate_database(database_file=database_path,
                                                              table_name=table_name)
            if db_check_msg == 'success':
                threading.Thread(target=plexivity_import.import_from_plexivity,
                                 kwargs={'database_file': database_path,
                                         'table_name': table_name,
                                         'import_ignore_interval': import_ignore_interval}).start()
                return {'result': 'success',
                        'message': 'Database import has started. Check the logs to monitor any problems.'}
            else:
                if database_file:
                    helpers.delete_file(database_path)
                return {'result': 'error', 'message': db_check_msg}

        else:
            return {'result': 'error', 'message': 'App not recognized for import'}

    @cherrypy.expose
    @cherrypy.tools.json_out()
    @requireAuth(member_of("admin"))
    @addtoapi()
    def import_config(self, config_file=None, config_path=None, backup=False, **kwargs):
        """ Import a Tautulli config file.

            ```
            Required parameters:
                config_file (file):             The config file to import (multipart/form-data)
                or
                config_path (str):              The full path to the config file to import


            Optional parameters:
                backup (bool):                  true or false whether to backup
                                                the current config before importing

            Returns:
                json:
                    {"result": "success",
                     "message": "Config import has started. Check the logs to monitor any problems. "
                                "Tautulli will restart automatically."
                     }
            ```
        """
        if database.IS_IMPORTING:
            return {'result': 'error',
                    'message': 'Database import is in progress. Please wait until it is finished to import a config.'}

        if config_file:
            config_path = os.path.join(plexpy.CONFIG.CACHE_DIR, config_file.filename + '.import.ini')
            logger.info("Received config file '%s' for import. Saving to cache '%s'.",
                        config_file.filename, config_path)
            with open(config_path, 'wb') as f:
                while True:
                    data = config_file.file.read(8192)
                    if not data:
                        break
                    f.write(data)

        if not config_path:
            return {'result': 'error', 'message': 'No config specified for import'}

        config.set_import_thread(config=config_path, backup=helpers.bool_true(backup))

        return {'result': 'success',
                'message': 'Config import has started. Check the logs to monitor any problems. '
                           'Tautulli will restart automatically.'}

    @cherrypy.expose
    @requireAuth(member_of("admin"))
    def import_database_tool(self, app=None, **kwargs):
        if app == 'tautulli':
            return serve_template(template_name="app_import.html", title="Import Tautulli Database", app="Tautulli")
        elif app == 'plexwatch':
            return serve_template(template_name="app_import.html", title="Import PlexWatch Database", app="PlexWatch")
        elif app == 'plexivity':
            return serve_template(template_name="app_import.html", title="Import Plexivity Database", app="Plexivity")

        logger.warn("No app specified for import.")
        return

    @cherrypy.expose
    @requireAuth(member_of("admin"))
    def import_config_tool(self, **kwargs):
        return serve_template(template_name="config_import.html", title="Import Tautulli Configuration")

    @cherrypy.expose
    @cherrypy.tools.json_out()
    @requireAuth(member_of("admin"))
    def browse_path(self, key=None, path=None, filter_ext=''):
        if key:
            path = base64.b64decode(key).decode('UTF-8')
        if not path:
            path = plexpy.DATA_DIR

        data = helpers.browse_path(path=path, filter_ext=filter_ext)
        if data:
            return {'result': 'success', 'path': path, 'data': data}
        else:
            return {'result': 'error', 'message': 'Invalid path.'}

    @cherrypy.expose
    @cherrypy.tools.json_out()
    @requireAuth(member_of("admin"))
    @addtoapi()
    def get_server_id(self, hostname=None, port=None, identifier=None, ssl=0, remote=0, manual=0,
                      get_url=False, test_websocket=False, **kwargs):
        """ Get the PMS server identifier.

            ```
            Required parameters:
                hostname (str):     'localhost' or '192.160.0.10'
                port (int):         32400

            Optional parameters:
                ssl (int):          0 or 1
                remote (int):       0 or 1

            Returns:
                json:
                    {'identifier': '08u2phnlkdshf890bhdlksghnljsahgleikjfg9t'}
            ```
        """
        ssl = helpers.bool_true(ssl)

        # Attempt to get the pms_identifier from plex.tv if the server is published
        # Works for all PMS SSL settings
        if not identifier and hostname and port:
            plex_tv = plextv.PlexTV()
            servers = plex_tv.discover()
            ip_address = get_ip(hostname)

            for server in servers:
                if (server['ip'] == hostname or server['ip'] == ip_address) and server['port'] == port:
                    identifier = server['clientIdentifier']
                    break

            # Fallback to checking /identity endpoint if the server is unpublished
            # Cannot set SSL settings on the PMS if unpublished so 'http' is okay
            if not identifier:
                scheme = 'https' if ssl else 'http'
                url = '{scheme}://{hostname}:{port}'.format(scheme=scheme, hostname=hostname, port=port)
                uri = '/identity'

                request_handler = http_handler.HTTPHandler(urls=url,
                                                           ssl_verify=False)
                request = request_handler.make_request(uri=uri,
                                                       request_type='GET',
                                                       output_format='xml')
                if request:
                    xml_head = request.getElementsByTagName('MediaContainer')[0]
                    identifier = xml_head.getAttribute('machineIdentifier')

        result = {'identifier': identifier}

        if identifier:
            if helpers.bool_true(get_url):
                server = self.get_server_resources(pms_ip=hostname,
                                                   pms_port=port,
                                                   pms_ssl=ssl,
                                                   pms_is_remote=remote,
                                                   pms_url_manual=manual,
                                                   pms_identifier=identifier)
                result['url'] = server['pms_url']
                result['ws'] = None

                if helpers.bool_true(test_websocket):
                    # Quick test websocket connection
                    ws_url = result['url'].replace('http', 'ws', 1) + '/:/websockets/notifications'
                    header = ['X-Plex-Token: %s' % plexpy.CONFIG.PMS_TOKEN]
                    # Enforce SSL as needed
                    if ssl:
                        secure = 'secure '
                        if plexpy.CONFIG.VERIFY_SSL_CERT:
                            sslopt = {'ca_certs': certifi.where()}
                        else:
                            sslopt = {'cert_reqs': _ssl.CERT_NONE}
                    else:
                        secure = ''
                        sslopt = None

                    logger.debug("Testing %swebsocket connection..." % secure)
                    try:
                        test_ws = websocket.create_connection(ws_url, header=header, sslopt=sslopt)
                        test_ws.close()
                        logger.debug("Websocket connection test successful.")
                        result['ws'] = True
                    except (websocket.WebSocketException, IOError, Exception) as e:
                        logger.error("Websocket connection test failed: %s" % e)
                        result['ws'] = False

            return result
        else:
            logger.warn('Unable to retrieve the PMS identifier.')
            return result

    @cherrypy.expose
    @cherrypy.tools.json_out()
    @requireAuth(member_of("admin"))
    @addtoapi()
    def get_server_info(self, **kwargs):
        """ Get the PMS server information.

            ```
            Required parameters:
                None

            Optional parameters:
                None

            Returns:
                json:
                    {"pms_identifier": "08u2phnlkdshf890bhdlksghnljsahgleikjfg9t",
                     "pms_ip": "10.10.10.1",
                     "pms_is_remote": 0,
                     "pms_name": "Winterfell-Server",
                     "pms_platform": "Windows",
                     "pms_plexpass": 1,
                     "pms_port": 32400,
                     "pms_ssl": 0,
                     "pms_url": "http://10.10.10.1:32400",
                     "pms_url_manual": 0,
                     "pms_version": "1.20.0.3133-fede5bdc7"
                    }
            ```
        """
        server = plextv.get_server_resources(return_info=True)
        server.pop('pms_is_cloud', None)
        return server

    @cherrypy.expose
    @requireAuth(member_of("admin"))
    @addtoapi()
    def get_server_pref(self, pref=None, **kwargs):
        """ Get a specified PMS server preference.

            ```
            Required parameters:
                pref (str):         Name of preference

            Returns:
                string:             Value of preference
            ```
        """

        pms_connect = pmsconnect.PmsConnect()
        result = pms_connect.get_server_pref(pref=pref)

        if result:
            return result
        else:
            logger.warn("Unable to retrieve data for get_server_pref.")
            return result

    @cherrypy.expose
    @cherrypy.tools.json_out()
    @requireAuth(member_of("admin"))
    def generate_api_key(self, device=None, **kwargs):
        apikey = ''
        while not apikey or apikey == plexpy.CONFIG.API_KEY or mobile_app.get_mobile_device_by_token(device_token=apikey):
            if sys.version_info >= (3, 6):
                apikey = secrets.token_urlsafe(24)
            else:
                apikey = plexpy.generate_uuid()

        logger.info("New API key generated.")
        logger._BLACKLIST_WORDS.add(apikey)

        if helpers.bool_true(device):
            mobile_app.set_temp_device_token(apikey, add=True)

        return apikey

    @cherrypy.expose
    @cherrypy.tools.json_out()
    @requireAuth(member_of("admin"))
    @addtoapi()
    def update_check(self, **kwargs):
        """ Check for Tautulli updates.

            ```
            Required parameters:
                None

            Optional parameters:
                None

            Returns:
                json
                    {"result": "success",
                     "update": true,
                     "message": "An update for Tautulli is available."
                    }
            ```
        """
        versioncheck.check_update()

        if plexpy.UPDATE_AVAILABLE is None:
            update = {'result': 'error',
                      'update': None,
                      'message': 'You are running an unknown version of Tautulli.'
                      }

        elif plexpy.UPDATE_AVAILABLE == 'release':
            update = {'result': 'success',
                      'update': True,
                      'release': True,
                      'message': 'A new release (%s) of Tautulli is available.' % plexpy.LATEST_RELEASE,
                      'current_release': plexpy.common.RELEASE,
                      'latest_release': plexpy.LATEST_RELEASE,
                      'release_url': helpers.anon_url(
                          'https://github.com/%s/%s/releases/tag/%s'
                          % (plexpy.CONFIG.GIT_USER,
                             plexpy.CONFIG.GIT_REPO,
                             plexpy.LATEST_RELEASE))
                      }

        elif plexpy.UPDATE_AVAILABLE == 'commit':
            update = {'result': 'success',
                      'update': True,
                      'release': False,
                      'message': 'A newer version of Tautulli is available.',
                      'current_version': plexpy.CURRENT_VERSION,
                      'latest_version': plexpy.LATEST_VERSION,
                      'commits_behind': plexpy.COMMITS_BEHIND,
                      'compare_url': helpers.anon_url(
                          'https://github.com/%s/%s/compare/%s...%s'
                          % (plexpy.CONFIG.GIT_USER,
                             plexpy.CONFIG.GIT_REPO,
                             plexpy.CURRENT_VERSION,
                             plexpy.LATEST_VERSION))
                      }

        else:
            update = {'result': 'success',
                      'update': False,
                      'message': 'Tautulli is up to date.'
                      }

        if plexpy.DOCKER or plexpy.SNAP or plexpy.FROZEN:
            update['install_type'] = plexpy.INSTALL_TYPE

        return update

    @cherrypy.expose
    @requireAuth(member_of("admin"))
    def do_state_change(self, signal, title, timer, **kwargs):
        message = title
        quote = self.random_arnold_quotes()
        if signal:
            plexpy.SIGNAL = signal

        if plexpy.CONFIG.HTTP_ROOT.strip('/'):
            new_http_root = '/' + plexpy.CONFIG.HTTP_ROOT.strip('/') + '/'
        else:
            new_http_root = '/'

        return serve_template(template_name="shutdown.html", signal=signal, title=title,
                              new_http_root=new_http_root, message=message, timer=timer, quote=quote)

    @cherrypy.expose
    @requireAuth(member_of("admin"))
    def shutdown(self, **kwargs):
        return self.do_state_change('shutdown', 'Shutting Down', 15)

    @cherrypy.expose
    @requireAuth(member_of("admin"))
    def restart(self, **kwargs):
        return self.do_state_change('restart', 'Restarting', 30)

    @cherrypy.expose
    @requireAuth(member_of("admin"))
    def update(self, **kwargs):
        if plexpy.PYTHON2:
            raise cherrypy.HTTPRedirect(plexpy.HTTP_ROOT + "home?update=python2")
        if plexpy.DOCKER or plexpy.SNAP:
            raise cherrypy.HTTPRedirect(plexpy.HTTP_ROOT + "home")

        # Show changelog after updating
        plexpy.CONFIG.UPDATE_SHOW_CHANGELOG = 1
        plexpy.CONFIG.write()
        return self.do_state_change('update', 'Updating', 120)

    @cherrypy.expose
    @requireAuth(member_of("admin"))
    def checkout_git_branch(self, git_remote=None, git_branch=None, **kwargs):
        if git_branch == plexpy.CONFIG.GIT_BRANCH:
            logger.error("Already on the %s branch" % git_branch)
            raise cherrypy.HTTPRedirect(plexpy.HTTP_ROOT + "home")

        # Set the new git remote and branch
        plexpy.CONFIG.GIT_REMOTE = git_remote
        plexpy.CONFIG.GIT_BRANCH = git_branch
        plexpy.CONFIG.write()
        return self.do_state_change('checkout', 'Switching Git Branches', 120)

    @cherrypy.expose
    @requireAuth(member_of("admin"))
    def reset_git_install(self, **kwargs):
        return self.do_state_change('reset', 'Resetting to {}'.format(common.RELEASE), 120)

    @cherrypy.expose
    @requireAuth(member_of("admin"))
    def restart_import_config(self, **kwargs):
        if config.IMPORT_THREAD:
            config.IMPORT_THREAD.start()
        return self.do_state_change(None, 'Importing a Config', 15)

    @cherrypy.expose
    @requireAuth(member_of("admin"))
    def get_changelog(self, latest_only=False, since_prev_release=False, update_shown=False, **kwargs):
        latest_only = helpers.bool_true(latest_only)
        since_prev_release = helpers.bool_true(since_prev_release)

        if since_prev_release and plexpy.PREV_RELEASE == common.RELEASE:
            latest_only = True
            since_prev_release = False

        # Set update changelog shown status
        if helpers.bool_true(update_shown):
            plexpy.CONFIG.UPDATE_SHOW_CHANGELOG = 0
            plexpy.CONFIG.write()

        return versioncheck.read_changelog(latest_only=latest_only, since_prev_release=since_prev_release)

    ##### Info #####

    @cherrypy.expose
    @requireAuth()
    def info(self, rating_key=None, guid=None, source=None, section_id=None, user_id=None, **kwargs):
        if rating_key and not str(rating_key).isdigit():
            raise cherrypy.HTTPRedirect(plexpy.HTTP_ROOT)

        metadata = None

        config = {
            "pms_identifier": plexpy.CONFIG.PMS_IDENTIFIER,
            "pms_web_url": plexpy.CONFIG.PMS_WEB_URL
        }

        if user_id:
            user_data = users.Users()
            user_info = user_data.get_details(user_id=user_id)
        else:
            user_info = {}

        # Try to get metadata from the Plex server first
        if rating_key:
            pms_connect = pmsconnect.PmsConnect()
            metadata = pms_connect.get_metadata_details(rating_key=rating_key, section_id=section_id)

        # If the item is not found on the Plex server, get the metadata from history
        if not metadata and source == 'history':
            data_factory = datafactory.DataFactory()
            metadata = data_factory.get_metadata_details(rating_key=rating_key, guid=guid)

        if metadata:
            data_factory = datafactory.DataFactory()
            poster_info = data_factory.get_poster_info(metadata=metadata)
            metadata.update(poster_info)
            lookup_info = data_factory.get_lookup_info(metadata=metadata)
            metadata.update(lookup_info)

        if metadata:
            if metadata['section_id'] and not allow_session_library(metadata['section_id']):
                raise cherrypy.HTTPRedirect(plexpy.HTTP_ROOT)

            return serve_template(template_name="info.html", metadata=metadata, title="Info",
                                  config=config, source=source, user_info=user_info)
        else:
            if get_session_user_id():
                raise cherrypy.HTTPRedirect(plexpy.HTTP_ROOT)
            else:
                return self.update_metadata(rating_key)

    @cherrypy.expose
    @requireAuth()
    def get_item_children(self, rating_key='', media_type=None, **kwargs):

        pms_connect = pmsconnect.PmsConnect()
        result = pms_connect.get_item_children(rating_key=rating_key, media_type=media_type)

        if result:
            return serve_template(template_name="info_children_list.html", data=result,
                                  media_type=media_type, title="Children List")
        else:
            logger.warn("Unable to retrieve data for get_item_children.")
            return serve_template(template_name="info_children_list.html", data=None, title="Children List")

    @cherrypy.expose
    @requireAuth()
    def get_item_children_related(self, rating_key='', title='', **kwargs):

        pms_connect = pmsconnect.PmsConnect()
        result = pms_connect.get_item_children_related(rating_key=rating_key)

        if result:
            return serve_template(template_name="info_collection_list.html", data=result, title=title)
        else:
            return serve_template(template_name="info_collection_list.html", data=None, title=title)

    @cherrypy.expose
    @requireAuth()
    def item_watch_time_stats(self, rating_key=None, media_type=None, **kwargs):
        if rating_key:
            item_data = datafactory.DataFactory()
            result = item_data.get_watch_time_stats(rating_key=rating_key, media_type=media_type)
        else:
            result = None

        if result:
            return serve_template(template_name="user_watch_time_stats.html", data=result, title="Watch Stats")
        else:
            logger.warn("Unable to retrieve data for item_watch_time_stats.")
            return serve_template(template_name="user_watch_time_stats.html", data=None, title="Watch Stats")

    @cherrypy.expose
    @requireAuth()
    def item_user_stats(self, rating_key=None, media_type=None, **kwargs):
        if rating_key:
            item_data = datafactory.DataFactory()
            result = item_data.get_user_stats(rating_key=rating_key, media_type=media_type)
        else:
            result = None

        if result:
            return serve_template(template_name="library_user_stats.html", data=result, title="Player Stats")
        else:
            logger.warn("Unable to retrieve data for item_user_stats.")
            return serve_template(template_name="library_user_stats.html", data=None, title="Player Stats")

    @cherrypy.expose
    @cherrypy.tools.json_out()
    @requireAuth(member_of("admin"))
    @addtoapi()
    def get_item_watch_time_stats(self, rating_key=None, media_type=None, grouping=None, query_days=None, **kwargs):
        """  Get the watch time stats for the media item.

            ```
            Required parameters:
                rating_key (str):       Rating key of the item

            Optional parameters:
                media_type (str):       Media type of the item (only required for a collection)
                grouping (int):         0 or 1
                query_days (str):       Comma separated days, e.g. "1,7,30,0"

            Returns:
                json:
                    [
                        {
                            "query_days": 1,
                            "total_time": 0,
                            "total_plays": 0
                        },
                        {
                            "query_days": 7,
                            "total_time": 0,
                            "total_plays": 0
                        },
                        {
                            "query_days": 30,
                            "total_time": 0,
                            "total_plays": 0
                        },
                        {
                            "query_days": 0,
                            "total_time": 57776,
                            "total_plays": 13
                        }
                    ]
            ```
        """
        grouping = helpers.bool_true(grouping, return_none=True)

        if rating_key:
            item_data = datafactory.DataFactory()
            result = item_data.get_watch_time_stats(rating_key=rating_key,
                                                    media_type=media_type,
                                                    grouping=grouping,
                                                    query_days=query_days)
            if result:
                return result
            else:
                logger.warn("Unable to retrieve data for get_item_watch_time_stats.")
                return result
        else:
            logger.warn("Item watch time stats requested but no rating_key received.")

    @cherrypy.expose
    @cherrypy.tools.json_out()
    @requireAuth(member_of("admin"))
    @addtoapi()
    def get_item_user_stats(self, rating_key=None, media_type=None, grouping=None, **kwargs):
        """  Get the user stats for the media item.

            ```
            Required parameters:
                rating_key (str):       Rating key of the item

            Optional parameters:
                media_type (str):       Media type of the item (only required for a collection)
                grouping (int):         0 or 1

            Returns:
                json:
                    [
                        {
                            "friendly_name": "Jon Snow",
                            "user_id": 1601089,
                            "user_thumb": "",
                            "username": "jsnow@thewinteriscoming.com",
                            "total_plays": 6,
                            "total_time": 28743
                        },
                        {
                            "friendly_name": "DanyKhaleesi69",
                            "user_id": 8008135,
                            "user_thumb": "",
                            "username": "DanyKhaleesi69",
                            "total_plays": 5,
                            "total_time": 18583
                        }
                    ]
            ```
        """
        grouping = helpers.bool_true(grouping, return_none=True)

        if rating_key:
            item_data = datafactory.DataFactory()
            result = item_data.get_user_stats(rating_key=rating_key,
                                              media_type=media_type,
                                              grouping=grouping)
            if result:
                return result
            else:
                logger.warn("Unable to retrieve data for get_item_user_stats.")
                return result
        else:
            logger.warn("Item user stats requested but no rating_key received.")

    @cherrypy.expose
    @cherrypy.tools.json_out()
    @requireAuth(member_of("admin"))
    @addtoapi("get_children_metadata")
    def get_children_metadata_details(self, rating_key='', media_type=None, **kwargs):
        """ Get the metadata for the children of a media item.

            ```
            Required parameters:
                rating_key (str):       Rating key of the item
                media_type (str):       Media type of the item

            Optional parameters:
                None

            Returns:
                json:
                    {"children_count": 9,
                     "children_type": "season",
                     "title": "Game of Thrones",
                     "children_list": [
                         {...},
                         {"actors": [],
                          "added_at": "1403553078",
                          "art": "/library/metadata/1219/art/1562110346",
                          "audience_rating": "",
                          "audience_rating_image": "",
                          "banner": "",
                          "collections": [],
                          "content_rating": "",
                          "directors": [],
                          "duration": "",
                          "full_title": "Season 1"
                          "genres": [],
                          "grandparent_rating_key": "",
                          "grandparent_thumb": "",
                          "grandparent_title": "",
                          "guid": "com.plexapp.agents.thetvdb://121361/1?lang=en",
                          "labels": [],
                          "last_viewed_at": "1589992348",
                          "library_name": "TV Shows",
                          "media_index": "1",
                          "media_type": "season",
                          "original_title": "",
                          "originally_available_at": "",
                          "parent_media_index": "1",
                          "parent_rating_key": "1219",
                          "parent_thumb": "/library/metadata/1219/thumb/1562110346",
                          "parent_title": "Game of Thrones",
                          "rating": "",
                          "rating_image": "",
                          "rating_key": "1220",
                          "section_id": "2",
                          "sort_title": "",
                          "studio": "",
                          "summary": "",
                          "tagline": "",
                          "thumb": "/library/metadata/1220/thumb/1602176313",
                          "title": "Season 1",
                          "updated_at": "1602176313",
                          "user_rating": "",
                          "writers": [],
                          "year": ""
                          },
                          {...},
                          {...}
                         ]
                     }
            ```
        """
        pms_connect = pmsconnect.PmsConnect()
        metadata = pms_connect.get_item_children(rating_key=rating_key,
                                                 media_type=media_type)

        if metadata:
            return metadata
        else:
            logger.warn("Unable to retrieve data for get_children_metadata_details.")
            return metadata

    @cherrypy.expose
    @cherrypy.tools.json_out()
    @requireAuth(member_of("admin"))
    @addtoapi('notify_recently_added')
    def send_manual_on_created(self, notifier_id='', rating_key='', **kwargs):
        """ Send a recently added notification using Tautulli.

            ```
            Required parameters:
                rating_key (int):       The rating key for the media

            Optional parameters:
                notifier_id (int):      The ID number of the notification agent.
                                        The notification will send to all enabled notification agents if notifier id is not provided.

            Returns:
                json
                    {"result": "success",
                     "message": "Notification queued."
                    }
            ```
        """
        if rating_key:
            pms_connect = pmsconnect.PmsConnect()
            metadata = pms_connect.get_metadata_details(rating_key=rating_key)
            data = {'timeline_data': metadata, 'notify_action': 'on_created', 'manual_trigger': True}

            if metadata['media_type'] not in ('movie', 'episode', 'track'):
                children = pms_connect.get_item_children(rating_key=rating_key)
                child_keys = [child['rating_key'] for child in children['children_list'] if child['rating_key']]
                data['child_keys'] = child_keys

            if notifier_id:
                data['notifier_id'] = notifier_id

            plexpy.NOTIFY_QUEUE.put(data)
            return {'result': 'success', 'message': 'Notification queued.'}

        else:
            return {'result': 'error', 'message': 'Notification failed.'}

    @cherrypy.expose
    def pms_image_proxy(self, **kwargs):
        """ See real_pms_image_proxy docs string"""

        refresh = False
        if kwargs.get('refresh') or 'no-cache' in cherrypy.request.headers.get('Cache-Control', ''):
            refresh = False if get_session_user_id() else True

        kwargs['refresh'] = refresh

        return self.real_pms_image_proxy(**kwargs)

    @addtoapi('pms_image_proxy')
    def real_pms_image_proxy(self, img=None, rating_key=None, width=750, height=1000,
                             opacity=100, background='000000', blur=0, img_format='png',
                             fallback=None, refresh=False, clip=False, **kwargs):
        """ Gets an image from the PMS and saves it to the image cache directory.

            ```
            Required parameters:
                img (str):              /library/metadata/153037/thumb/1462175060
                or
                rating_key (str):       54321

            Optional parameters:
                width (str):            300
                height (str):           450
                opacity (str):          25
                background (str):       Hex color, e.g. 282828
                blur (str):             3
                img_format (str):       png
                fallback (str):         "poster", "cover", "art", "poster-live", "art-live", "art-live-full", "user"
                refresh (bool):         True or False whether to refresh the image cache
                return_hash (bool):     True or False to return the self-hosted image hash instead of the image

            Returns:
                None
            ```
        """
        cherrypy.response.headers['Cache-Control'] = 'max-age=2592000'  # 30 days

        if isinstance(img, str) and img.startswith('interfaces/default/images'):
            fp = os.path.join(plexpy.PROG_DIR, 'data', img)
            return serve_file(path=fp, content_type='image/png')

        if not img and not rating_key:
            if fallback in common.DEFAULT_IMAGES:
                fbi = common.DEFAULT_IMAGES[fallback]
                fp = os.path.join(plexpy.PROG_DIR, 'data', fbi)
                return serve_file(path=fp, content_type='image/png')
            logger.warn('No image input received.')
            return

        return_hash = helpers.bool_true(kwargs.get('return_hash'))

        if rating_key and not img:
            if fallback and fallback.startswith('art'):
                img = '/library/metadata/{}/art'.format(rating_key)
            else:
                img = '/library/metadata/{}/thumb'.format(rating_key)

        if img and not img.startswith('http'):
            parts = 5
            if img.startswith('/playlists'):
                parts -= 1
            rating_key_idx = parts - 2
            parts += int('composite' in img)
            img_split = img.split('/')
            img = '/'.join(img_split[:parts])
            img_rating_key = img_split[rating_key_idx]
            if rating_key != img_rating_key:
                rating_key = img_rating_key

        img_hash = notification_handler.set_hash_image_info(
            img=img, rating_key=rating_key, width=width, height=height,
            opacity=opacity, background=background, blur=blur, fallback=fallback,
            add_to_db=return_hash)

        if return_hash:
            return {'img_hash': img_hash}

        fp = '{}.{}'.format(img_hash, img_format)  # we want to be able to preview the thumbs
        c_dir = os.path.join(plexpy.CONFIG.CACHE_DIR, 'images')
        ffp = os.path.join(c_dir, fp)

        if not os.path.exists(c_dir):
            os.mkdir(c_dir)

        clip = helpers.bool_true(clip)

        try:
            if not plexpy.CONFIG.CACHE_IMAGES or refresh or 'indexes' in img:
                raise NotFound

            return serve_file(path=ffp, content_type='image/png')

        except NotFound:
            # the image does not exist, download it from pms
            try:
                pms_connect = pmsconnect.PmsConnect()
                pms_connect.request_handler._silent = True
                result = pms_connect.get_image(img=img,
                                               width=width,
                                               height=height,
                                               opacity=opacity,
                                               background=background,
                                               blur=blur,
                                               img_format=img_format,
                                               clip=clip,
                                               refresh=refresh)

                if result and result[0]:
                    cherrypy.response.headers['Content-type'] = result[1]
                    if plexpy.CONFIG.CACHE_IMAGES and 'indexes' not in img:
                        with open(ffp, 'wb') as f:
                            f.write(result[0])

                    return result[0]
                else:
                    raise Exception('PMS image request failed')

            except Exception as e:
                logger.warn("Failed to get image %s, falling back to %s." % (img, fallback))
                cherrypy.response.headers['Cache-Control'] = "max-age=0,no-cache,no-store"
                if fallback in common.DEFAULT_IMAGES:
                    fbi = common.DEFAULT_IMAGES[fallback]
                    fp = os.path.join(plexpy.PROG_DIR, 'data', fbi)
                    return serve_file(path=fp, content_type='image/png')
                elif fallback:
                    return self.real_pms_image_proxy(
                        img=fallback, rating_key=None, width=width, height=height,
                        opacity=opacity, background=background, blur=blur, img_format=img_format,
                        fallback=None, refresh=refresh, clip=clip, **kwargs)

    @cherrypy.expose
    def image(self, *args, **kwargs):
        if args:
            cherrypy.response.headers['Cache-Control'] = 'max-age=3600'  # 1 hour

            if len(args) >= 2 and args[0] == 'images':
                resource_dir = os.path.join(str(plexpy.PROG_DIR), 'data/interfaces/default/')
                try:
                    return serve_file(path=os.path.join(resource_dir, *args), content_type='image/png')
                except NotFound:
                    return

            img_hash = args[0].split('.')[0]

            if img_hash in common.DEFAULT_IMAGES:
                fbi = common.DEFAULT_IMAGES[img_hash]
                fp = os.path.join(plexpy.PROG_DIR, 'data', fbi)
                return serve_file(path=fp, content_type='image/png')

            img_info = notification_handler.get_hash_image_info(img_hash=img_hash)

            if img_info:
                kwargs.update(img_info)
                return self.real_pms_image_proxy(refresh=True, **kwargs)

        return

    @cherrypy.expose
    @requireAuth(member_of("admin"))
    @addtoapi()
    def download_config(self, **kwargs):
        """ Download the Tautulli configuration file. """
        config_file = config.FILENAME
        config_copy = os.path.join(plexpy.CONFIG.CACHE_DIR, config_file)

        try:
            plexpy.CONFIG.write()
            shutil.copyfile(plexpy.CONFIG_FILE, config_copy)
        except:
            pass

        try:
            cfg = config.Config(config_copy)
            for key in config._DO_NOT_DOWNLOAD_KEYS:
                setattr(cfg, key, '')
            cfg.write()
        except:
            cherrypy.response.status = 500
            return 'Error downloading config. Check the logs.'

        return serve_download(config_copy, name=config_file)

    @cherrypy.expose
    @requireAuth(member_of("admin"))
    @addtoapi()
    def download_database(self, **kwargs):
        """ Download the Tautulli database file. """
        database_file = database.FILENAME
        database_copy = os.path.join(plexpy.CONFIG.CACHE_DIR, database_file)

        try:
            db = database.MonitorDatabase()
            db.connection.execute('begin immediate')
            shutil.copyfile(plexpy.DB_FILE, database_copy)
            db.connection.rollback()
        except:
            pass

        # Remove tokens
        db = database.MonitorDatabase(database_copy)
        try:
            db.action('UPDATE users SET user_token = NULL, server_token = NULL')
        except:
            logger.error('Failed to remove tokens from downloaded database.')
            cherrypy.response.status = 500
            return 'Error downloading database. Check the logs.'

        return serve_download(database_copy, name=database_file)

    @cherrypy.expose
    @requireAuth(member_of("admin"))
    @addtoapi()
    def download_log(self, logfile='', **kwargs):
        """ Download the Tautulli log file.

            ```
            Required parameters:
                None

            Optional parameters:
                logfile (str):          The name of the Tautulli log file,
                                        "tautulli", "tautulli_api", "plex_websocket"

            Returns:
                download
            ```
        """
        if logfile == "tautulli_api":
            filename = logger.FILENAME_API
            log = logger.logger_api
        elif logfile == "plex_websocket":
            filename = logger.FILENAME_PLEX_WEBSOCKET
            log = logger.logger_plex_websocket
        else:
            filename = logger.FILENAME
            log = logger.logger

        try:
            log.flush()
        except:
            pass

        return serve_download(os.path.join(plexpy.CONFIG.LOG_DIR, filename), name=filename)

    @cherrypy.expose
    @requireAuth(member_of("admin"))
    @addtoapi()
    def download_plex_log(self, logfile='', **kwargs):
        """ Download the Plex log file.

            ```
            Required parameters:
                None

            Optional parameters:
                logfile (int):          The name of the Plex log file,
                                        e.g. "Plex Media Server", "Plex Media Scanner"

            Returns:
                download
            ```
        """
        if not plexpy.CONFIG.PMS_LOGS_FOLDER:
            return "Plex log folder not set in the settings."

        if kwargs.get('log_type'):
            logfile = 'Plex Media ' + kwargs['log_type'].capitalize()

        log_file = (logfile or 'Plex Media Server') + '.log'
        log_file_path = os.path.join(plexpy.CONFIG.PMS_LOGS_FOLDER, log_file)

        if log_file and os.path.isfile(log_file_path):
            log_file_name = os.path.basename(log_file_path)
            return serve_download(log_file_path, name=log_file_name)
        else:
            return "Plex log file '%s' not found." % log_file

    @cherrypy.expose
    @cherrypy.tools.json_out()
    @requireAuth(member_of("admin"))
    @addtoapi()
    def delete_image_cache(self, **kwargs):
        """ Delete and recreate the image cache directory. """
        return self.delete_cache(folder='images')

    @cherrypy.expose
    @cherrypy.tools.json_out()
    @requireAuth(member_of("admin"))
    @addtoapi()
    def delete_cache(self, folder='', **kwargs):
        """ Delete and recreate the cache directory. """
        cache_dir = os.path.join(plexpy.CONFIG.CACHE_DIR, folder)
        result = 'success'
        msg = 'Cleared the %scache.' % (folder + ' ' if folder else '')
        try:
            shutil.rmtree(cache_dir, ignore_errors=True)
        except OSError as e:
            result = 'error'
            msg = 'Failed to delete %s.' % cache_dir
            logger.exception('Failed to delete %s: %s.' % (cache_dir, e))
            return {'result': result, 'message': msg}

        try:
            os.makedirs(cache_dir)
        except OSError as e:
            result = 'error'
            msg = 'Failed to make %s.' % cache_dir
            logger.exception('Failed to create %s: %s.' % (cache_dir, e))
            return {'result': result, 'message': msg}

        logger.info(msg)
        return {'result': result, 'message': msg}

    @cherrypy.expose
    @cherrypy.tools.json_out()
    @requireAuth(member_of("admin"))
    @addtoapi()
    def delete_hosted_images(self, rating_key='', service='', delete_all=False, **kwargs):
        """ Delete the images uploaded to image hosting services.

            ```
            Required parameters:
                None

            Optional parameters:
                rating_key (int):       1234
                                        (Note: Must be the movie, show, season, artist, or album rating key)
                service (str):          'imgur' or 'cloudinary'
                delete_all (bool):      'true' to delete all images form the service

            Returns:
                json:
                    {"result": "success",
                     "message": "Deleted hosted images from Imgur."}
            ```
        """

        delete_all = helpers.bool_true(delete_all)

        data_factory = datafactory.DataFactory()
        result = data_factory.delete_img_info(rating_key=rating_key, service=service, delete_all=delete_all)

        if result:
            return {'result': 'success', 'message': 'Deleted hosted images from %s.' % result.capitalize()}
        else:
            return {'result': 'error', 'message': 'Failed to delete hosted images.'}

    @cherrypy.expose
    @cherrypy.tools.json_out()
    @requireAuth(member_of("admin"))
    @addtoapi()
    def delete_lookup_info(self, rating_key='', service='', delete_all=False, **kwargs):
        """ Delete the 3rd party API lookup info.

            ```
            Required parameters:
                None

            Optional parameters:
                rating_key (int):       1234
                                        (Note: Must be the movie, show, artist, album, or track rating key)
                service (str):          'themoviedb' or 'tvmaze' or 'musicbrainz'
                delete_all (bool):      'true' to delete all images form the service

            Returns:
                json:
                    {"result": "success",
                     "message": "Deleted lookup info."}
            ```
        """

        data_factory = datafactory.DataFactory()
        result = data_factory.delete_lookup_info(rating_key=rating_key, service=service, delete_all=delete_all)

        if result:
            return {'result': 'success', 'message': 'Deleted lookup info.'}
        else:
            return {'result': 'error', 'message': 'Failed to delete lookup info.'}


    ##### Search #####

    @cherrypy.expose
    @requireAuth()
    def search(self, query='', **kwargs):
        return serve_template(template_name="search.html", title="Search", query=query)

    @cherrypy.expose
    @cherrypy.tools.json_out()
    @requireAuth(member_of("admin"))
    @addtoapi('search')
    def search_results(self, query='', limit='', **kwargs):
        """ Get search results from the PMS.

            ```
            Required parameters:
                query (str):        The query string to search for

            Optional parameters:
                limit (int):        The maximum number of items to return per media type

            Returns:
                json:
                    {"results_count": 69,
                     "results_list":
                        {"movie":
                            [{...},
                             {...},
                             ]
                         },
                        {"episode":
                            [{...},
                             {...},
                             ]
                         },
                        {...}
                     }
            ```
        """
        pms_connect = pmsconnect.PmsConnect()
        result = pms_connect.get_search_results(query=query, limit=limit)

        if result:
            return result
        else:
            logger.warn("Unable to retrieve data for search_results.")
            return result

    @cherrypy.expose
    @requireAuth()
    def get_search_results_children(self, query='', limit='', media_type=None, season_index=None, **kwargs):

        pms_connect = pmsconnect.PmsConnect()
        result = pms_connect.get_search_results(query=query, limit=limit)

        if media_type:
            result['results_list'] = {media_type: result['results_list'][media_type]}
        if media_type == 'season' and season_index:
            result['results_list']['season'] = [season for season in result['results_list']['season']
                                                if season['media_index'] == season_index]

        if result:
            return serve_template(template_name="info_search_results_list.html", data=result, title="Search Result List")
        else:
            logger.warn("Unable to retrieve data for get_search_results_children.")
            return serve_template(template_name="info_search_results_list.html", data=None, title="Search Result List")


    ##### Update Metadata #####

    @cherrypy.expose
    @requireAuth(member_of("admin"))
    def update_metadata(self, rating_key=None, query=None, update=False, **kwargs):
        query_string = query
        update = helpers.bool_true(update)

        data_factory = datafactory.DataFactory()
        query = data_factory.get_search_query(rating_key=rating_key)
        if query and query_string:
            query['query_string'] = query_string

        if query:
            return serve_template(template_name="update_metadata.html", query=query, update=update, title="Info")
        else:
            logger.warn("Unable to retrieve data for update_metadata.")
            return serve_template(template_name="update_metadata.html", query=query, update=update, title="Info")

    @cherrypy.expose
    @cherrypy.tools.json_out()
    @requireAuth(member_of("admin"))
    @addtoapi()
    def update_metadata_details(self, old_rating_key, new_rating_key, media_type, single_update=False, **kwargs):
        """ Update the metadata in the Tautulli database by matching rating keys.
            Also updates all parents or children of the media item if it is a show/season/episode
            or artist/album/track.

            ```
            Required parameters:
                old_rating_key (str):       12345
                new_rating_key (str):       54321
                media_type (str):           "movie", "show", "season", "episode", "artist", "album", "track"

            Optional parameters:
                None

            Returns:
                None
            ```
        """
        single_update = helpers.bool_true(single_update)

        if new_rating_key:
            data_factory = datafactory.DataFactory()
            pms_connect = pmsconnect.PmsConnect()

            old_key_list = data_factory.get_rating_keys_list(rating_key=old_rating_key, media_type=media_type)
            new_key_list = pms_connect.get_rating_keys_list(rating_key=new_rating_key, media_type=media_type)

            result = data_factory.update_metadata(old_key_list=old_key_list,
                                                  new_key_list=new_key_list,
                                                  media_type=media_type,
                                                  single_update=single_update)

        if result:
            return {'message': result}
        else:
            return {'message': 'no data received'}

    # test code
    @cherrypy.expose
    @cherrypy.tools.json_out()
    @requireAuth(member_of("admin"))
    @addtoapi()
    def get_new_rating_keys(self, rating_key='', media_type='', **kwargs):
        """ Get a list of new rating keys for the PMS of all of the item's parent/children.

            ```
            Required parameters:
                rating_key (str):       '12345'
                media_type (str):       "movie", "show", "season", "episode", "artist", "album", "track"

            Optional parameters:
                None

            Returns:
                json:
                    {}
            ```
        """

        pms_connect = pmsconnect.PmsConnect()
        result = pms_connect.get_rating_keys_list(rating_key=rating_key, media_type=media_type)

        if result:
            return result
        else:
            logger.warn("Unable to retrieve data for get_new_rating_keys.")
            return result

    @cherrypy.expose
    @cherrypy.tools.json_out()
    @requireAuth(member_of("admin"))
    @addtoapi()
    def get_old_rating_keys(self, rating_key='', media_type='', **kwargs):
        """ Get a list of old rating keys from the Tautulli database for all of the item's parent/children.

            ```
            Required parameters:
                rating_key (str):       '12345'
                media_type (str):       "movie", "show", "season", "episode", "artist", "album", "track"

            Optional parameters:
                None

            Returns:
                json:
                    {}
            ```
        """

        data_factory = datafactory.DataFactory()
        result = data_factory.get_rating_keys_list(rating_key=rating_key, media_type=media_type)

        if result:
            return result
        else:
            logger.warn("Unable to retrieve data for get_old_rating_keys.")
            return result

    @cherrypy.expose
    @cherrypy.tools.json_out()
    @requireAuth(member_of("admin"))
    def get_pms_sessions_json(self, **kwargs):
        """ Get all the current sessions. """
        pms_connect = pmsconnect.PmsConnect()
        result = pms_connect.get_sessions('json')

        if result:
            return result
        else:
            logger.warn("Unable to retrieve data for get_pms_sessions_json.")
            return False

    @cherrypy.expose
    @cherrypy.tools.json_out()
    @requireAuth(member_of("admin"))
    @addtoapi("get_metadata")
    def get_metadata_details(self, rating_key='', sync_id='', **kwargs):
        """ Get the metadata for a media item.

            ```
            Required parameters:
                rating_key (str):       Rating key of the item, OR
                sync_id (str):          Sync ID of a synced item

            Optional parameters:
                None

            Returns:
                json:
                    {"actors": [
                        "Emilia Clarke",
                        "Lena Headey",
                        "Sophie Turner",
                        "Kit Harington",
                        "Peter Dinklage",
                        "Nikolaj Coster-Waldau",
                        "Maisie Williams",
                        "Iain Glen",
                        "John Bradley",
                        "Alfie Allen"
                     ],
                     "added_at": "1461572396",
                     "art": "/library/metadata/1219/art/1462175063",
                     "audience_rating": "7.4",
                     "audience_rating_image": "themoviedb://image.rating",
                     "banner": "/library/metadata/1219/banner/1462175063",
                     "collections": [],
                     "content_rating": "TV-MA",
                     "directors": [
                        "Jeremy Podeswa"
                     ],
                     "duration": "2998290",
                     "edition_title": "",
                     "full_title": "Game of Thrones - The Red Woman",
                     "genres": [
                        "Action/Adventure",
                        "Drama",
                        "Fantasy",
                        "Romance"
                     ],
                     "grandparent_guid": "plex://show/5d9c086c46115600200aa2fe",
                     "grandparent_guids": [
                         "imdb://tt0944947",
                         "tmdb://1399",
                         "tvdb://121361"
                     ],
                     "grandparent_rating_key": "1219",
                     "grandparent_thumb": "/library/metadata/1219/thumb/1462175063",
                     "grandparent_title": "Game of Thrones",
                     "grandparent_year": "2011",
                     "guid": "plex://episode/5d9c1276e9d5a1001f4ff2fa",
                     "guids": [
                         "imdb://tt3658014",
                         "tmdb://1156503",
                         "tvdb://5469015"
                     ],
                     "labels": [],
                     "last_viewed_at": "1462165717",
                     "library_name": "TV Shows",
                     "live": 0,
                     "markers": [
                        {
                             "id": 908,
                             "type": "credits",
                             "start_time_offset": 2923863,
                             "end_time_offset": 2998197,
                             "first": true,
                             "final": true
                        },
                        {
                             "id": 908,
                             "type": "intro",
                             "start_time_offset": 1622,
                             "end_time_offset": 109135,
                             "first": null,
                             "final": null
                        }
                     ],
                     "media_index": "1",
                     "media_info": [
                         {
                             "aspect_ratio": "1.78",
                             "audio_channel_layout": "5.1",
                             "audio_channels": "6",
                             "audio_codec": "ac3",
                             "audio_profile": "",
                             "bitrate": "10617",
                             "channel_call_sign": "",
                             "channel_identifier": "",
                             "channel_thumb": "",
                             "container": "mkv",
                             "height": "1078",
                             "id": "257925",
                             "optimized_version": 0,
                             "parts": [
                                 {
                                     "file": "/media/TV Shows/Game of Thrones/Season 06/Game of Thrones - S06E01 - The Red Woman.mkv",
                                     "file_size": "3979115377",
                                     "id": "274169",
                                     "indexes": 1,
                                     "streams": [
                                         {
                                             "id": "511663",
                                             "type": "1",
                                             "video_bit_depth": "8",
                                             "video_bitrate": "10233",
                                             "video_codec": "h264",
                                             "video_codec_level": "41",
                                             "video_color_primaries": "",
                                             "video_color_range": "tv",
                                             "video_color_space": "bt709",
                                             "video_color_trc": "",
                                             "video_dynamic_range": "SDR",
                                             "video_frame_rate": "23.976",
                                             "video_height": "1078",
                                             "video_language": "",
                                             "video_language_code": "",
                                             "video_profile": "high",
                                             "video_ref_frames": "4",
                                             "video_scan_type": "progressive",
                                             "video_width": "1920",
                                             "selected": 0
                                         },
                                         {
                                             "audio_bitrate": "384",
                                             "audio_bitrate_mode": "",
                                             "audio_channel_layout": "5.1(side)",
                                             "audio_channels": "6",
                                             "audio_codec": "ac3",
                                             "audio_language": "",
                                             "audio_language_code": "",
                                             "audio_profile": "",
                                             "audio_sample_rate": "48000",
                                             "id": "511664",
                                             "type": "2",
                                             "selected": 1
                                         },
                                         {
                                             "id": "511953",
                                             "subtitle_codec": "srt",
                                             "subtitle_container": "",
                                             "subtitle_forced": 0,
                                             "subtitle_format": "srt",
                                             "subtitle_language": "English",
                                             "subtitle_language_code": "eng",
                                             "subtitle_location": "external",
                                             "type": "3",
                                             "selected": 1
                                         }
                                     ]
                                 }
                             ],
                             "video_codec": "h264",
                             "video_framerate": "24p",
                             "video_full_resolution": "1080p",
                             "video_profile": "high",
                             "video_resolution": "1080",
                             "width": "1920"
                         }
                     ],
                     "media_type": "episode",
                     "original_title": "",
                     "originally_available_at": "2016-04-24",
                     "parent_guid": "plex://season/602e67e61d3358002c4120f7",
                     "parent_guids": [
                         "tvdb://651357"
                     ],
                     "parent_media_index": "6",
                     "parent_rating_key": "153036",
                     "parent_thumb": "/library/metadata/153036/thumb/1462175062",
                     "parent_title": "Season 6",
                     "parent_year": "2016",
                     "rating": "",
                     "rating_image": "",
                     "rating_key": "153037",
                     "section_id": "2",
                     "sort_title": "Red Woman",
                     "studio": "Revolution Sun Studios",
                     "summary": "The fate of Jon Snow is revealed. Daenerys meets a strong man. Cersei sees her daughter once again.",
                     "tagline": "",
                     "thumb": "/library/metadata/153037/thumb/1462175060",
                     "title": "The Red Woman",
                     "updated_at": "1462175060",
                     "user_rating": "9.0",
                     "writers": [
                        "David Benioff",
                        "D. B. Weiss"
                     ],
                     "year": "2016"
                     }
            ```
        """
        pms_connect = pmsconnect.PmsConnect()
        metadata = pms_connect.get_metadata_details(rating_key=rating_key,
                                                    sync_id=sync_id)

        if metadata:
            return metadata
        else:
            logger.warn("Unable to retrieve data for get_metadata_details.")
            return metadata

    @cherrypy.expose
    @cherrypy.tools.json_out()
    @requireAuth(member_of("admin"))
    @addtoapi("get_recently_added")
    def get_recently_added_details(self, start='0', count='0', media_type='', section_id='', **kwargs):
        """ Get all items that where recently added to plex.

            ```
            Required parameters:
                count (str):        Number of items to return

            Optional parameters:
                start (str):        The item number to start at
                media_type (str):   The media type: movie, show, artist
                section_id (str):   The id of the Plex library section

            Returns:
                json:
                    {"recently_added":
                        [{"actors": [
                             "Kit Harington",
                             "Emilia Clarke",
                             "Isaac Hempstead-Wright",
                             "Maisie Williams",
                             "Liam Cunningham",
                          ],
                          "added_at": "1461572396",
                          "art": "/library/metadata/1219/art/1462175063",
                          "audience_rating": "8",
                          "audience_rating_image": "rottentomatoes://image.rating.upright",
                          "banner": "/library/metadata/1219/banner/1462175063",
                          "directors": [
                             "Jeremy Podeswa"
                          ],
                          "duration": "2998290",
                          "full_title": "Game of Thrones - The Red Woman",
                          "genres": [
                             "Adventure",
                             "Drama",
                             "Fantasy"
                          ],
                          "grandparent_rating_key": "1219",
                          "grandparent_thumb": "/library/metadata/1219/thumb/1462175063",
                          "grandparent_title": "Game of Thrones",
                          "guid": "com.plexapp.agents.thetvdb://121361/6/1?lang=en",
                          "guids": [],
                          "labels": [],
                          "last_viewed_at": "1462165717",
                          "library_name": "TV Shows",
                          "media_index": "1",
                          "media_type": "episode",
                          "original_title": "",
                          "originally_available_at": "2016-04-24",
                          "parent_media_index": "6",
                          "parent_rating_key": "153036",
                          "parent_thumb": "/library/metadata/153036/thumb/1462175062",
                          "parent_title": "",
                          "rating": "7.8",
                          "rating_image": "rottentomatoes://image.rating.ripe",
                          "rating_key": "153037",
                          "section_id": "2",
                          "sort_title": "Red Woman",
                          "studio": "HBO",
                          "summary": "Jon Snow is dead. Daenerys meets a strong man. Cersei sees her daughter again.",
                          "tagline": "",
                          "thumb": "/library/metadata/153037/thumb/1462175060",
                          "title": "The Red Woman",
                          "user_rating": "9.0",
                          "updated_at": "1462175060",
                          "writers": [
                             "David Benioff",
                             "D. B. Weiss"
                          ],
                          "year": "2016"
                          },
                         {...},
                         {...}
                         ]
                     }
            ```
        """
        # For backwards compatibility
        if 'type' in kwargs:
            media_type = kwargs['type']

        pms_connect = pmsconnect.PmsConnect()
        result = pms_connect.get_recently_added_details(start=start, count=count, media_type=media_type, section_id=section_id)

        if result:
            return result
        else:
            logger.warn("Unable to retrieve data for get_recently_added_details.")
            return result

    @cherrypy.expose
    @cherrypy.tools.json_out()
    @requireAuth(member_of("admin"))
    def get_friends_list(self, **kwargs):
        """ Get the friends list of the server owner for Plex.tv. """

        plex_tv = plextv.PlexTV()
        result = plex_tv.get_plextv_friends('json')

        if result:
            return result
        else:
            logger.warn("Unable to retrieve data for get_friends_list.")

    @cherrypy.expose
    @cherrypy.tools.json_out()
    @requireAuth(member_of("admin"))
    def get_user_details(self, **kwargs):
        """ Get all details about a the server's owner from Plex.tv. """

        plex_tv = plextv.PlexTV()
        result = plex_tv.get_plextv_user_details('json')

        if result:
            return result
        else:
            logger.warn("Unable to retrieve data for get_user_details.")

    @cherrypy.expose
    @cherrypy.tools.json_out()
    @requireAuth(member_of("admin"))
    def get_server_list(self, **kwargs):
        """ Find all servers published on Plex.tv """

        plex_tv = plextv.PlexTV()
        result = plex_tv.get_plextv_server_list('json')

        if result:
            return result
        else:
            logger.warn("Unable to retrieve data for get_server_list.")

    @cherrypy.expose
    @cherrypy.tools.json_out()
    @requireAuth(member_of("admin"))
    def get_sync_lists(self, machine_id='', **kwargs):
        """ Get all items that are currently synced from the PMS. """
        plex_tv = plextv.PlexTV()
        result = plex_tv.get_plextv_sync_lists(machine_id=machine_id, output_format='json')

        if result:
            return result
        else:
            logger.warn("Unable to retrieve data for get_sync_lists.")

    @cherrypy.expose
    @cherrypy.tools.json_out()
    @requireAuth(member_of("admin"))
    def get_servers(self, **kwargs):
        pms_connect = pmsconnect.PmsConnect()
        result = pms_connect.get_server_list(output_format='json')

        if result:
            return result
        else:
            logger.warn("Unable to retrieve data for get_servers.")

    @cherrypy.expose
    @cherrypy.tools.json_out()
    @requireAuth(member_of("admin"))
    @addtoapi()
    def get_servers_info(self, **kwargs):
        """ Get info about the PMS.

            ```
            Required parameters:
                None

            Optional parameters:
                None

            Returns:
                json:
                    [{"port": "32400",
                      "host": "10.0.0.97",
                      "version": "0.9.15.2.1663-7efd046",
                      "name": "Winterfell-Server",
                      "machine_identifier": "ds48g4r354a8v9byrrtr697g3g79w"
                      }
                     ]
            ```
        """
        pms_connect = pmsconnect.PmsConnect()
        result = pms_connect.get_servers_info()

        if result:
            return result
        else:
            logger.warn("Unable to retrieve data for get_servers_info.")
            return result

    @cherrypy.expose
    @cherrypy.tools.json_out()
    @requireAuth(member_of("admin"))
    @addtoapi()
    def get_server_identity(self, **kwargs):
        """ Get info about the local server.

            ```
            Required parameters:
                None

            Optional parameters:
                None

            Returns:
                json:
                    [{"machine_identifier": "ds48g4r354a8v9byrrtr697g3g79w",
                      "version": "0.9.15.x.xxx-xxxxxxx"
                      }
                     ]
            ```
        """
        pms_connect = pmsconnect.PmsConnect()
        result = pms_connect.get_server_identity()

        if result:
            return result
        else:
            logger.warn("Unable to retrieve data for get_server_identity.")
            return result

    @cherrypy.expose
    @cherrypy.tools.json_out()
    @requireAuth(member_of("admin"))
    @addtoapi()
    def get_server_friendly_name(self, **kwargs):
        """ Get the name of the PMS.

            ```
            Required parameters:
                None

            Optional parameters:
                None

            Returns:
                string:     "Winterfell-Server"
            ```
        """
        result = pmsconnect.get_server_friendly_name()

        if result:
            return result
        else:
            logger.warn("Unable to retrieve data for get_server_friendly_name.")
            return result

    @cherrypy.expose
    @cherrypy.tools.json_out()
    @requireAuth()
    @addtoapi()
    def get_activity(self, session_key=None, session_id=None, **kwargs):
        """ Get the current activity on the PMS.

            ```
            Required parameters:
                None

            Optional parameters:
                session_key (int):    Session key for the session info to return, OR
                session_id (str):     Session ID for the session info to return

            Returns:
                json:
                    {"lan_bandwidth": 25318,
                     "sessions": [
                         {
                             "actors": [
                                 "Kit Harington",
                                 "Emilia Clarke",
                                 "Isaac Hempstead-Wright",
                                 "Maisie Williams",
                                 "Liam Cunningham",
                             ],
                             "added_at": "1461572396",
                             "allow_guest": 1,
                             "art": "/library/metadata/1219/art/1503306930",
                             "aspect_ratio": "1.78",
                             "audience_rating": "",
                             "audience_rating_image": "rottentomatoes://image.rating.upright",
                             "audio_bitrate": "384",
                             "audio_bitrate_mode": "",
                             "audio_channel_layout": "5.1(side)",
                             "audio_channels": "6",
                             "audio_codec": "ac3",
                             "audio_decision": "direct play",
                             "audio_language": "",
                             "audio_language_code": "",
                             "audio_profile": "",
                             "audio_sample_rate": "48000",
                             "bandwidth": "25318",
                             "banner": "/library/metadata/1219/banner/1503306930",
                             "bif_thumb": "/library/parts/274169/indexes/sd/1000",
                             "bitrate": "10617",
                             "channel_call_sign": "",
                             "channel_identifier": "",
                             "channel_stream": 0,
                             "channel_thumb": "",
                             "children_count": "",
                             "collections": [],
                             "container": "mkv",
                             "container_decision": "direct play",
                             "content_rating": "TV-MA",
                             "deleted_user": 0,
                             "device": "Windows",
                             "directors": [
                                 "Jeremy Podeswa"
                             ],
                             "do_notify": 0,
                             "duration": "2998272",
                             "email": "Jon.Snow.1337@CastleBlack.com",
                             "file": "/media/TV Shows/Game of Thrones/Season 06/Game of Thrones - S06E01 - The Red Woman.mkv",
                             "file_size": "3979115377",
                             "friendly_name": "Jon Snow",
                             "full_title": "Game of Thrones - The Red Woman",
                             "genres": [
                                 "Adventure",
                                 "Drama",
                                 "Fantasy"
                             ],
                             "grandparent_guid": "com.plexapp.agents.thetvdb://121361?lang=en",
                             "grandparent_rating_key": "1219",
                             "grandparent_thumb": "/library/metadata/1219/thumb/1503306930",
                             "grandparent_title": "Game of Thrones",
                             "guid": "com.plexapp.agents.thetvdb://121361/6/1?lang=en",
                             "height": "1078",
                             "id": "",
                             "indexes": 1,
                             "ip_address": "10.10.10.1",
                             "ip_address_public": "64.123.23.111",
                             "is_admin": 1,
                             "is_allow_sync": 1,
                             "is_home_user": 1,
                             "is_restricted": 0,
                             "keep_history": 1,
                             "labels": [],
                             "last_viewed_at": "1462165717",
                             "library_name": "TV Shows",
                             "live": 0,
                             "live_uuid": "",
                             "local": "1",
                             "location": "lan",
                             "machine_id": "lmd93nkn12k29j2lnm",
                             "media_index": "1",
                             "media_type": "episode",
                             "optimized_version": 0,
                             "optimized_version_profile": "",
                             "optimized_version_title": "",
                             "original_title": "",
                             "originally_available_at": "2016-04-24",
                             "parent_guid": "com.plexapp.agents.thetvdb://121361/6?lang=en",
                             "parent_media_index": "6",
                             "parent_rating_key": "153036",
                             "parent_thumb": "/library/metadata/153036/thumb/1503889210",
                             "parent_title": "Season 6",
                             "platform": "Plex Media Player",
                             "platform_name": "plex",
                             "platform_version": "2.4.1.787-54a020cd",
                             "player": "Castle-PC",
                             "product": "Plex Media Player",
                             "product_version": "3.35.2",
                             "profile": "Konvergo",
                             "progress_percent": "0",
                             "quality_profile": "Original",
                             "rating": "7.8",
                             "rating_image": "rottentomatoes://image.rating.ripe",
                             "rating_key": "153037",
                             "relay": 0,
                             "section_id": "2",
                             "secure": 1,
                             "session_id": "helf15l3rxgw01xxe0jf3l3d",
                             "session_key": "27",
                             "shared_libraries": [
                                 "10",
                                 "1",
                                 "4",
                                 "5",
                                 "15",
                                 "20",
                                 "2"
                             ],
                             "sort_title": "Red Woman",
                             "state": "playing",
                             "stream_aspect_ratio": "1.78",
                             "stream_audio_bitrate": "384",
                             "stream_audio_bitrate_mode": "",
                             "stream_audio_channel_layout": "5.1(side)",
                             "stream_audio_channel_layout_": "5.1(side)",
                             "stream_audio_channels": "6",
                             "stream_audio_codec": "ac3",
                             "stream_audio_decision": "direct play",
                             "stream_audio_language": "",
                             "stream_audio_language_code": "",
                             "stream_audio_sample_rate": "48000",
                             "stream_bitrate": "10617",
                             "stream_container": "mkv",
                             "stream_container_decision": "direct play",
                             "stream_duration": "2998272",
                             "stream_subtitle_codec": "",
                             "stream_subtitle_container": "",
                             "stream_subtitle_decision": "",
                             "stream_subtitle_forced": 0,
                             "stream_subtitle_format": "",
                             "stream_subtitle_language": "",
                             "stream_subtitle_language_code": "",
                             "stream_subtitle_location": "",
                             "stream_video_bit_depth": "8",
                             "stream_video_bitrate": "10233",
                             "stream_video_chroma_subsampling": "4:2:0",
                             "stream_video_codec": "h264",
                             "stream_video_codec_level": "41",
                             "stream_video_color_primaries": "",
                             "stream_video_color_range": "tv",
                             "stream_video_color_space": "bt709",
                             "stream_video_color_trc": "",
                             "stream_video_decision": "direct play",
                             "stream_video_dynamic_range": "SDR",
                             "stream_video_framerate": "24p",
                             "stream_video_full_resolution": "1080p",
                             "stream_video_height": "1078",
                             "stream_video_language": "",
                             "stream_video_language_code": "",
                             "stream_video_ref_frames": "4",
                             "stream_video_resolution": "1080",
                             "stream_video_scan_type": "progressive",
                             "stream_video_width": "1920",
                             "studio": "HBO",
                             "subtitle_codec": "",
                             "subtitle_container": "",
                             "subtitle_decision": "",
                             "subtitle_forced": 0,
                             "subtitle_format": "",
                             "subtitle_language": "",
                             "subtitle_language_code": "",
                             "subtitle_location": "",
                             "subtitles": 0,
                             "summary": "Jon Snow is dead. Daenerys meets a strong man. Cersei sees her daughter again.",
                             "synced_version": 0,
                             "synced_version_profile": "",
                             "tagline": "",
                             "throttled": "0",
                             "thumb": "/library/metadata/153037/thumb/1503889207",
                             "title": "The Red Woman",
                             "transcode_audio_channels": "",
                             "transcode_audio_codec": "",
                             "transcode_container": "",
                             "transcode_decision": "direct play",
                             "transcode_height": "",
                             "transcode_hw_decode": "",
                             "transcode_hw_decode_title": "",
                             "transcode_hw_decoding": 0,
                             "transcode_hw_encode": "",
                             "transcode_hw_encode_title": "",
                             "transcode_hw_encoding": 0,
                             "transcode_hw_full_pipeline": 0,
                             "transcode_hw_requested": 0,
                             "transcode_key": "",
                             "transcode_max_offset_available": 0,
                             "transcode_min_offset_available": 0,
                             "transcode_progress": 0,
                             "transcode_protocol": "",
                             "transcode_speed": "",
                             "transcode_throttled": 0,
                             "transcode_video_codec": "",
                             "transcode_width": "",
                             "type": "",
                             "updated_at": "1503889207",
                             "user": "LordCommanderSnow",
                             "user_id": 133788,
                             "user_rating": "",
                             "user_thumb": "https://plex.tv/users/k10w42309cynaopq/avatar",
                             "username": "LordCommanderSnow",
                             "video_bit_depth": "8",
                             "video_bitrate": "10233",
                             "video_chroma_subsampling": "4:2:0",
                             "video_codec": "h264",
                             "video_codec_level": "41",
                             "video_color_primaries": "",
                             "video_color_range": "tv",
                             "video_color_space": "bt709",
                             "video_color_trc": ",
                             "video_decision": "direct play",
                             "video_dynamic_range": "SDR",
                             "video_frame_rate": "23.976",
                             "video_framerate": "24p",
                             "video_full_resolution": "1080p",
                             "video_height": "1078",
                             "video_language": "",
                             "video_language_code": "",
                             "video_profile": "high",
                             "video_ref_frames": "4",
                             "video_resolution": "1080",
                             "video_scan_type": "progressive",
                             "video_width": "1920",
                             "view_offset": "1000",
                             "width": "1920",
                             "writers": [
                                 "David Benioff",
                                 "D. B. Weiss"
                             ],
                             "year": "2016"
                         }
                     ],
                     "stream_count": "1",
                     "stream_count_direct_play": 1,
                     "stream_count_direct_stream": 0,
                     "stream_count_transcode": 0,
                     "total_bandwidth": 25318,
                     "wan_bandwidth": 0
                     }
            ```
        """
        try:
            pms_connect = pmsconnect.PmsConnect(token=plexpy.CONFIG.PMS_TOKEN)
            result = pms_connect.get_current_activity()

            if result:
                if session_key:
                    return next((s for s in result['sessions'] if s['session_key'] == session_key), {})
                if session_id:
                    return next((s for s in result['sessions'] if s['session_id'] == session_id), {})

                counts = {'stream_count_direct_play': 0,
                          'stream_count_direct_stream': 0,
                          'stream_count_transcode': 0,
                          'total_bandwidth': 0,
                          'lan_bandwidth': 0,
                          'wan_bandwidth': 0}

                for s in result['sessions']:
                    if s['transcode_decision'] == 'transcode':
                        counts['stream_count_transcode'] += 1
                    elif s['transcode_decision'] == 'copy':
                        counts['stream_count_direct_stream'] += 1
                    else:
                        counts['stream_count_direct_play'] += 1

                    counts['total_bandwidth'] += helpers.cast_to_int(s['bandwidth'])
                    if s['location'] == 'lan':
                        counts['lan_bandwidth'] += helpers.cast_to_int(s['bandwidth'])
                    else:
                        counts['wan_bandwidth'] += helpers.cast_to_int(s['bandwidth'])

                result.update(counts)

                return result
            else:
                logger.warn("Unable to retrieve data for get_activity.")
                return {}
        except Exception as e:
            logger.exception("Unable to retrieve data for get_activity: %s" % e)

    @cherrypy.expose
    @cherrypy.tools.json_out()
    @requireAuth(member_of("admin"))
    @addtoapi("get_libraries")
    def get_full_libraries_list(self, **kwargs):
        """ Get a list of all libraries on your server.

            ```
            Required parameters:
                None

            Optional parameters:
                None

            Returns:
                json:
                    [{"art": "/:/resources/show-fanart.jpg",
                      "child_count": "3745",
                      "count": "62",
                      "is_active": 1,
                      "parent_count": "240",
                      "section_id": "2",
                      "section_name": "TV Shows",
                      "section_type": "show",
                      "thumb": "/:/resources/show.png"
                      },
                     {...},
                     {...}
                     ]
            ```
        """
        pms_connect = pmsconnect.PmsConnect()
        result = pms_connect.get_library_details()

        if result:
            return result
        else:
            logger.warn("Unable to retrieve data for get_full_libraries_list.")
            return result

    @cherrypy.expose
    @cherrypy.tools.json_out()
    @requireAuth(member_of("admin"))
    @addtoapi("get_users")
    def get_full_users_list(self, **kwargs):
        """ Get a list of all users that have access to your server.

            ```
            Required parameters:
                None

            Optional parameters:
                None

            Returns:
                json:
                    [{"allow_guest": 1,
                      "do_notify": 1,
                      "email": "Jon.Snow.1337@CastleBlack.com",
                      "filter_all": "",
                      "filter_movies": "",
                      "filter_music": "",
                      "filter_photos": "",
                      "filter_tv": "",
                      "is_active": 1,
                      "is_admin": 0,
                      "is_allow_sync": 1,
                      "is_home_user": 1,
                      "is_restricted": 0,
                      "keep_history": 1,
                      "row_id": 1,
                      "shared_libraries": ["1", "2", "3"],
                      "thumb": "https://plex.tv/users/k10w42309cynaopq/avatar",
                      "user_id": "133788",
                      "username": "Jon Snow"
                      },
                     {...},
                     {...}
                     ]
            ```
        """
        user_data = users.Users()
        result = user_data.get_users()

        if result:
            return result
        else:
            logger.warn("Unable to retrieve data for get_full_users_list.")
            return result

    @cherrypy.expose
    @cherrypy.tools.json_out()
    @requireAuth(member_of("admin"))
    @sanitize_out()
    @addtoapi()
    def get_synced_items(self, machine_id='', user_id='', **kwargs):
        """ Get a list of synced items on the PMS.

            ```
            Required parameters:
                None

            Optional parameters:
                machine_id (str):       The PMS identifier
                user_id (str):          The id of the Plex user

            Returns:
                json:
                    [{"audio_bitrate": "192",
                      "client_id": "95434se643fsf24f-com-plexapp-android",
                      "content_type": "video",
                      "device_name": "Tyrion's iPad",
                      "failure": "",
                      "item_complete_count": "1",
                      "item_count": "1",
                      "item_downloaded_count": "1",
                      "item_downloaded_percent_complete": 100,
                      "metadata_type": "movie",
                      "photo_quality": "74",
                      "platform": "iOS",
                      "rating_key": "154092",
                      "root_title": "Movies",
                      "state": "complete",
                      "sync_id": "11617019",
                      "sync_media_type": null,
                      "sync_title": "Deadpool",
                      "total_size": "560718134",
                      "user": "DrukenDwarfMan",
                      "user_id": "696969",
                      "username": "DrukenDwarfMan",
                      "video_bitrate": "4000"
                      "video_quality": "100"
                      },
                     {...},
                     {...}
                     ]
            ```
        """
        plex_tv = plextv.PlexTV()
        result = plex_tv.get_synced_items(machine_id=machine_id, user_id_filter=user_id)

        if result:
            return result
        else:
            logger.warn("Unable to retrieve data for get_synced_items.")
            return result

    @cherrypy.expose
    @cherrypy.tools.json_out()
    @requireAuth(member_of("admin"))
    def get_sync_transcode_queue(self, **kwargs):
        """ Return details for currently syncing items. """
        pms_connect = pmsconnect.PmsConnect()
        result = pms_connect.get_sync_transcode_queue(output_format='json')

        if result:
            return result
        else:
            logger.warn("Unable to retrieve data for get_sync_transcode_queue.")

    @cherrypy.expose
    @cherrypy.tools.json_out()
    @requireAuth(member_of("admin"))
    @addtoapi()
    def get_home_stats(self, grouping=None, time_range=30, stats_type='plays',
                       stats_start=0, stats_count=10, stat_id='',
                       section_id=None, user_id=None, **kwargs):
        """ Get the homepage watch statistics.

            ```
            Required parameters:
                None

            Optional parameters:
                grouping (int):         0 or 1
                time_range (int):       The time range to calculate statistics, 30
                stats_type (str):       'plays' or 'duration'
                stats_start (int)       The row number of the stat item to start at, 0
                stats_count (int):      The number of stat items to return, 5
                stat_id (str):          A single stat to return, 'top_movies', 'popular_movies',
                                        'top_tv', 'popular_tv', 'top_music', 'popular_music', 'top_libraries',
                                        'top_users', 'top_platforms', 'last_watched', 'most_concurrent'
                section_id (int):       The id of the Plex library section
                user_id (int):          The id of the Plex user

            Returns:
                json:
                    [{"stat_id": "top_movies",
                      "stat_type": "total_plays",
                      "rows": [{...}]
                      },
                     {"stat_id": "popular_movies",
                      "rows": [{...}]
                      },
                     {"stat_id": "top_tv",
                      "stat_type": "total_plays",
                      "rows":
                        [{"content_rating": "TV-MA",
                          "friendly_name": "",
                          "grandparent_thumb": "/library/metadata/1219/thumb/1462175063",
                          "guid": "com.plexapp.agents.thetvdb://121361/6/1?lang=en",
                          "labels": [],
                          "last_play": 1462380698,
                          "live": 0,
                          "media_type": "episode",
                          "platform": "",
                          "rating_key": 1219,
                          "row_id": 1116,
                          "section_id": 2,
                          "thumb": "",
                          "title": "Game of Thrones",
                          "total_duration": 213302,
                          "total_plays": 69,
                          "user": "",
                          "users_watched": ""
                          },
                         {...},
                         {...}
                         ]
                      },
                     {"stat_id": "popular_tv",
                      "rows": [{...}]
                      },
                     {"stat_id": "top_music",
                      "stat_type": "total_plays",
                      "rows": [{...}]
                      },
                     {"stat_id": "popular_music",
                      "rows": [{...}]
                      },
                     {"stat_id": "last_watched",
                      "rows": [{...}]
                      },
                     {"stat_id": "top_libraries",
                      "stat_type": "total_plays",
                      "rows": [{...}]
                      },
                     {"stat_id": "top_users",
                      "stat_type": "total_plays",
                      "rows": [{...}]
                      },
                     {"stat_id": "top_platforms",
                      "stat_type": "total_plays",
                      "rows": [{...}]
                      },
                     {"stat_id": "most_concurrent",
                      "rows": [{...}]
                      }
                     ]
            ```
        """
        # For backwards compatibility
        if stats_type in (0, "0"):
            stats_type = 'plays'
        elif stats_type in (1, '1'):
            stats_type = 'duration'

        grouping = helpers.bool_true(grouping, return_none=True)

        data_factory = datafactory.DataFactory()
        result = data_factory.get_home_stats(grouping=grouping,
                                             time_range=time_range,
                                             stats_type=stats_type,
                                             stats_start=stats_start,
                                             stats_count=stats_count,
                                             stat_id=stat_id,
                                             section_id=section_id,
                                             user_id=user_id)

        if result:
            return result
        else:
            logger.warn("Unable to retrieve data for get_home_stats.")
            return result

    @cherrypy.expose
    @requireAuth(member_of("admin"))
    @addtoapi("arnold")
    def random_arnold_quotes(self, **kwargs):
        """ Get to the chopper! """
        import random
        quote_list = ['To crush your enemies, see them driven before you, and to hear the lamentation of their women!',
                      'Your clothes, give them to me, now!',
                      'Do it!',
                      'If it bleeds, we can kill it.',
                      'See you at the party Richter!',
                      'Let off some steam, Bennett.',
                      'I\'ll be back.',
                      'Get to the chopper!',
                      'Hasta La Vista, Baby!',
                      'It\'s not a tumor!',
                      'Dillon, you son of a bitch!',
                      'Benny!! Screw you!!',
                      'Stop whining! You kids are soft. You lack discipline.',
                      'Nice night for a walk.',
                      'Stick around!',
                      'I need your clothes, your boots and your motorcycle.',
                      'No, it\'s not a tumor. It\'s not a tumor!',
                      'I LIED!',
                      'Are you Sarah Connor?',
                      'I\'m a cop you idiot!',
                      'Come with me if you want to live.',
                      'Who is your daddy and what does he do?',
                      'Oh, cookies! I can\'t wait to toss them.',
                      'Make it quick because my horse is getting tired.',
                      'What killed the dinosaurs? The Ice Age!',
                      'That\'s for sleeping with my wife!',
                      'Remember when I said I\'d kill you last... I lied!',
                      'You want to be a farmer? Here\'s a couple of acres.',
                      'Now, this is the plan. Get your ass to Mars.',
                      'I just had a terrible thought... What if this is a dream?',
                      'Well, listen to this one: Rubber baby buggy bumpers!',
                      'Take your toy back to the carpet!',
                      'My name is John Kimble... And I love my car.',
                      'I eat Green Berets for breakfast.',
                      'Put that cookie down! NOW!'
                      ]

        return random.choice(quote_list)

    ### API ###

    @cherrypy.expose
    def api(self, *args, **kwargs):
        if args and 'v2' in args[0]:
            return API2()._api_run(**kwargs)
        else:
            cherrypy.response.headers['Content-Type'] = 'application/json;charset=UTF-8'
            return json.dumps(API2()._api_responds(result_type='error',
                                                   msg='Please use the /api/v2 endpoint.')).encode('utf-8')

    @cherrypy.expose
    @cherrypy.tools.json_out()
    @requireAuth(member_of("admin"))
    @addtoapi()
    def get_tautulli_info(self, **kwargs):
        """ Get info about the Tautulli server.

            ```
            Required parameters:
                None

            Optional parameters:
                None

            Returns:
                json:
                    {"tautulli_install_type": "git",
                     "tautulli_version": "v2.8.1",
                     "tautulli_branch": "master",
                     "tautulli_commit": "2410eb33805aaac4bd1c5dad0f71e4f15afaf742",
                     "tautulli_platform": "Windows",
                     "tautulli_platform_release": "10",
                     "tautulli_platform_version": "10.0.19043",
                     "tautulli_platform_linux_distro": "",
                     "tautulli_platform_device_name": "Winterfell-Server",
                     "tautulli_python_version": "3.10.0"
                     }
            ```
        """
        return plexpy.get_tautulli_info()

    @cherrypy.expose
    @cherrypy.tools.json_out()
    @requireAuth(member_of("admin"))
    @addtoapi()
    def get_pms_update(self, **kwargs):
        """ Check for updates to the Plex Media Server.

            ```
            Required parameters:
                None

            Optional parameters:
                None

            Returns:
                json:
                    {"update_available": true,
                     "platform": "Windows",
                     "release_date": "1473721409",
                     "version": "1.1.4.2757-24ffd60",
                     "requirements": "...",
                     "extra_info": "...",
                     "changelog_added": "...",
                     "changelog_fixed": "...",
                     "label": "Download",
                     "distro": "english",
                     "distro_build": "windows-i386",
                     "download_url": "https://downloads.plex.tv/...",
                     }
            ```
        """
        plex_tv = plextv.PlexTV()
        result = plex_tv.get_plex_update()
        return result

    @cherrypy.expose
    @cherrypy.tools.json_out()
    @requireAuth()
    @addtoapi()
    def get_geoip_lookup(self, ip_address='', **kwargs):
        """ Get the geolocation info for an IP address.

            ```
            Required parameters:
                ip_address

            Optional parameters:
                None

            Returns:
                json:
                    {"city": "Mountain View",
                     "code": "US",
                     "continent": "NA",
                     "country": "United States",
                     "latitude": 37.386,
                     "longitude": -122.0838,
                     "postal_code": "94035",
                     "region": "California",
                     "timezone": "America/Los_Angeles",
                     "accuracy": null
                     }
            ```
        """
        message = ''
        if not ip_address:
            message = 'No IP address provided.'
        elif not helpers.is_valid_ip(ip_address):
            message = 'Invalid IP address provided: %s' % ip_address

        if message:
            return {'result': 'error', 'message': message}

        plex_tv = plextv.PlexTV()
        geo_info = plex_tv.get_geoip_lookup(ip_address)
        if geo_info:
            return {'result': 'success', 'data': geo_info}
        return {'result': 'error', 'message': 'Failed to lookup GeoIP info for address: %s' % ip_address}

    @cherrypy.expose
    @cherrypy.tools.json_out()
    @requireAuth()
    @addtoapi()
    def get_whois_lookup(self, ip_address='', **kwargs):
        """ Get the connection info for an IP address.

            ```
            Required parameters:
                ip_address

            Optional parameters:
                None

            Returns:
                json:
                    {"host": "google-public-dns-a.google.com",
                     "nets": [{"description": "Google Inc.",
                               "address": "1600 Amphitheatre Parkway",
                               "city": "Mountain View",
                               "state": "CA",
                               "postal_code": "94043",
                               "country": "United States",
                               ...
                               },
                               {...}
                              ]
                json:
                    {"host": "Not available",
                     "nets": [],
                     "error": "IPv4 address 127.0.0.1 is already defined as Loopback via RFC 1122, Section 3.2.1.3."
                     }
            ```
        """
        whois_info = helpers.whois_lookup(ip_address)
        return whois_info

    @cherrypy.expose
    @cherrypy.tools.json_out()
    @requireAuth(member_of("admin"))
    def get_plexpy_url(self, **kwargs):
        return helpers.get_plexpy_url()

    @cherrypy.expose
    @cherrypy.tools.json_out()
    @requireAuth(member_of("admin"))
    @addtoapi()
    def get_newsletters(self, **kwargs):
        """ Get a list of configured newsletters.

            ```
            Required parameters:
                None

            Optional parameters:
                None

            Returns:
                json:
                    [{"id": 1,
                      "agent_id": 0,
                      "agent_name": "recently_added",
                      "agent_label": "Recently Added",
                      "friendly_name": "",
                      "cron": "0 0 * * 1",
                      "active": 1
                      }
                     ]
            ```
        """
        result = newsletters.get_newsletters()
        return result

    @cherrypy.expose
    @requireAuth(member_of("admin"))
    def get_newsletters_table(self, **kwargs):
        result = newsletters.get_newsletters()
        return serve_template(template_name="newsletters_table.html", newsletters_list=result)

    @cherrypy.expose
    @cherrypy.tools.json_out()
    @requireAuth(member_of("admin"))
    @addtoapi()
    def delete_newsletter(self, newsletter_id=None, **kwargs):
        """ Remove a newsletter from the database.

            ```
            Required parameters:
                newsletter_id (int):        The newsletter to delete

            Optional parameters:
                None

            Returns:
                None
            ```
        """
        result = newsletters.delete_newsletter(newsletter_id=newsletter_id)
        if result:
            return {'result': 'success', 'message': 'Newsletter deleted successfully.'}
        else:
            return {'result': 'error', 'message': 'Failed to delete newsletter.'}

    @cherrypy.expose
    @cherrypy.tools.json_out()
    @requireAuth(member_of("admin"))
    @addtoapi()
    def get_newsletter_config(self, newsletter_id=None, **kwargs):
        """ Get the configuration for an existing notification agent.

            ```
            Required parameters:
                newsletter_id (int):        The newsletter config to retrieve

            Optional parameters:
                None

            Returns:
                json:
                    {"id": 1,
                     "agent_id": 0,
                     "agent_name": "recently_added",
                     "agent_label": "Recently Added",
                     "friendly_name": "",
                     "id_name": "",
                     "cron": "0 0 * * 1",
                     "active": 1,
                     "subject": "Recently Added to {server_name}! ({end_date})",
                     "body": "View the newsletter here: {newsletter_url}",
                     "message": "",
                     "config": {"custom_cron": 0,
                                "filename": "newsletter_{newsletter_uuid}.html",
                                "formatted": 1,
                                "incl_libraries": ["1", "2"],
                                "notifier_id": 1,
                                "save_only": 0,
                                "time_frame": 7,
                                "time_frame_units": "days"
                                },
                     "email_config": {...},
                     "config_options": [{...}, ...],
                     "email_config_options": [{...}, ...]
                     }
            ```
        """
        result = newsletters.get_newsletter_config(newsletter_id=newsletter_id, mask_passwords=True)
        return result

    @cherrypy.expose
    @requireAuth(member_of("admin"))
    def get_newsletter_config_modal(self, newsletter_id=None, **kwargs):
        result = newsletters.get_newsletter_config(newsletter_id=newsletter_id, mask_passwords=True)
        return serve_template(template_name="newsletter_config.html", newsletter=result)

    @cherrypy.expose
    @cherrypy.tools.json_out()
    @requireAuth(member_of("admin"))
    @addtoapi()
    def add_newsletter_config(self, agent_id=None, **kwargs):
        """ Add a new notification agent.

            ```
            Required parameters:
                agent_id (int):           The newsletter type to add

            Optional parameters:
                None

            Returns:
                None
            ```
        """
        result = newsletters.add_newsletter_config(agent_id=agent_id, **kwargs)

        if result:
            return {'result': 'success', 'message': 'Added newsletter.', 'newsletter_id': result}
        else:
            return {'result': 'error', 'message': 'Failed to add newsletter.'}

    @cherrypy.expose
    @cherrypy.tools.json_out()
    @requireAuth(member_of("admin"))
    @addtoapi()
    def set_newsletter_config(self, newsletter_id=None, agent_id=None, **kwargs):
        """ Configure an existing newsletter agent.

            ```
            Required parameters:
                newsletter_id (int):    The newsletter config to update
                agent_id (int):         The newsletter type of the newsletter

            Optional parameters:
                Pass all the config options for the agent with the 'newsletter_config_' and 'newsletter_email_' prefix.

            Returns:
                None
            ```
        """
        result = newsletters.set_newsletter_config(newsletter_id=newsletter_id,
                                                   agent_id=agent_id,
                                                   **kwargs)

        if result:
            return {'result': 'success', 'message': 'Saved newsletter.'}
        else:
            return {'result': 'error', 'message': 'Failed to save newsletter.'}

    @cherrypy.expose
    @cherrypy.tools.json_out()
    @requireAuth(member_of("admin"))
    def send_newsletter(self, newsletter_id=None, subject='', body='', message='', notify_action='', **kwargs):
        """ Send a newsletter using Tautulli.

            ```
            Required parameters:
                newsletter_id (int):      The ID number of the newsletter

            Optional parameters:
                None

            Returns:
                None
            ```
        """
        cherrypy.response.headers['Cache-Control'] = "max-age=0,no-cache,no-store"

        test = 'test ' if notify_action == 'test' else ''

        if newsletter_id:
            newsletter = newsletters.get_newsletter_config(newsletter_id=newsletter_id)

            if newsletter:
                logger.debug("Sending %s%s newsletter." % (test, newsletter['agent_label']))
                newsletter_handler.add_newsletter_each(newsletter_id=newsletter_id,
                                                       notify_action=notify_action,
                                                       subject=subject,
                                                       body=body,
                                                       message=message,
                                                        **kwargs)
                return {'result': 'success', 'message': 'Newsletter queued.'}
            else:
                logger.debug("Unable to send %snewsletter, invalid newsletter_id %s." % (test, newsletter_id))
                return {'result': 'error', 'message': 'Invalid newsletter id %s.' % newsletter_id}
        else:
            logger.debug("Unable to send %snotification, no newsletter_id received." % test)
            return {'result': 'error', 'message': 'No newsletter id received.'}

    @cherrypy.expose
    def newsletter(self, *args, **kwargs):
        request_uri = cherrypy.request.wsgi_environ['REQUEST_URI']
        if plexpy.CONFIG.NEWSLETTER_AUTH == 2:
            redirect_uri = request_uri.replace('/newsletter', '/newsletter_auth')
            raise cherrypy.HTTPRedirect(redirect_uri)

        elif plexpy.CONFIG.NEWSLETTER_AUTH == 1 and plexpy.CONFIG.NEWSLETTER_PASSWORD:
            if len(args) >= 2 and args[0] == 'image':
                return self.newsletter_auth(*args, **kwargs)
            elif kwargs.pop('key', None) == plexpy.CONFIG.NEWSLETTER_PASSWORD:
                return self.newsletter_auth(*args, **kwargs)
            else:
                return serve_template(template_name="newsletter_auth.html",
                                      title="Newsletter Login",
                                      uri=request_uri)

        else:
            return self.newsletter_auth(*args, **kwargs)

    @cherrypy.expose
    @requireAuth()
    def newsletter_auth(self, *args, **kwargs):
        if args:
            # Keep this for backwards compatibility for images through /newsletter/image
            if len(args) >= 2 and args[0] == 'image':
                if args[1] == 'images':
                    resource_dir = os.path.join(str(plexpy.PROG_DIR), 'data/interfaces/default/')
                    try:
                        return serve_file(path=os.path.join(resource_dir, *args[1:]), content_type='image/png')
                    except NotFound:
                        return

                return self.image(args[1])

            if len(args) >= 2 and args[0] == 'id':
                newsletter_id_name = args[1]
                newsletter_uuid = None
            else:
                newsletter_id_name = None
                newsletter_uuid = args[0]

            newsletter = newsletter_handler.get_newsletter(newsletter_uuid=newsletter_uuid,
                                                           newsletter_id_name=newsletter_id_name)
            return newsletter

    @cherrypy.expose
    @requireAuth(member_of("admin"))
    def newsletter_preview(self, **kwargs):
        kwargs['preview'] = 'true'
        return serve_template(template_name="newsletter_preview.html",
                              title="Newsletter",
                              kwargs=kwargs)

    @cherrypy.expose
    @requireAuth(member_of("admin"))
    def real_newsletter(self, newsletter_id=None, start_date=None, end_date=None,
                        preview=False, raw=False, **kwargs):
        if newsletter_id and newsletter_id != 'None':
            newsletter = newsletters.get_newsletter_config(newsletter_id=newsletter_id)

            if newsletter:
                newsletter_agent = newsletters.get_agent_class(newsletter_id=newsletter_id,
                                                               newsletter_id_name=newsletter['id_name'],
                                                               agent_id=newsletter['agent_id'],
                                                               config=newsletter['config'],
                                                               start_date=start_date,
                                                               end_date=end_date,
                                                               subject=newsletter['subject'],
                                                               body=newsletter['body'],
                                                               message=newsletter['message'])
                preview = helpers.bool_true(preview)
                raw = helpers.bool_true(raw)

                if raw:
                    cherrypy.response.headers['Content-Type'] = 'application/json;charset=UTF-8'
                    return json.dumps(newsletter_agent.raw_data(preview=preview)).encode('utf-8')

                return newsletter_agent.generate_newsletter(preview=preview)

            logger.error("Failed to retrieve newsletter: Invalid newsletter_id %s" % newsletter_id)
            return "Failed to retrieve newsletter: invalid newsletter_id parameter"

        logger.error("Failed to retrieve newsletter: Missing newsletter_id parameter.")
        return "Failed to retrieve newsletter: missing newsletter_id parameter"

    @cherrypy.expose
    @requireAuth(member_of("admin"))
    def support(self, **kwargs):
        return serve_template(template_name="support.html", title="Support")

    @cherrypy.expose
    @cherrypy.tools.json_out()
    @addtoapi()
    def status(self, *args, **kwargs):
        """ Get the current status of Tautulli.

            ```
            Required parameters:
                None

            Optional parameters:
                check (str):        database

            Returns:
                json:
                    {"result": "success",
                     "message": "Ok",
                     }
            ```
        """
        cherrypy.response.headers['Cache-Control'] = "max-age=0,no-cache,no-store"
        status = {'result': 'success', 'message': 'Ok'}

        if args or kwargs:
            if not cherrypy.request.path_info == '/api/v2' and plexpy.AUTH_ENABLED:
                cherrypy.request.config['auth.require'] = []
                check_auth()

            if 'database' in (args[:1] or kwargs.get('check')):
                result = database.integrity_check()
                status.update(result)
                if result['integrity_check'] == 'ok':
                    status['message'] = 'Database ok'
                else:
                    status['result'] = 'error'
                    status['message'] = 'Database not ok'

        return status

    @cherrypy.expose
    @cherrypy.tools.json_out()
    @addtoapi()
    def server_status(self, *args, **kwargs):
        """ Get the current status of Tautulli's connection to the Plex server.

            ```
            Required parameters:
                None

            Optional parameters:
                None

            Returns:
                json:
                    {"result": "success",
                     "connected": true,
                     }
            ```
        """
        cherrypy.response.headers['Cache-Control'] = "max-age=0,no-cache,no-store"
        status = {'result': 'success', 'connected': plexpy.PLEX_SERVER_UP}

        return status

    @cherrypy.expose
    @cherrypy.tools.json_out()
    @requireAuth(member_of("admin"))
    @addtoapi("get_exports_table")
    def get_export_list(self, section_id=None, user_id=None, rating_key=None, **kwargs):
        """ Get the data on the Tautulli export tables.

            ```
            Required parameters:
                section_id (str):               The id of the Plex library section, OR
                user_id (str):                  The id of the Plex user, OR
                rating_key (str):               The rating key of the exported item

            Optional parameters:
                order_column (str):             "added_at", "sort_title", "container", "bitrate", "video_codec",
                                                "video_resolution", "video_framerate", "audio_codec", "audio_channels",
                                                "file_size", "last_played", "play_count"
                order_dir (str):                "desc" or "asc"
                start (int):                    Row to start from, 0
                length (int):                   Number of items to return, 25
                search (str):                   A string to search for, "Thrones"

            Returns:
                json:
                    {"draw": 1,
                     "recordsTotal": 10,
                     "recordsFiltered": 3,
                     "data":
                        [{"timestamp": 1602823644,
                          "art_level": 0,
                          "complete": 1,
                          "custom_fields": "",
                          "exists": true,
                          "export_id": 42,
                          "exported_items": 28,
                          "file_format": "json",
                          "file_size": 57793562,
                          "filename": null,
                          "individual_files": 1,
                          "media_info_level": 1,
                          "media_type": "collection",
                          "media_type_title": "Collection",
                          "metadata_level": 1,
                          "rating_key": null,
                          "section_id": 1,
                          "thumb_level": 2,
                          "title": "Library - Movies - Collection [1]",
                          "total_items": 28,
                          "user_id": null
                          },
                         {...},
                         {...}
                         ]
                     }
            ```
        """
        # Check if datatables json_data was received.
        # If not, then build the minimal amount of json data for a query
        if not kwargs.get('json_data'):
            # TODO: Find some one way to automatically get the columns
            dt_columns = [("timestamp", True, False),
                          ("media_type_title", True, True),
                          ("rating_key", True, True),
                          ("title", True, True),
                          ("file_format", True, True),
                          ("metadata_level", True, True),
                          ("media_info_level", True, True),
                          ("custom_fields", True, True),
                          ("file_size", True, False),
                          ("complete", True, False)]
            kwargs['json_data'] = build_datatables_json(kwargs, dt_columns, "timestamp")

        result = exporter.get_export_datatable(section_id=section_id,
                                               user_id=user_id,
                                               rating_key=rating_key,
                                               kwargs=kwargs)

        return result

    @cherrypy.expose
    @requireAuth(member_of("admin"))
    def export_metadata_modal(self, section_id=None, user_id=None, rating_key=None,
                              media_type=None, sub_media_type=None,
                              export_type=None, **kwargs):
        file_formats = exporter.Export.FILE_FORMATS

        if media_type == 'photo_album':
            media_type = 'photoalbum'

        return serve_template(template_name="export_modal.html", title="Export Metadata",
                              section_id=section_id, user_id=user_id, rating_key=rating_key,
                              media_type=media_type, sub_media_type=sub_media_type,
                              export_type=export_type, file_formats=file_formats)

    @cherrypy.expose
    @cherrypy.tools.json_out()
    @requireAuth(member_of("admin"))
    @addtoapi()
    def get_export_fields(self, media_type=None, sub_media_type=None, **kwargs):
        """ Get a list of available custom export fields.

            ```
            Required parameters:
                media_type (str):          The media type of the fields to return

            Optional parameters:
                sub_media_type (str):      The child media type for
                                           collections (movie, show, artist, album, photoalbum),
                                           or playlists (video, audio, photo)

            Returns:
                json:
                    {"metadata_fields":
                        [{"field": "addedAt", "level": 1},
                         ...
                         ],
                     "media_info_fields":
                        [{"field": "media.aspectRatio", "level": 1},
                         ...
                         ]
                    }
            ```
        """
        custom_fields = exporter.get_custom_fields(media_type=media_type,
                                                   sub_media_type=sub_media_type)

        return custom_fields

    @cherrypy.expose
    @cherrypy.tools.json_out()
    @requireAuth(member_of("admin"))
    @addtoapi()
    def export_metadata(self, section_id=None, user_id=None, rating_key=None, file_format='csv',
                        metadata_level=1, media_info_level=1,
                        thumb_level=0, art_level=0,
                        custom_fields='', export_type='all', individual_files=False, **kwargs):
        """ Export library or media metadata to a file

            ```
            Required parameters:
                section_id (int):          The section id of the library items to export, OR
                user_id (int):             The user id of the playlist items to export, OR
                rating_key (int):          The rating key of the media item to export

            Optional parameters:
                file_format (str):         csv (default), json, xml, or m3u
                metadata_level (int):      The level of metadata to export (default 1)
                media_info_level (int):    The level of media info to export (default 1)
                thumb_level (int):         The level of poster/cover images to export (default 0)
                art_level (int):           The level of background artwork images to export (default 0)
                custom_fields (str):       Comma separated list of custom fields to export
                                           in addition to the export level selected
                export_type (str):         'collection' or 'playlist' for library/user export,
                                           otherwise default to all library items
                individual_files (bool):   Export each item as an individual file for library/user export.

            Returns:
                json:
                    {"export_id": 1}
            ```
        """
        individual_files = helpers.bool_true(individual_files)
        result = exporter.Export(section_id=section_id,
                                 user_id=user_id,
                                 rating_key=rating_key,
                                 file_format=file_format,
                                 metadata_level=metadata_level,
                                 media_info_level=media_info_level,
                                 thumb_level=thumb_level,
                                 art_level=art_level,
                                 custom_fields=custom_fields,
                                 export_type=export_type,
                                 individual_files=individual_files).export()

        if isinstance(result, int):
            return {'result': 'success', 'message': 'Metadata export has started.', 'export_id': result}
        else:
            return {'result': 'error', 'message': result}

    @cherrypy.expose
    @requireAuth(member_of("admin"))
    def view_export(self, export_id=None, **kwargs):
        """ Download an exported metadata file

            ```
            Required parameters:
                export_id (int):          The row id of the exported file to view

            Optional parameters:
                None

            Returns:
                download
            ```
        """
        result = exporter.get_export(export_id=export_id)

        if result and result['complete'] == 1 and result['exists'] and not result['individual_files']:
            filepath = exporter.get_export_filepath(result['title'], result['timestamp'], result['filename'])

            if result['file_format'] == 'csv':
                with open(filepath, 'r', encoding='utf-8') as infile:
                    reader = csv.DictReader(infile)
                    table = '<table><tr><th>' + \
                            '</th><th>'.join(reader.fieldnames) + \
                            '</th></tr><tr>' + \
                            '</tr><tr>'.join(
                                '<td>' + '</td><td>'.join(row.values()) + '</td>' for row in reader) + \
                            '</tr></table>'
                    style = '<style>' \
                            'body {margin: 0;}' \
                            'table {border-collapse: collapse; overflow-y: auto; height: 100px;} ' \
                            'th {position: sticky; top: 0; background: #ddd; box-shadow: inset 1px 1px #000, 0 1px #000;}' \
                            'td {box-shadow: inset 1px -1px #000;}' \
                            'th, td {padding: 3px; white-space: nowrap;}' \
                            '</style>'
                return '{style}<pre>{table}</pre>'.format(style=style, table=table)

            elif result['file_format'] == 'json':
                return serve_file(filepath, name=result['filename'], content_type='application/json;charset=UTF-8')

            elif result['file_format'] == 'xml':
                return serve_file(filepath, name=result['filename'], content_type='application/xml;charset=UTF-8')

            elif result['file_format'] == 'm3u':
                return serve_file(filepath, name=result['filename'], content_type='text/plain;charset=UTF-8')

        else:
            if result and result.get('complete') == 0:
                msg = 'Export is still being processed.'
            elif result and result.get('complete') == -1:
                msg = 'Export failed to process.'
            elif result and not result.get('exists'):
                msg = 'Export file does not exist.'
            else:
                msg = 'Invalid export_id provided.'
            cherrypy.response.headers['Content-Type'] = 'application/json;charset=UTF-8'
            return json.dumps({'result': 'error', 'message': msg}).encode('utf-8')

    @cherrypy.expose
    @requireAuth(member_of("admin"))
    @addtoapi()
    def download_export(self, export_id=None, **kwargs):
        """ Download an exported metadata file

            ```
            Required parameters:
                export_id (int):          The row id of the exported file to download

            Optional parameters:
                None

            Returns:
                download
            ```
        """
        result = exporter.get_export(export_id=export_id)

        if result and result['complete'] == 1 and result['exists']:
            if result['thumb_level'] or result['art_level'] or result['individual_files']:
                directory = exporter.format_export_directory(result['title'], result['timestamp'])
                dirpath = exporter.get_export_dirpath(directory)
                zip_filename = '{}.zip'.format(directory)

                buffer = BytesIO()
                temp_zip = zipfile.ZipFile(buffer, 'w')
                helpers.zipdir(dirpath, temp_zip)
                temp_zip.close()

                return serve_fileobj(buffer.getvalue(), content_type='application/zip',
                                     disposition='attachment', name=zip_filename)

            else:
                filepath = exporter.get_export_filepath(result['title'], result['timestamp'], result['filename'])
                return serve_download(filepath, name=result['filename'])

        else:
            if result and result.get('complete') == 0:
                msg = 'Export is still being processed.'
            elif result and result.get('complete') == -1:
                msg = 'Export failed to process.'
            elif result and not result.get('exists'):
                msg = 'Export file does not exist.'
            else:
                msg = 'Invalid export_id provided.'
            cherrypy.response.headers['Content-Type'] = 'application/json;charset=UTF-8'
            return json.dumps({'result': 'error', 'message': msg}).encode('utf-8')

    @cherrypy.expose
    @cherrypy.tools.json_out()
    @requireAuth(member_of("admin"))
    @addtoapi()
    def delete_export(self, export_id=None, delete_all=False, **kwargs):
        """ Delete exports from Tautulli.

            ```
            Required parameters:
                export_id (int):          The row id of the exported file to delete

            Optional parameters:
                delete_all (bool):        'true' to delete all exported files

            Returns:
                None
            ```
        """
        if helpers.bool_true(delete_all):
            result = exporter.delete_all_exports()
            if result:
                return {'result': 'success', 'message': 'All exports deleted successfully.'}
            else:
                return {'result': 'error', 'message': 'Failed to delete all exports.'}

        else:
            result = exporter.delete_export(export_id=export_id)
            if result:
                return {'result': 'success', 'message': 'Export deleted successfully.'}
            else:
                return {'result': 'error', 'message': 'Failed to delete export.'}


    @cherrypy.expose
    @requireAuth(member_of("admin"))
    def exporter_docs(self, **kwargs):
        return '<pre>' + exporter.build_export_docs() + '</pre>'<|MERGE_RESOLUTION|>--- conflicted
+++ resolved
@@ -3227,120 +3227,8 @@
         else:
             settings_dict['http_password'] = ''
 
-<<<<<<< HEAD
-        config = {
-            "allow_guest_access": checked(plexpy.CONFIG.ALLOW_GUEST_ACCESS),
-            "history_table_activity": checked(plexpy.CONFIG.HISTORY_TABLE_ACTIVITY),
-            "http_host": plexpy.CONFIG.HTTP_HOST,
-            "http_username": plexpy.CONFIG.HTTP_USERNAME,
-            "http_port": plexpy.CONFIG.HTTP_PORT,
-            "http_password": http_password,
-            "http_root": plexpy.CONFIG.HTTP_ROOT,
-            "http_proxy": checked(plexpy.CONFIG.HTTP_PROXY),
-            "http_plex_admin": checked(plexpy.CONFIG.HTTP_PLEX_ADMIN),
-            "launch_browser": checked(plexpy.CONFIG.LAUNCH_BROWSER),
-            "launch_startup": checked(plexpy.CONFIG.LAUNCH_STARTUP),
-            "enable_https": checked(plexpy.CONFIG.ENABLE_HTTPS),
-            "https_create_cert": checked(plexpy.CONFIG.HTTPS_CREATE_CERT),
-            "https_cert": plexpy.CONFIG.HTTPS_CERT,
-            "https_cert_chain": plexpy.CONFIG.HTTPS_CERT_CHAIN,
-            "https_key": plexpy.CONFIG.HTTPS_KEY,
-            "https_domain": plexpy.CONFIG.HTTPS_DOMAIN,
-            "https_ip": plexpy.CONFIG.HTTPS_IP,
-            "http_base_url": plexpy.CONFIG.HTTP_BASE_URL,
-            "anon_redirect": plexpy.CONFIG.ANON_REDIRECT,
-            "api_enabled": checked(plexpy.CONFIG.API_ENABLED),
-            "api_key": plexpy.CONFIG.API_KEY,
-            "update_db_interval": plexpy.CONFIG.UPDATE_DB_INTERVAL,
-            "freeze_db": checked(plexpy.CONFIG.FREEZE_DB),
-            "backup_days": plexpy.CONFIG.BACKUP_DAYS,
-            "backup_dir": plexpy.CONFIG.BACKUP_DIR,
-            "backup_interval": plexpy.CONFIG.BACKUP_INTERVAL,
-            "cache_dir": plexpy.CONFIG.CACHE_DIR,
-            "export_dir": plexpy.CONFIG.EXPORT_DIR,
-            "log_dir": plexpy.CONFIG.LOG_DIR,
-            "log_blacklist": checked(plexpy.CONFIG.LOG_BLACKLIST),
-            "check_github": checked(plexpy.CONFIG.CHECK_GITHUB),
-            "check_github_interval": plexpy.CONFIG.CHECK_GITHUB_INTERVAL,
-            "interface_list": interface_list,
-            "cache_sizemb": plexpy.CONFIG.CACHE_SIZEMB,
-            "pms_identifier": plexpy.CONFIG.PMS_IDENTIFIER,
-            "pms_ip": plexpy.CONFIG.PMS_IP,
-            "pms_logs_folder": plexpy.CONFIG.PMS_LOGS_FOLDER,
-            "pms_port": plexpy.CONFIG.PMS_PORT,
-            "pms_token": plexpy.CONFIG.PMS_TOKEN,
-            "pms_ssl": plexpy.CONFIG.PMS_SSL,
-            "pms_is_remote": plexpy.CONFIG.PMS_IS_REMOTE,
-            "pms_is_cloud": plexpy.CONFIG.PMS_IS_CLOUD,
-            "pms_url": plexpy.CONFIG.PMS_URL,
-            "pms_url_manual": checked(plexpy.CONFIG.PMS_URL_MANUAL),
-            "pms_uuid": plexpy.CONFIG.PMS_UUID,
-            "pms_web_url": plexpy.CONFIG.PMS_WEB_URL,
-            "pms_name": plexpy.CONFIG.PMS_NAME,
-            "pms_update_check_interval": plexpy.CONFIG.PMS_UPDATE_CHECK_INTERVAL,
-            "date_format": plexpy.CONFIG.DATE_FORMAT,
-            "time_format": plexpy.CONFIG.TIME_FORMAT,
-            "week_start_monday": checked(plexpy.CONFIG.WEEK_START_MONDAY),
-            "get_file_sizes": checked(plexpy.CONFIG.GET_FILE_SIZES),
-            "monitor_pms_updates": checked(plexpy.CONFIG.MONITOR_PMS_UPDATES),
-            "refresh_libraries_interval": plexpy.CONFIG.REFRESH_LIBRARIES_INTERVAL,
-            "refresh_libraries_on_startup": checked(plexpy.CONFIG.REFRESH_LIBRARIES_ON_STARTUP),
-            "refresh_library_stats_data_interval": plexpy.CONFIG.REFRESH_LIBRARY_STATS_DATA_INTERVAL,
-            "refresh_library_stats_data_on_startup": checked(plexpy.CONFIG.REFRESH_LIBRARY_STATS_DATA_ON_STARTUP),
-            "refresh_users_interval": plexpy.CONFIG.REFRESH_USERS_INTERVAL,
-            "refresh_users_on_startup": checked(plexpy.CONFIG.REFRESH_USERS_ON_STARTUP),
-            "logging_ignore_interval": plexpy.CONFIG.LOGGING_IGNORE_INTERVAL,
-            "notify_consecutive": checked(plexpy.CONFIG.NOTIFY_CONSECUTIVE),
-            "notify_upload_posters": plexpy.CONFIG.NOTIFY_UPLOAD_POSTERS,
-            "notify_recently_added_upgrade": checked(plexpy.CONFIG.NOTIFY_RECENTLY_ADDED_UPGRADE),
-            "notify_group_recently_added_grandparent": checked(plexpy.CONFIG.NOTIFY_GROUP_RECENTLY_ADDED_GRANDPARENT),
-            "notify_group_recently_added_parent": checked(plexpy.CONFIG.NOTIFY_GROUP_RECENTLY_ADDED_PARENT),
-            "notify_recently_added_delay": plexpy.CONFIG.NOTIFY_RECENTLY_ADDED_DELAY,
-            "notify_remote_access_threshold": plexpy.CONFIG.NOTIFY_REMOTE_ACCESS_THRESHOLD,
-            "notify_concurrent_by_ip": checked(plexpy.CONFIG.NOTIFY_CONCURRENT_BY_IP),
-            "notify_concurrent_threshold": plexpy.CONFIG.NOTIFY_CONCURRENT_THRESHOLD,
-            "notify_continued_session_threshold": plexpy.CONFIG.NOTIFY_CONTINUED_SESSION_THRESHOLD,
-            "notify_new_device_initial_only": checked(plexpy.CONFIG.NOTIFY_NEW_DEVICE_INITIAL_ONLY),
-            "notify_server_connection_threshold": plexpy.CONFIG.NOTIFY_SERVER_CONNECTION_THRESHOLD,
-            "notify_server_update_repeat": checked(plexpy.CONFIG.NOTIFY_SERVER_UPDATE_REPEAT),
-            "notify_plexpy_update_repeat": checked(plexpy.CONFIG.NOTIFY_PLEXPY_UPDATE_REPEAT),
-            "home_sections": json.dumps(plexpy.CONFIG.HOME_SECTIONS),
-            "home_stats_cards": json.dumps(plexpy.CONFIG.HOME_STATS_CARDS),
-            "home_library_cards": json.dumps(plexpy.CONFIG.HOME_LIBRARY_CARDS),
-            "home_refresh_interval": plexpy.CONFIG.HOME_REFRESH_INTERVAL,
-            "buffer_threshold": plexpy.CONFIG.BUFFER_THRESHOLD,
-            "buffer_wait": plexpy.CONFIG.BUFFER_WAIT,
-            "group_history_tables": checked(plexpy.CONFIG.GROUP_HISTORY_TABLES),
-            "git_token": plexpy.CONFIG.GIT_TOKEN,
-            "imgur_client_id": plexpy.CONFIG.IMGUR_CLIENT_ID,
-            "cloudinary_cloud_name": plexpy.CONFIG.CLOUDINARY_CLOUD_NAME,
-            "cloudinary_api_key": plexpy.CONFIG.CLOUDINARY_API_KEY,
-            "cloudinary_api_secret": plexpy.CONFIG.CLOUDINARY_API_SECRET,
-            "cache_images": checked(plexpy.CONFIG.CACHE_IMAGES),
-            "pms_version": plexpy.CONFIG.PMS_VERSION,
-            "plexpy_auto_update": checked(plexpy.CONFIG.PLEXPY_AUTO_UPDATE),
-            "git_branch": plexpy.CONFIG.GIT_BRANCH,
-            "git_path": plexpy.CONFIG.GIT_PATH,
-            "git_remote": plexpy.CONFIG.GIT_REMOTE,
-            "movie_watched_percent": plexpy.CONFIG.MOVIE_WATCHED_PERCENT,
-            "tv_watched_percent": plexpy.CONFIG.TV_WATCHED_PERCENT,
-            "music_watched_percent": plexpy.CONFIG.MUSIC_WATCHED_PERCENT,
-            "themoviedb_lookup": checked(plexpy.CONFIG.THEMOVIEDB_LOOKUP),
-            "tvmaze_lookup": checked(plexpy.CONFIG.TVMAZE_LOOKUP),
-            "musicbrainz_lookup": checked(plexpy.CONFIG.MUSICBRAINZ_LOOKUP),
-            "show_advanced_settings": plexpy.CONFIG.SHOW_ADVANCED_SETTINGS,
-            "newsletter_dir": plexpy.CONFIG.NEWSLETTER_DIR,
-            "newsletter_self_hosted": checked(plexpy.CONFIG.NEWSLETTER_SELF_HOSTED),
-            "newsletter_auth": plexpy.CONFIG.NEWSLETTER_AUTH,
-            "newsletter_password": plexpy.CONFIG.NEWSLETTER_PASSWORD,
-            "newsletter_inline_styles": checked(plexpy.CONFIG.NEWSLETTER_INLINE_STYLES),
-            "newsletter_custom_dir": plexpy.CONFIG.NEWSLETTER_CUSTOM_DIR,
-            "sys_tray_icon": checked(plexpy.CONFIG.SYS_TRAY_ICON)
-        }
-=======
         for key in ('home_sections', 'home_stats_cards', 'home_library_cards'):
             settings_dict[key] = json.dumps(settings_dict[key])
->>>>>>> 571a6b6d
 
         return serve_template(template_name="settings.html", title="Settings", config=settings_dict)
 
@@ -3364,13 +3252,12 @@
             first_run = True
             server_changed = True
 
-<<<<<<< HEAD
         checked_configs = [
             "launch_browser", "launch_startup", "enable_https", "https_create_cert",
             "api_enabled", "freeze_db", "check_github",
             "group_history_tables",
             "pms_url_manual", "week_start_monday",
-            "refresh_libraries_on_startup", "refresh_users_on_startup", "refresh_library_stats_data_on_startup",
+            "refresh_libraries_on_startup", "refresh_users_on_startup",
             "notify_consecutive", "notify_recently_added_upgrade",
             "notify_group_recently_added_grandparent", "notify_group_recently_added_parent",
             "notify_new_device_initial_only",
@@ -3387,16 +3274,6 @@
                 kwargs[checked_config] = 0
             else:
                 kwargs[checked_config] = 1
-=======
-        if not first_run:
-            for checked_config in config.CHECKED_SETTINGS:
-                checked_config = checked_config.lower()
-                if checked_config not in kwargs:
-                    # checked items should be zero or one. if they were not sent then the item was not checked
-                    kwargs[checked_config] = 0
-                else:
-                    kwargs[checked_config] = 1
->>>>>>> 571a6b6d
 
         # If http password exists in config, do not overwrite when blank value received
         if kwargs.get('http_password') == '    ':
