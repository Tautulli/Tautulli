﻿# -*- coding: utf-8 -*-

# This file is part of Tautulli.
#
#  Tautulli is free software: you can redistribute it and/or modify
#  it under the terms of the GNU General Public License as published by
#  the Free Software Foundation, either version 3 of the License, or
#  (at your option) any later version.
#
#  Tautulli is distributed in the hope that it will be useful,
#  but WITHOUT ANY WARRANTY; without even the implied warranty of
#  MERCHANTABILITY or FITNESS FOR A PARTICULAR PURPOSE.  See the
#  GNU General Public License for more details.
#
#  You should have received a copy of the GNU General Public License
#  along with Tautulli.  If not, see <http://www.gnu.org/licenses/>.

from __future__ import unicode_literals
from future.builtins import next
from future.builtins import object
from future.builtins import str

from io import open
import json
import linecache
import os
import shutil
import sys
import threading
from future.moves.urllib.parse import urlencode

import cherrypy
from cherrypy.lib.static import serve_file, serve_download
from cherrypy._cperror import NotFound

from hashing_passwords import make_hash
from mako.lookup import TemplateLookup
import mako.template
import mako.exceptions

import websocket

import plexpy
if plexpy.PYTHON2:
    import activity_pinger
    import common
    import config
    import database
    import datafactory
    import graphs
    import helpers
    import http_handler
    import libraries
    import log_reader
    import logger
    import newsletter_handler
    import newsletters
    import mobile_app
    import notification_handler
    import notifiers
    import plextv
    import plexivity_import
    import plexwatch_import
    import pmsconnect
    import users
    import versioncheck
    import web_socket
    import webstart
    from api2 import API2
    from helpers import checked, addtoapi, get_ip, create_https_certificates, build_datatables_json, sanitize_out
    from session import get_session_info, get_session_user_id, allow_session_user, allow_session_library
    from webauth import AuthController, requireAuth, member_of, check_auth
else:
    from plexpy import activity_pinger
    from plexpy import common
    from plexpy import config
    from plexpy import database
    from plexpy import datafactory
    from plexpy import graphs
    from plexpy import helpers
    from plexpy import http_handler
    from plexpy import libraries
    from plexpy import log_reader
    from plexpy import logger
    from plexpy import newsletter_handler
    from plexpy import newsletters
    from plexpy import mobile_app
    from plexpy import notification_handler
    from plexpy import notifiers
    from plexpy import plextv
    from plexpy import plexivity_import
    from plexpy import plexwatch_import
    from plexpy import pmsconnect
    from plexpy import users
    from plexpy import versioncheck
    from plexpy import web_socket
    from plexpy import webstart
    from plexpy.api2 import API2
    from plexpy.helpers import checked, addtoapi, get_ip, create_https_certificates, build_datatables_json, sanitize_out
    from plexpy.session import get_session_info, get_session_user_id, allow_session_user, allow_session_library
    from plexpy.webauth import AuthController, requireAuth, member_of, check_auth


def serve_template(templatename, **kwargs):
    interface_dir = os.path.join(str(plexpy.PROG_DIR), 'data/interfaces/')
    template_dir = os.path.join(str(interface_dir), plexpy.CONFIG.INTERFACE)

    _hplookup = TemplateLookup(directories=[template_dir], default_filters=['unicode', 'h'],
                               error_handler=mako_error_handler)

    http_root = plexpy.HTTP_ROOT
    server_name = plexpy.CONFIG.PMS_NAME
    cache_param = '?' + (plexpy.CURRENT_VERSION or common.RELEASE)

    _session = get_session_info()

    try:
        template = _hplookup.get_template(templatename)
        return template.render(http_root=http_root, server_name=server_name, cache_param=cache_param,
                               _session=_session, **kwargs)
    except Exception as e:
        logger.exception("WebUI :: Mako template render error: %s" % e)
        return mako.exceptions.html_error_template().render()


def mako_error_handler(context, error):
    """Decorate tracebacks when Mako errors happen.
    Evil hack: walk the traceback frames, find compiled Mako templates,
    stuff their (transformed) source into linecache.cache.
    """
    rich_tb = mako.exceptions.RichTraceback(error)
    rich_iter = iter(rich_tb.traceback)
    tb = sys.exc_info()[-1]
    source = {}
    annotated = set()
    while tb is not None:
        cur_rich = next(rich_iter)
        f = tb.tb_frame
        co = f.f_code
        filename = co.co_filename
        lineno = tb.tb_lineno
        if filename.startswith('memory:'):
            lines = source.get(filename)
            if lines is None:
                info = mako.template._get_module_info(filename)
                lines = source[filename] = info.module_source.splitlines(True)
                linecache.cache[filename] = (None, None, lines, filename)
            if (filename, lineno) not in annotated:
                annotated.add((filename, lineno))
                extra = '    # {} line {} in {}:\n    # {}'.format(*cur_rich)
                lines[lineno - 1] += extra
        tb = tb.tb_next
    # Don't return False -- that will lose the actual Mako frame.  Instead
    # re-raise.
    raise


class BaseRedirect(object):
    @cherrypy.expose
    def index(self):
        raise cherrypy.HTTPRedirect(plexpy.HTTP_ROOT)

    @cherrypy.expose
    def status(self, *args, **kwargs):
        path = '/' + '/'.join(args) if args else ''
        query = '?' + urlencode(kwargs) if kwargs else ''
        raise cherrypy.HTTPRedirect(plexpy.HTTP_ROOT + 'status' + path + query)


class WebInterface(object):

    auth = AuthController()

    def __init__(self):
        self.interface_dir = os.path.join(str(plexpy.PROG_DIR), 'data/')

    @cherrypy.expose
    @requireAuth()
    def index(self, **kwargs):
        if plexpy.CONFIG.FIRST_RUN_COMPLETE:
            raise cherrypy.HTTPRedirect(plexpy.HTTP_ROOT + "home")
        else:
            raise cherrypy.HTTPRedirect(plexpy.HTTP_ROOT + "welcome")


    ##### Welcome #####

    @cherrypy.expose
    @requireAuth(member_of("admin"))
    def welcome(self, **kwargs):
        config = {
            "pms_identifier": plexpy.CONFIG.PMS_IDENTIFIER,
            "pms_ip": plexpy.CONFIG.PMS_IP,
            "pms_port": plexpy.CONFIG.PMS_PORT,
            "pms_is_remote": plexpy.CONFIG.PMS_IS_REMOTE,
            "pms_ssl": plexpy.CONFIG.PMS_SSL,
            "pms_is_cloud": plexpy.CONFIG.PMS_IS_CLOUD,
            "pms_token": plexpy.CONFIG.PMS_TOKEN,
            "pms_uuid": plexpy.CONFIG.PMS_UUID,
            "pms_name": plexpy.CONFIG.PMS_NAME,
            "logging_ignore_interval": plexpy.CONFIG.LOGGING_IGNORE_INTERVAL
        }

        # The setup wizard just refreshes the page on submit so we must redirect to home if config set.
        if plexpy.CONFIG.FIRST_RUN_COMPLETE:
            plexpy.initialize_scheduler()
            raise cherrypy.HTTPRedirect(plexpy.HTTP_ROOT + "home")
        else:
            return serve_template(templatename="welcome.html", title="Welcome", config=config)

    @cherrypy.expose
    @cherrypy.tools.json_out()
    @requireAuth(member_of("admin"))
    @addtoapi("get_server_list")
    def discover(self, token=None, include_cloud=True, all_servers=True, **kwargs):
        """ Get all your servers that are published to Plex.tv.

            ```
            Required parameters:
                None

            Optional parameters:
                None

            Returns:
                json:
                    [{"clientIdentifier": "ds48g4r354a8v9byrrtr697g3g79w",
                      "httpsRequired": "0",
                      "ip": "xxx.xxx.xxx.xxx",
                      "label": "Winterfell-Server",
                      "local": "1",
                      "port": "32400",
                      "value": "xxx.xxx.xxx.xxx"
                      },
                     {...},
                     {...}
                     ]
            ```
        """
        if token:
            # Need to set token so result doesn't return http 401
            plexpy.CONFIG.__setattr__('PMS_TOKEN', token)
            plexpy.CONFIG.write()

        include_cloud = not (include_cloud == 'false')
        all_servers = not (all_servers == 'false')

        plex_tv = plextv.PlexTV()
        servers_list = plex_tv.discover(include_cloud=include_cloud,
                                        all_servers=all_servers)

        if servers_list:
            return servers_list


    ##### Home #####

    @cherrypy.expose
    @requireAuth()
    def home(self, **kwargs):
        config = {
            "home_sections": plexpy.CONFIG.HOME_SECTIONS,
            "home_refresh_interval": plexpy.CONFIG.HOME_REFRESH_INTERVAL,
            "pms_name": plexpy.CONFIG.PMS_NAME,
            "pms_is_cloud": plexpy.CONFIG.PMS_IS_CLOUD,
            "update_show_changelog": plexpy.CONFIG.UPDATE_SHOW_CHANGELOG,
            "first_run_complete": plexpy.CONFIG.FIRST_RUN_COMPLETE
        }
        return serve_template(templatename="index.html", title="Home", config=config)

    @cherrypy.expose
    @cherrypy.tools.json_out()
    @requireAuth()
    @addtoapi()
    def get_date_formats(self, **kwargs):
        """ Get the date and time formats used by Tautulli.

             ```
            Required parameters:
                None

            Optional parameters:
                None

            Returns:
                json:
                    {"date_format": "YYYY-MM-DD",
                     "time_format": "HH:mm",
                     }
            ```
        """
        if plexpy.CONFIG.DATE_FORMAT:
            date_format = plexpy.CONFIG.DATE_FORMAT
        else:
            date_format = 'YYYY-MM-DD'
        if plexpy.CONFIG.TIME_FORMAT:
            time_format = plexpy.CONFIG.TIME_FORMAT
        else:
            time_format = 'HH:mm'

        formats = {'date_format': date_format,
                   'time_format': time_format}

        return formats

    @cherrypy.expose
    @requireAuth()
    def get_current_activity(self, **kwargs):

        pms_connect = pmsconnect.PmsConnect(token=plexpy.CONFIG.PMS_TOKEN)
        result = pms_connect.get_current_activity()

        if result:
            return serve_template(templatename="current_activity.html", data=result)
        else:
            logger.warn("Unable to retrieve data for get_current_activity.")
            return serve_template(templatename="current_activity.html", data=None)

    @cherrypy.expose
    @requireAuth()
    def get_current_activity_instance(self, session_key=None, **kwargs):

        pms_connect = pmsconnect.PmsConnect(token=plexpy.CONFIG.PMS_TOKEN)
        result = pms_connect.get_current_activity()

        if result:
            session = next((s for s in result['sessions'] if s['session_key'] == session_key), None)
            return serve_template(templatename="current_activity_instance.html", session=session)
        else:
            return serve_template(templatename="current_activity_instance.html", session=None)

    @cherrypy.expose
    @cherrypy.tools.json_out()
    @requireAuth(member_of("admin"))
    @addtoapi()
    def terminate_session(self, session_key='', session_id='', message='', **kwargs):
        """ Stop a streaming session.

            ```
            Required parameters:
                session_key (int):          The session key of the session to terminate, OR
                session_id (str):           The session id of the session to terminate

            Optional parameters:
                message (str):              A custom message to send to the client

            Returns:
                None
            ```
        """
        pms_connect = pmsconnect.PmsConnect()
        result = pms_connect.terminate_session(session_key=session_key, session_id=session_id, message=message)

        if result is True:
            return {'result': 'success', 'message': 'Session terminated.'}
        elif result:
            return {'result': 'error', 'message': 'Failed to terminate session: {}.'.format(result)}
        else:
            return {'result': 'error', 'message': 'Failed to terminate session.'}

    @cherrypy.expose
    @cherrypy.tools.json_out()
    @requireAuth(member_of("admin"))
    def return_plex_xml_url(self, endpoint='', plextv=False, **kwargs):
        kwargs['X-Plex-Token'] = plexpy.CONFIG.PMS_TOKEN

        if helpers.bool_true(plextv):
            base_url = 'https://plex.tv'
        else:
            if plexpy.CONFIG.PMS_URL_OVERRIDE:
                base_url = plexpy.CONFIG.PMS_URL_OVERRIDE
            else:
                base_url = plexpy.CONFIG.PMS_URL

        if '{machine_id}' in endpoint:
            endpoint = endpoint.format(machine_id=plexpy.CONFIG.PMS_IDENTIFIER)

        return base_url + endpoint + '?' + urlencode(kwargs)

    @cherrypy.expose
    @requireAuth()
    def home_stats(self, time_range=30, stats_type='plays', stats_count=10, **kwargs):
        data_factory = datafactory.DataFactory()
        stats_data = data_factory.get_home_stats(time_range=time_range,
                                                 stats_type=stats_type,
                                                 stats_count=stats_count)

        return serve_template(templatename="home_stats.html", title="Stats", data=stats_data)

    @cherrypy.expose
    @requireAuth()
    def library_stats(self, **kwargs):
        data_factory = datafactory.DataFactory()

        library_cards = plexpy.CONFIG.HOME_LIBRARY_CARDS

        stats_data = data_factory.get_library_stats(library_cards=library_cards)

        return serve_template(templatename="library_stats.html", title="Library Stats", data=stats_data)

    @cherrypy.expose
    @requireAuth()
    def get_recently_added(self, count='0', media_type='', **kwargs):

        try:
            pms_connect = pmsconnect.PmsConnect()
            result = pms_connect.get_recently_added_details(count=count, media_type=media_type)
        except IOError as e:
            return serve_template(templatename="recently_added.html", data=None)

        if result:
            return serve_template(templatename="recently_added.html", data=result['recently_added'])
        else:
            logger.warn("Unable to retrieve data for get_recently_added.")
            return serve_template(templatename="recently_added.html", data=None)

    @cherrypy.expose
    @cherrypy.tools.json_out()
    @requireAuth(member_of("admin"))
    @addtoapi()
    def delete_temp_sessions(self, **kwargs):
        """ Flush out all of the temporary sessions in the database."""

        result = database.delete_sessions()

        if result:
            return {'result': 'success', 'message': 'Temporary sessions flushed.'}
        else:
            return {'result': 'error', 'message': 'Flush sessions failed.'}

    @cherrypy.expose
    @cherrypy.tools.json_out()
    @requireAuth(member_of("admin"))
    @addtoapi()
    def delete_recently_added(self, **kwargs):
        """ Flush out all of the recently added items in the database."""

        result = database.delete_recently_added()

        if result:
            return {'result': 'success', 'message': 'Recently added flushed.'}
        else:
            return {'result': 'error', 'message': 'Flush recently added failed.'}


    ##### Libraries #####

    @cherrypy.expose
    @requireAuth()
    def libraries(self, **kwargs):
        return serve_template(templatename="libraries.html", title="Libraries")

    @cherrypy.expose
    @cherrypy.tools.json_out()
    @requireAuth()
    @sanitize_out()
    @addtoapi("get_libraries_table")
    def get_library_list(self, grouping=None, **kwargs):
        """ Get the data on the Tautulli libraries table.

            ```
            Required parameters:
                None

            Optional parameters:
                grouping (int):                 0 or 1
                order_column (str):             "library_thumb", "section_name", "section_type", "count", "parent_count",
                                                "child_count", "last_accessed", "last_played", "plays", "duration"
                order_dir (str):                "desc" or "asc"
                start (int):                    Row to start from, 0
                length (int):                   Number of items to return, 25
                search (str):                   A string to search for, "Movies"

            Returns:
                json:
                    {"draw": 1,
                     "recordsTotal": 10,
                     "recordsFiltered": 10,
                     "data":
                        [{"child_count": 3745,
                          "content_rating": "TV-MA",
                          "count": 62,
                          "do_notify": "Checked",
                          "do_notify_created": "Checked",
                          "duration": 1578037,
                          "guid": "com.plexapp.agents.thetvdb://121361/6/1?lang=en",
                          "histroy_row_id": 1128,
                          "is_active": 1,
                          "keep_history": "Checked",
                          "labels": [],
                          "last_accessed": 1462693216,
                          "last_played": "Game of Thrones - The Red Woman",
                          "library_art": "/:/resources/show-fanart.jpg",
                          "library_thumb": "/:/resources/show.png",
                          "live": 0,
                          "media_index": 1,
                          "media_type": "episode",
                          "originally_available_at": "2016-04-24",
                          "parent_count": 240,
                          "parent_media_index": 6,
                          "parent_title": "",
                          "plays": 772,
                          "rating_key": 153037,
                          "row_id": 1,
                          "section_id": 2,
                          "section_name": "TV Shows",
                          "section_type": "Show",
                          "server_id": "ds48g4r354a8v9byrrtr697g3g79w",
                          "thumb": "/library/metadata/153036/thumb/1462175062",
                          "year": 2016
                          },
                         {...},
                         {...}
                         ]
                     }
            ```
        """
        # Check if datatables json_data was received.
        # If not, then build the minimal amount of json data for a query
        if not kwargs.get('json_data'):
            # TODO: Find some one way to automatically get the columns
            dt_columns = [("library_thumb", False, False),
                          ("section_name", True, True),
                          ("section_type", True, True),
                          ("count", True, True),
                          ("parent_count", True, True),
                          ("child_count", True, True),
                          ("last_accessed", True, False),
                          ("last_played", True, True),
                          ("plays", True, False),
                          ("duration", True, False)]
            kwargs['json_data'] = build_datatables_json(kwargs, dt_columns, "section_name")

        grouping = helpers.bool_true(grouping, return_none=True)

        library_data = libraries.Libraries()
        library_list = library_data.get_datatables_list(kwargs=kwargs, grouping=grouping)

        return library_list

    @cherrypy.expose
    @cherrypy.tools.json_out()
    @requireAuth(member_of("admin"))
    @sanitize_out()
    @addtoapi("get_library_names")
    def get_library_sections(self, **kwargs):
        """ Get a list of library sections and ids on the PMS.

            ```
            Required parameters:
                None

            Optional parameters:
                None

            Returns:
                json:
                    [{"section_id": 1, "section_name": "Movies", "section_type": "movie"},
                     {"section_id": 7, "section_name": "Music", "section_type": "artist"},
                     {"section_id": 2, "section_name": "TV Shows", "section_type": "show"},
                     {...}
                     ]
            ```
        """
        library_data = libraries.Libraries()
        result = library_data.get_sections()

        if result:
            return result
        else:
            logger.warn("Unable to retrieve data for get_library_sections.")

    @cherrypy.expose
    @cherrypy.tools.json_out()
    @requireAuth(member_of("admin"))
    def refresh_libraries_list(self, **kwargs):
        """ Manually refresh the libraries list. """
        logger.info("Manual libraries list refresh requested.")
        result = libraries.refresh_libraries()

        if result:
            return {'result': 'success', 'message': 'Libraries list refreshed.'}
        else:
            return {'result': 'error', 'message': 'Unable to refresh libraries list.'}

    @cherrypy.expose
    @requireAuth()
    def library(self, section_id=None, **kwargs):
        if not allow_session_library(section_id):
            raise cherrypy.HTTPRedirect(plexpy.HTTP_ROOT)

        config = {
            "get_file_sizes": plexpy.CONFIG.GET_FILE_SIZES,
            "get_file_sizes_hold": plexpy.CONFIG.GET_FILE_SIZES_HOLD
        }

        if section_id:
            try:
                library_data = libraries.Libraries()
                library_details = library_data.get_details(section_id=section_id)
            except:
                logger.warn("Unable to retrieve library details for section_id %s " % section_id)
                return serve_template(templatename="library.html", title="Library", data=None, config=config)
        else:
            logger.debug("Library page requested but no section_id received.")
            return serve_template(templatename="library.html", title="Library", data=None, config=config)

        return serve_template(templatename="library.html", title="Library", data=library_details, config=config)

    @cherrypy.expose
    @requireAuth(member_of("admin"))
    def edit_library_dialog(self, section_id=None, **kwargs):
        if section_id:
            library_data = libraries.Libraries()
            result = library_data.get_details(section_id=section_id)
            status_message = ''
        else:
            result = None
            status_message = 'An error occured.'

        return serve_template(templatename="edit_library.html", title="Edit Library", data=result, status_message=status_message)

    @cherrypy.expose
    @requireAuth(member_of("admin"))
    @addtoapi()
    def edit_library(self, section_id=None, **kwargs):
        """ Update a library section on Tautulli.

            ```
            Required parameters:
                section_id (str):           The id of the Plex library section

            Optional parameters:
                custom_thumb (str):         The URL for the custom library thumbnail
                custom_art (str):           The URL for the custom library background art
                keep_history (int):         0 or 1

            Returns:
                None
            ```
        """
        custom_thumb = kwargs.get('custom_thumb', '')
        custom_art = kwargs.get('custom_art', '')
        do_notify = kwargs.get('do_notify', 0)
        do_notify_created = kwargs.get('do_notify_created', 0)
        keep_history = kwargs.get('keep_history', 0)

        if section_id:
            try:
                library_data = libraries.Libraries()
                library_data.set_config(section_id=section_id,
                                        custom_thumb=custom_thumb,
                                        custom_art=custom_art,
                                        do_notify=do_notify,
                                        do_notify_created=do_notify_created,
                                        keep_history=keep_history)

                return "Successfully updated library."
            except:
                return "Failed to update library."

    @cherrypy.expose
    @requireAuth()
    def library_watch_time_stats(self, section_id=None, **kwargs):
        if not allow_session_library(section_id):
            return serve_template(templatename="user_watch_time_stats.html", data=None, title="Watch Stats")

        if section_id:
            library_data = libraries.Libraries()
            result = library_data.get_watch_time_stats(section_id=section_id)
        else:
            result = None

        if result:
            return serve_template(templatename="user_watch_time_stats.html", data=result, title="Watch Stats")
        else:
            logger.warn("Unable to retrieve data for library_watch_time_stats.")
            return serve_template(templatename="user_watch_time_stats.html", data=None, title="Watch Stats")

    @cherrypy.expose
    @requireAuth()
    def library_user_stats(self, section_id=None, **kwargs):
        if not allow_session_library(section_id):
            return serve_template(templatename="library_user_stats.html", data=None, title="Player Stats")

        if section_id:
            library_data = libraries.Libraries()
            result = library_data.get_user_stats(section_id=section_id)
        else:
            result = None

        if result:
            return serve_template(templatename="library_user_stats.html", data=result, title="Player Stats")
        else:
            logger.warn("Unable to retrieve data for library_user_stats.")
            return serve_template(templatename="library_user_stats.html", data=None, title="Player Stats")

    @cherrypy.expose
    @requireAuth()
    def library_recently_watched(self, section_id=None, limit='10', **kwargs):
        if not allow_session_library(section_id):
            return serve_template(templatename="user_recently_watched.html", data=None, title="Recently Watched")

        if section_id:
            library_data = libraries.Libraries()
            result = library_data.get_recently_watched(section_id=section_id, limit=limit)
        else:
            result = None

        if result:
            return serve_template(templatename="user_recently_watched.html", data=result, title="Recently Watched")
        else:
            logger.warn("Unable to retrieve data for library_recently_watched.")
            return serve_template(templatename="user_recently_watched.html", data=None, title="Recently Watched")

    @cherrypy.expose
    @requireAuth()
    def library_recently_added(self, section_id=None, limit='10', **kwargs):
        if not allow_session_library(section_id):
            return serve_template(templatename="library_recently_added.html", data=None, title="Recently Added")

        if section_id:
            pms_connect = pmsconnect.PmsConnect()
            result = pms_connect.get_recently_added_details(section_id=section_id, count=limit)
        else:
            result = None

        if result:
            return serve_template(templatename="library_recently_added.html", data=result['recently_added'], title="Recently Added")
        else:
            logger.warn("Unable to retrieve data for library_recently_added.")
            return serve_template(templatename="library_recently_added.html", data=None, title="Recently Added")

    @cherrypy.expose
    @cherrypy.tools.json_out()
    @requireAuth(member_of("admin"))
    @addtoapi()
    def get_library_media_info(self, section_id=None, section_type=None, rating_key=None, refresh='', **kwargs):
        """ Get the data on the Tautulli media info tables.

            ```
            Required parameters:
                section_id (str):               The id of the Plex library section, OR
                rating_key (str):               The grandparent or parent rating key

            Optional parameters:
                section_type (str):             "movie", "show", "artist", "photo"
                order_column (str):             "added_at", "sort_title", "container", "bitrate", "video_codec",
                                                "video_resolution", "video_framerate", "audio_codec", "audio_channels",
                                                "file_size", "last_played", "play_count"
                order_dir (str):                "desc" or "asc"
                start (int):                    Row to start from, 0
                length (int):                   Number of items to return, 25
                search (str):                   A string to search for, "Thrones"
                refresh (str):                  "true" to refresh the media info table

            Returns:
                json:
                    {"draw": 1,
                     "recordsTotal": 82,
                     "recordsFiltered": 82,
                     "filtered_file_size": 2616760056742,
                     "total_file_size": 2616760056742,
                     "data":
                        [{"added_at": "1403553078",
                          "audio_channels": "",
                          "audio_codec": "",
                          "bitrate": "",
                          "container": "",
                          "file_size": 253660175293,
                          "grandparent_rating_key": "",
                          "last_played": 1462380698,
                          "media_index": "1",
                          "media_type": "show",
                          "parent_media_index": "",
                          "parent_rating_key": "",
                          "play_count": 15,
                          "rating_key": "1219",
                          "section_id": 2,
                          "section_type": "show",
                          "sort_title": "Game of Thrones",
                          "thumb": "/library/metadata/1219/thumb/1436265995",
                          "title": "Game of Thrones",
                          "video_codec": "",
                          "video_framerate": "",
                          "video_resolution": "",
                          "year": "2011"
                          },
                         {...},
                         {...}
                         ]
                     }
            ```
        """
        # Check if datatables json_data was received.
        # If not, then build the minimal amount of json data for a query
        if not kwargs.get('json_data'):
            # Alias 'title' to 'sort_title'
            if kwargs.get('order_column') == 'title':
                kwargs['order_column'] = 'sort_title'

            # TODO: Find some one way to automatically get the columns
            dt_columns = [("added_at", True, False),
                          ("sort_title", True, True),
                          ("container", True, True),
                          ("bitrate", True, True),
                          ("video_codec", True, True),
                          ("video_resolution", True, True),
                          ("video_framerate", True, True),
                          ("audio_codec", True, True),
                          ("audio_channels", True, True),
                          ("file_size", True, False),
                          ("last_played", True, False),
                          ("play_count", True, False)]
            kwargs['json_data'] = build_datatables_json(kwargs, dt_columns, "sort_title")

        if helpers.bool_true(refresh):
            refresh = True
        else:
            refresh = False

        library_data = libraries.Libraries()
        result = library_data.get_datatables_media_info(section_id=section_id,
                                                        section_type=section_type,
                                                        rating_key=rating_key,
                                                        refresh=refresh,
                                                        kwargs=kwargs)

        return result

    @cherrypy.expose
    @cherrypy.tools.json_out()
    @requireAuth(member_of("admin"))
    def get_media_info_file_sizes(self, section_id=None, rating_key=None, **kwargs):
        get_file_sizes_hold = plexpy.CONFIG.GET_FILE_SIZES_HOLD
        section_ids = set(get_file_sizes_hold['section_ids'])
        rating_keys = set(get_file_sizes_hold['rating_keys'])

        if (section_id and section_id not in section_ids) or (rating_key and rating_key not in rating_keys):
            if section_id:
                section_ids.add(section_id)
            elif rating_key:
                rating_keys.add(rating_key)
            plexpy.CONFIG.GET_FILE_SIZES_HOLD = {'section_ids': list(section_ids), 'rating_keys': list(rating_keys)}

            library_data = libraries.Libraries()
            result = library_data.get_media_info_file_sizes(section_id=section_id,
                                                            rating_key=rating_key)

            if section_id:
                section_ids.remove(section_id)
            elif rating_key:
                rating_keys.remove(rating_key)
            plexpy.CONFIG.GET_FILE_SIZES_HOLD = {'section_ids': list(section_ids), 'rating_keys': list(rating_keys)}
        else:
            result = False

        return {'success': result}

    @cherrypy.expose
    @cherrypy.tools.json_out()
    @requireAuth(member_of("admin"))
    @addtoapi()
    def get_library(self, section_id=None, **kwargs):
        """ Get a library's details.

            ```
            Required parameters:
                section_id (str):               The id of the Plex library section

            Optional parameters:
                None

            Returns:
                json:
                    {"child_count": null,
                     "count": 887,
                     "deleted_section": 0,
                     "do_notify": 1,
                     "do_notify_created": 1,
                     "is_active": 1,
                     "keep_history": 1,
                     "library_art": "/:/resources/movie-fanart.jpg",
                     "library_thumb": "/:/resources/movie.png",
                     "parent_count": null,
                     "row_id": 1,
                     "section_id": 1,
                     "section_name": "Movies",
                     "section_type": "movie",
                     "server_id": "ds48g4r354a8v9byrrtr697g3g79w"
                     }
            ```
        """
        if section_id:
            library_data = libraries.Libraries()
            library_details = library_data.get_details(section_id=section_id)
            if library_details:
                return library_details
            else:
                logger.warn("Unable to retrieve data for get_library.")
        else:
            logger.warn("Library details requested but no section_id received.")

    @cherrypy.expose
    @cherrypy.tools.json_out()
    @requireAuth(member_of("admin"))
    @addtoapi()
    def get_library_watch_time_stats(self, section_id=None, grouping=None, query_days=None, **kwargs):
        """ Get a library's watch time statistics.

            ```
            Required parameters:
                section_id (str):       The id of the Plex library section

            Optional parameters:
                grouping (int):         0 or 1
                query_days (str):       Comma separated days, e.g. "1,7,30,0"

            Returns:
                json:
                    [{"query_days": 1,
                      "total_plays": 0,
                      "total_time": 0
                      },
                     {"query_days": 7,
                      "total_plays": 3,
                      "total_time": 15694
                      },
                     {"query_days": 30,
                      "total_plays": 35,
                      "total_time": 63054
                      },
                     {"query_days": 0,
                      "total_plays": 508,
                      "total_time": 1183080
                      }
                     ]
            ```
        """
        grouping = helpers.bool_true(grouping, return_none=True)

        if section_id:
            library_data = libraries.Libraries()
            result = library_data.get_watch_time_stats(section_id=section_id, grouping=grouping,
                                                       query_days=query_days)
            if result:
                return result
            else:
                logger.warn("Unable to retrieve data for get_library_watch_time_stats.")
        else:
            logger.warn("Library watch time stats requested but no section_id received.")

    @cherrypy.expose
    @cherrypy.tools.json_out()
    @requireAuth(member_of("admin"))
    @addtoapi()
    def get_library_user_stats(self, section_id=None, grouping=None, **kwargs):
        """ Get a library's user statistics.

            ```
            Required parameters:
                section_id (str):               The id of the Plex library section

            Optional parameters:
                grouping (int):         0 or 1

            Returns:
                json:
                    [{"friendly_name": "Jon Snow",
                      "total_plays": 170,
                      "user_id": 133788,
                      "user_thumb": "https://plex.tv/users/k10w42309cynaopq/avatar"
                      },
                     {"platform_type": "DanyKhaleesi69",
                      "total_plays": 42,
                      "user_id": 8008135,
                      "user_thumb": "https://plex.tv/users/568gwwoib5t98a3a/avatar"
                      },
                     {...},
                     {...}
                     ]
            ```
        """
        grouping = helpers.bool_true(grouping, return_none=True)

        if section_id:
            library_data = libraries.Libraries()
            result = library_data.get_user_stats(section_id=section_id, grouping=grouping)
            if result:
                return result
            else:
                logger.warn("Unable to retrieve data for get_library_user_stats.")
        else:
            logger.warn("Library user stats requested but no section_id received.")

    @cherrypy.expose
    @cherrypy.tools.json_out()
    @requireAuth(member_of("admin"))
    @addtoapi()
    def delete_all_library_history(self, server_id=None, section_id=None, row_ids=None, **kwargs):
        """ Delete all Tautulli history for a specific library.

            ```
            Required parameters:
                section_id (str):       The id of the Plex library section

            Optional parameters:
                server_id (str):        The Plex server identifier of the library section
                row_ids (str):          Comma separated row ids to delete, e.g. "2,3,8"

            Returns:
                None
            ```
        """
        if (server_id and section_id) or row_ids:
            library_data = libraries.Libraries()
            success = library_data.delete(server_id=server_id, section_id=section_id, row_ids=row_ids, purge_only=True)
            if success:
                return {'result': 'success', 'message': 'Deleted library history.'}
            else:
                return {'result': 'error', 'message': 'Failed to delete library(s) history.'}
        else:
            return {'result': 'error', 'message': 'No server id and section id or row ids received.'}

    @cherrypy.expose
    @cherrypy.tools.json_out()
    @requireAuth(member_of("admin"))
    @addtoapi()
    def delete_library(self, server_id=None, section_id=None, row_ids=None, **kwargs):
        """ Delete a library section from Tautulli. Also erases all history for the library.

            ```
            Required parameters:
                section_id (str):       The id of the Plex library section

            Optional parameters:
                server_id (str):        The Plex server identifier of the library section
                row_ids (str):          Comma separated row ids to delete, e.g. "2,3,8"

            Returns:
                None
            ```
        """
        if (server_id and section_id) or row_ids:
            library_data = libraries.Libraries()
            success = library_data.delete(server_id=server_id, section_id=section_id, row_ids=row_ids)
            if success:
                return {'result': 'success', 'message': 'Deleted library.'}
            else:
                return {'result': 'error', 'message': 'Failed to delete library(s).'}
        else:
            return {'result': 'error', 'message': 'No server id and section id or row ids received.'}

    @cherrypy.expose
    @cherrypy.tools.json_out()
    @requireAuth(member_of("admin"))
    @addtoapi()
    def undelete_library(self, section_id=None, section_name=None, **kwargs):
        """ Restore a deleted library section to Tautulli.

            ```
            Required parameters:
                section_id (str):       The id of the Plex library section
                section_name (str):     The name of the Plex library section

            Optional parameters:
                None

            Returns:
                None
            ```
        """
        library_data = libraries.Libraries()
        result = library_data.undelete(section_id=section_id, section_name=section_name)
        if result:
            if section_id:
                msg ='section_id %s' % section_id
            elif section_name:
                msg = 'section_name %s' % section_name
            return {'result': 'success', 'message': 'Re-added library with %s.' % msg}
        return {'result': 'error', 'message': 'Unable to re-add library. Invalid section_id or section_name.'}

    @cherrypy.expose
    @cherrypy.tools.json_out()
    @requireAuth(member_of("admin"))
    @addtoapi()
    def delete_media_info_cache(self, section_id, **kwargs):
        """ Delete the media info table cache for a specific library.

            ```
            Required parameters:
                section_id (str):       The id of the Plex library section

            Optional parameters:
                None

            Returns:
                None
            ```
        """
        get_file_sizes_hold = plexpy.CONFIG.GET_FILE_SIZES_HOLD
        section_ids = set(get_file_sizes_hold['section_ids'])

        if section_id not in section_ids:
            if section_id:
                library_data = libraries.Libraries()
                delete_row = library_data.delete_media_info_cache(section_id=section_id)

                if delete_row:
                    return {'message': delete_row}
            else:
                return {'message': 'no data received'}
        else:
            return {'message': 'Cannot delete media info cache while getting file sizes.'}

    @cherrypy.expose
    @cherrypy.tools.json_out()
    @requireAuth(member_of("admin"))
    def delete_duplicate_libraries(self, **kwargs):
        library_data = libraries.Libraries()

        result = library_data.delete_duplicate_libraries()

        if result:
            return {'message': result}
        else:
            return {'message': 'Unable to delete duplicate libraries from the database.'}

    ##### Users #####

    @cherrypy.expose
    @requireAuth()
    def users(self, **kwargs):
        return serve_template(templatename="users.html", title="Users")

    @cherrypy.expose
    @cherrypy.tools.json_out()
    @requireAuth()
    @sanitize_out()
    @addtoapi("get_users_table")
    def get_user_list(self, grouping=None, **kwargs):
        """ Get the data on Tautulli users table.

            ```
            Required parameters:
                None

            Optional parameters:
                grouping (int):                 0 or 1
                order_column (str):             "user_thumb", "friendly_name", "last_seen", "ip_address", "platform",
                                                "player", "last_played", "plays", "duration"
                order_dir (str):                "desc" or "asc"
                start (int):                    Row to start from, 0
                length (int):                   Number of items to return, 25
                search (str):                   A string to search for, "Jon Snow"

            Returns:
                json:
                    {"draw": 1,
                     "recordsTotal": 10,
                     "recordsFiltered": 10,
                     "data":
                        [{"allow_guest": "Checked",
                          "do_notify": "Checked",
                          "duration": 2998290,
                          "friendly_name": "Jon Snow",
                          "guid": "com.plexapp.agents.thetvdb://121361/6/1?lang=en",
                          "history_row_id": 1121,
                          "ip_address": "xxx.xxx.xxx.xxx",
                          "is_active": 1,
                          "keep_history": "Checked",
                          "last_played": "Game of Thrones - The Red Woman",
                          "last_seen": 1462591869,
                          "live": 0,
                          "media_index": 1,
                          "media_type": "episode",
                          "originally_available_at": "2016-04-24",
                          "parent_media_index": 6,
                          "parent_title": "",
                          "platform": "Chrome",
                          "player": "Plex Web (Chrome)",
                          "plays": 487,
                          "rating_key": 153037,
                          "row_id": 1,
                          "thumb": "/library/metadata/153036/thumb/1462175062",
                          "transcode_decision": "transcode",
                          "user_id": 133788,
                          "user_thumb": "https://plex.tv/users/568gwwoib5t98a3a/avatar",
                          "year": 2016
                          },
                         {...},
                         {...}
                         ]
                     }
            ```
        """
        # Check if datatables json_data was received.
        # If not, then build the minimal amount of json data for a query
        if not kwargs.get('json_data'):
            # TODO: Find some one way to automatically get the columns
            dt_columns = [("user_thumb", False, False),
                          ("friendly_name", True, True),
                          ("last_seen", True, False),
                          ("ip_address", True, True),
                          ("platform", True, True),
                          ("player", True, True),
                          ("last_played", True, False),
                          ("plays", True, False),
                          ("duration", True, False)]
            kwargs['json_data'] = build_datatables_json(kwargs, dt_columns, "friendly_name")

        grouping = helpers.bool_true(grouping, return_none=True)

        user_data = users.Users()
        user_list = user_data.get_datatables_list(kwargs=kwargs, grouping=grouping)

        return user_list

    @cherrypy.expose
    @cherrypy.tools.json_out()
    @requireAuth(member_of("admin"))
    def refresh_users_list(self, **kwargs):
        """ Manually refresh the users list. """
        logger.info("Manual users list refresh requested.")
        result = users.refresh_users()

        if result:
            return {'result': 'success', 'message': 'Users list refreshed.'}
        else:
            return {'result': 'error', 'message': 'Unable to refresh users list.'}

    @cherrypy.expose
    @requireAuth()
    def user(self, user_id=None, **kwargs):
        if not allow_session_user(user_id):
            raise cherrypy.HTTPRedirect(plexpy.HTTP_ROOT)

        if user_id:
            try:
                user_data = users.Users()
                user_details = user_data.get_details(user_id=user_id)
            except:
                logger.warn("Unable to retrieve user details for user_id %s " % user_id)
                return serve_template(templatename="user.html", title="User", data=None)
        else:
            logger.debug("User page requested but no user_id received.")
            return serve_template(templatename="user.html", title="User", data=None)

        return serve_template(templatename="user.html", title="User", data=user_details)

    @cherrypy.expose
    @requireAuth(member_of("admin"))
    def edit_user_dialog(self, user=None, user_id=None, **kwargs):
        if user_id:
            user_data = users.Users()
            result = user_data.get_details(user_id=user_id)
            status_message = ''
        else:
            result = None
            status_message = 'An error occured.'

        return serve_template(templatename="edit_user.html", title="Edit User", data=result, status_message=status_message)

    @cherrypy.expose
    @requireAuth(member_of("admin"))
    @addtoapi()
    def edit_user(self, user_id=None, **kwargs):
        """ Update a user on Tautulli.

            ```
            Required parameters:
                user_id (str):              The id of the Plex user

            Optional paramters:
                friendly_name(str):         The friendly name of the user
                custom_thumb (str):         The URL for the custom user thumbnail
                keep_history (int):         0 or 1
                allow_guest (int):          0 or 1

            Returns:
                None
            ```
        """
        friendly_name = kwargs.get('friendly_name', '')
        custom_thumb = kwargs.get('custom_thumb', '')
        do_notify = kwargs.get('do_notify', 0)
        keep_history = kwargs.get('keep_history', 0)
        allow_guest = kwargs.get('allow_guest', 0)

        if user_id:
            try:
                user_data = users.Users()
                user_data.set_config(user_id=user_id,
                                     friendly_name=friendly_name,
                                     custom_thumb=custom_thumb,
                                     do_notify=do_notify,
                                     keep_history=keep_history,
                                     allow_guest=allow_guest)
                status_message = "Successfully updated user."
                return status_message
            except:
                status_message = "Failed to update user."
                return status_message

    @cherrypy.expose
    @requireAuth()
    def user_watch_time_stats(self, user=None, user_id=None, **kwargs):
        if not allow_session_user(user_id):
            return serve_template(templatename="user_watch_time_stats.html", data=None, title="Watch Stats")

        if user_id or user:
            user_data = users.Users()
            result = user_data.get_watch_time_stats(user_id=user_id)
        else:
            result = None

        if result:
            return serve_template(templatename="user_watch_time_stats.html", data=result, title="Watch Stats")
        else:
            logger.warn("Unable to retrieve data for user_watch_time_stats.")
            return serve_template(templatename="user_watch_time_stats.html", data=None, title="Watch Stats")

    @cherrypy.expose
    @requireAuth()
    def user_player_stats(self, user=None, user_id=None, **kwargs):
        if not allow_session_user(user_id):
            return serve_template(templatename="user_player_stats.html", data=None, title="Player Stats")

        if user_id or user:
            user_data = users.Users()
            result = user_data.get_player_stats(user_id=user_id)
        else:
            result = None

        if result:
            return serve_template(templatename="user_player_stats.html", data=result, title="Player Stats")
        else:
            logger.warn("Unable to retrieve data for user_player_stats.")
            return serve_template(templatename="user_player_stats.html", data=None, title="Player Stats")

    @cherrypy.expose
    @requireAuth()
    def get_user_recently_watched(self, user=None, user_id=None, limit='10', **kwargs):
        if not allow_session_user(user_id):
            return serve_template(templatename="user_recently_watched.html", data=None, title="Recently Watched")

        if user_id or user:
            user_data = users.Users()
            result = user_data.get_recently_watched(user_id=user_id, limit=limit)
        else:
            result = None

        if result:
            return serve_template(templatename="user_recently_watched.html", data=result, title="Recently Watched")
        else:
            logger.warn("Unable to retrieve data for get_user_recently_watched.")
            return serve_template(templatename="user_recently_watched.html", data=None, title="Recently Watched")

    @cherrypy.expose
    @cherrypy.tools.json_out()
    @requireAuth()
    @sanitize_out()
    @addtoapi()
    def get_user_ips(self, user_id=None, **kwargs):
        """ Get the data on Tautulli users IP table.

            ```
            Required parameters:
                user_id (str):                  The id of the Plex user

            Optional parameters:
                order_column (str):             "last_seen", "ip_address", "platform", "player",
                                                "last_played", "play_count"
                order_dir (str):                "desc" or "asc"
                start (int):                    Row to start from, 0
                length (int):                   Number of items to return, 25
                search (str):                   A string to search for, "xxx.xxx.xxx.xxx"

            Returns:
                json:
                    {"draw": 1,
                     "recordsTotal": 2344,
                     "recordsFiltered": 10,
                     "data":
                        [{"friendly_name": "Jon Snow",
                          "guid": "com.plexapp.agents.thetvdb://121361/6/1?lang=en",
                          "id": 1121,
                          "ip_address": "xxx.xxx.xxx.xxx",
                          "last_played": "Game of Thrones - The Red Woman",
                          "last_seen": 1462591869,
                          "live": 0,
                          "media_index": 1,
                          "media_type": "episode",
                          "originally_available_at": "2016-04-24",
                          "parent_media_index": 6,
                          "parent_title": "",
                          "platform": "Chrome",
                          "play_count": 149,
                          "player": "Plex Web (Chrome)",
                          "rating_key": 153037,
                          "thumb": "/library/metadata/153036/thumb/1462175062",
                          "transcode_decision": "transcode",
                          "user_id": 133788,
                          "year": 2016
                          },
                         {...},
                         {...}
                         ]
                     }
            ```
        """
        # Check if datatables json_data was received.
        # If not, then build the minimal amount of json data for a query
        if not kwargs.get('json_data'):
            # TODO: Find some one way to automatically get the columns
            dt_columns = [("last_seen", True, False),
                          ("ip_address", True, True),
                          ("platform", True, True),
                          ("player", True, True),
                          ("last_played", True, True),
                          ("play_count", True, True)]
            kwargs['json_data'] = build_datatables_json(kwargs, dt_columns, "last_seen")

        user_data = users.Users()
        history = user_data.get_datatables_unique_ips(user_id=user_id, kwargs=kwargs)

        return history

    @cherrypy.expose
    @cherrypy.tools.json_out()
    @requireAuth()
    @sanitize_out()
    @addtoapi()
    def get_user_logins(self, user_id=None, **kwargs):
        """ Get the data on Tautulli user login table.

            ```
            Required parameters:
                user_id (str):                  The id of the Plex user

            Optional parameters:
                order_column (str):             "date", "time", "ip_address", "host", "os", "browser"
                order_dir (str):                "desc" or "asc"
                start (int):                    Row to start from, 0
                length (int):                   Number of items to return, 25
                search (str):                   A string to search for, "xxx.xxx.xxx.xxx"

            Returns:
                json:
                    {"draw": 1,
                     "recordsTotal": 2344,
                     "recordsFiltered": 10,
                     "data":
                        [{"browser": "Safari 7.0.3",
                          "friendly_name": "Jon Snow",
                          "host": "http://plexpy.castleblack.com",
                          "ip_address": "xxx.xxx.xxx.xxx",
                          "os": "Mac OS X",
                          "timestamp": 1462591869,
                          "user": "LordCommanderSnow",
                          "user_agent": "Mozilla/5.0 (Macintosh; Intel Mac OS X 10_9_3) AppleWebKit/537.75.14 (KHTML, like Gecko) Version/7.0.3 Safari/7046A194A",
                          "user_group": "guest",
                          "user_id": 133788
                          },
                         {...},
                         {...}
                         ]
                     }
            ```
        """
        # Check if datatables json_data was received.
        # If not, then build the minimal amount of json data for a query
        if not kwargs.get('json_data'):
            # TODO: Find some one way to automatically get the columns
            dt_columns = [("timestamp", True, False),
                          ("ip_address", True, True),
                          ("host", True, True),
                          ("os", True, True),
                          ("browser", True, True)]
            kwargs['json_data'] = build_datatables_json(kwargs, dt_columns, "timestamp")

        user_data = users.Users()
        history = user_data.get_datatables_user_login(user_id=user_id, kwargs=kwargs)

        return history

    @cherrypy.expose
    @cherrypy.tools.json_out()
    @requireAuth(member_of("admin"))
    @addtoapi()
    def get_user(self, user_id=None, **kwargs):
        """ Get a user's details.

            ```
            Required parameters:
                user_id (str):          The id of the Plex user

            Optional parameters:
                None

            Returns:
                json:
                    {"allow_guest": 1,
                     "deleted_user": 0,
                     "do_notify": 1,
                     "email": "Jon.Snow.1337@CastleBlack.com",
                     "friendly_name": "Jon Snow",
                     "is_active": 1,
                     "is_admin": 0,
                     "is_allow_sync": 1,
                     "is_home_user": 1,
                     "is_restricted": 0,
                     "keep_history": 1,
                     "row_id": 1,
                     "shared_libraries": ["10", "1", "4", "5", "15", "20", "2"],
                     "user_id": 133788,
                     "user_thumb": "https://plex.tv/users/k10w42309cynaopq/avatar",
                     "username": "LordCommanderSnow"
                     }
            ```
        """
        if user_id:
            user_data = users.Users()
            user_details = user_data.get_details(user_id=user_id)
            if user_details:
                return user_details
            else:
                logger.warn("Unable to retrieve data for get_user.")
        else:
            logger.warn("User details requested but no user_id received.")

    @cherrypy.expose
    @cherrypy.tools.json_out()
    @requireAuth(member_of("admin"))
    @addtoapi()
    def get_user_watch_time_stats(self, user_id=None, grouping=None, query_days=None, **kwargs):
        """ Get a user's watch time statistics.

            ```
            Required parameters:
                user_id (str):          The id of the Plex user

            Optional parameters:
                grouping (int):         0 or 1
                query_days (str):       Comma separated days, e.g. "1,7,30,0"

            Returns:
                json:
                    [{"query_days": 1,
                      "total_plays": 0,
                      "total_time": 0
                      },
                     {"query_days": 7,
                      "total_plays": 3,
                      "total_time": 15694
                      },
                     {"query_days": 30,
                      "total_plays": 35,
                      "total_time": 63054
                      },
                     {"query_days": 0,
                      "total_plays": 508,
                      "total_time": 1183080
                      }
                     ]
            ```
        """
        grouping = helpers.bool_true(grouping, return_none=True)

        if user_id:
            user_data = users.Users()
            result = user_data.get_watch_time_stats(user_id=user_id, grouping=grouping, query_days=query_days)
            if result:
                return result
            else:
                logger.warn("Unable to retrieve data for get_user_watch_time_stats.")
        else:
            logger.warn("User watch time stats requested but no user_id received.")

    @cherrypy.expose
    @cherrypy.tools.json_out()
    @requireAuth(member_of("admin"))
    @addtoapi()
    def get_user_player_stats(self, user_id=None, grouping=None, **kwargs):
        """ Get a user's player statistics.

            ```
            Required parameters:
                user_id (str):          The id of the Plex user

            Optional parameters:
                grouping (int):         0 or 1

            Returns:
                json:
                    [{"platform_type": "Chrome",
                      "player_name": "Plex Web (Chrome)",
                      "result_id": 1,
                      "total_plays": 170
                      },
                     {"platform_type": "Chromecast",
                      "player_name": "Chromecast",
                      "result_id": 2,
                      "total_plays": 42
                      },
                     {...},
                     {...}
                     ]
            ```
        """
        grouping = helpers.bool_true(grouping, return_none=True)

        if user_id:
            user_data = users.Users()
            result = user_data.get_player_stats(user_id=user_id, grouping=grouping)
            if result:
                return result
            else:
                logger.warn("Unable to retrieve data for get_user_player_stats.")
        else:
            logger.warn("User watch time stats requested but no user_id received.")

    @cherrypy.expose
    @cherrypy.tools.json_out()
    @requireAuth(member_of("admin"))
    @addtoapi()
    def delete_all_user_history(self, user_id=None, row_ids=None, **kwargs):
        """ Delete all Tautulli history for a specific user.

            ```
            Required parameters:
                user_id (str):          The id of the Plex user

            Optional parameters:
                row_ids (str):          Comma separated row ids to delete, e.g. "2,3,8"

            Returns:
                None
            ```
        """
        if user_id or row_ids:
            user_data = users.Users()
            success = user_data.delete(user_id=user_id, row_ids=row_ids, purge_only=True)
            if success:
                return {'result': 'success', 'message': 'Deleted user history.'}
            else:
                return {'result': 'error', 'message': 'Failed to delete user(s) history.'}
        else:
            return {'result': 'error', 'message': 'No user id or row ids received.'}

    @cherrypy.expose
    @cherrypy.tools.json_out()
    @requireAuth(member_of("admin"))
    @addtoapi()
    def delete_user(self, user_id=None, row_ids=None, **kwargs):
        """ Delete a user from Tautulli. Also erases all history for the user.

            ```
            Required parameters:
                user_id (str):          The id of the Plex user

            Optional parameters:
                row_ids (str):          Comma separated row ids to delete, e.g. "2,3,8"

            Returns:
                None
            ```
        """
        if user_id or row_ids:
            user_data = users.Users()
            success = user_data.delete(user_id=user_id, row_ids=row_ids)
            if success:
                return {'result': 'success', 'message': 'Deleted user.'}
            else:
                return {'result': 'error', 'message': 'Failed to delete user(s).'}
        else:
            return {'result': 'error', 'message': 'No user id or row ids received.'}

    @cherrypy.expose
    @cherrypy.tools.json_out()
    @requireAuth(member_of("admin"))
    @addtoapi()
    def undelete_user(self, user_id=None, username=None, **kwargs):
        """ Restore a deleted user to Tautulli.

            ```
            Required parameters:
                user_id (str):          The id of the Plex user
                username (str):         The username of the Plex user

            Optional parameters:
                None

            Returns:
                None
            ```
        """
        user_data = users.Users()
        result = user_data.undelete(user_id=user_id, username=username)
        if result:
            if user_id:
                msg ='user_id %s' % user_id
            elif username:
                msg = 'username %s' % username
            return {'result': 'success', 'message': 'Re-added user with %s.' % msg}
        return {'result': 'error', 'message': 'Unable to re-add user. Invalid user_id or username.'}


    ##### History #####

    @cherrypy.expose
    @requireAuth()
    def history(self, **kwargs):
        return serve_template(templatename="history.html", title="History")

    @cherrypy.expose
    @cherrypy.tools.json_out()
    @requireAuth()
    @sanitize_out()
    @addtoapi()
    def get_history(self, user=None, user_id=None, grouping=None, **kwargs):
        """ Get the Tautulli history.

            ```
            Required parameters:
                None

            Optional parameters:
                grouping (int):                 0 or 1
                user (str):                     "Jon Snow"
                user_id (int):                  133788
                rating_key (int):               4348
                parent_rating_key (int):        544
                grandparent_rating_key (int):   351
                start_date (str):               "YYYY-MM-DD"
                section_id (int):               2
                media_type (str):               "movie", "episode", "track", "live"
                transcode_decision (str):       "direct play", "copy", "transcode",
                guid (str):                     Plex guid for an item, e.g. "com.plexapp.agents.thetvdb://121361/6/1"
                order_column (str):             "date", "friendly_name", "ip_address", "platform", "player",
                                                "full_title", "started", "paused_counter", "stopped", "duration"
                order_dir (str):                "desc" or "asc"
                start (int):                    Row to start from, 0
                length (int):                   Number of items to return, 25
                search (str):                   A string to search for, "Thrones"

            Returns:
                json:
                    {"draw": 1,
                     "recordsTotal": 1000,
                     "recordsFiltered": 250,
                     "total_duration": "42 days 5 hrs 18 mins",
                     "filter_duration": "10 hrs 12 mins",
                     "data":
                        [{"date": 1462687607,
                          "duration": 263,
                          "friendly_name": "Mother of Dragons",
                          "full_title": "Game of Thrones - The Red Woman",
                          "grandparent_rating_key": 351,
                          "grandparent_title": "Game of Thrones",
                          "original_title": "",
                          "group_count": 1,
                          "group_ids": "1124",
                          "guid": "com.plexapp.agents.thetvdb://121361/6/1?lang=en",
                          "ip_address": "xxx.xxx.xxx.xxx",
                          "live": 0,
                          "media_index": 17,
                          "media_type": "episode",
                          "originally_available_at": "2016-04-24",
                          "parent_media_index": 7,
                          "parent_rating_key": 544,
                          "parent_title": "",
                          "paused_counter": 0,
                          "percent_complete": 84,
                          "platform": "Windows",
                          "product": "Plex for Windows",
                          "player": "Castle-PC",
                          "rating_key": 4348,
                          "reference_id": 1123,
                          "row_id": 1124,
                          "session_key": null,
                          "started": 1462688107,
                          "state": null,
                          "stopped": 1462688370,
                          "thumb": "/library/metadata/4348/thumb/1462414561",
                          "title": "The Red Woman",
                          "transcode_decision": "transcode",
                          "user": "DanyKhaleesi69",
                          "user_id": 8008135,
                          "watched_status": 0,
                          "year": 2016
                          },
                         {...},
                         {...}
                         ]
                     }
            ```
        """
        # Check if datatables json_data was received.
        # If not, then build the minimal amount of json data for a query
        if not kwargs.get('json_data'):
            # TODO: Find some one way to automatically get the columns
            dt_columns = [("date", True, False),
                          ("friendly_name", True, True),
                          ("ip_address", True, True),
                          ("platform", True, True),
                          ("product", True, True),
                          ("player", True, True),
                          ("full_title", True, True),
                          ("started", True, False),
                          ("paused_counter", True, False),
                          ("stopped", True, False),
                          ("duration", True, False),
                          ("watched_status", False, False)]
            kwargs['json_data'] = build_datatables_json(kwargs, dt_columns, "date")

        grouping = helpers.bool_true(grouping, return_none=True)

        custom_where = []
        if user_id:
            custom_where.append(['session_history.user_id', user_id])
        elif user:
            custom_where.append(['session_history.user', user])
        if 'rating_key' in kwargs:
            rating_key = kwargs.get('rating_key', '')
            custom_where.append(['session_history.rating_key', rating_key])
        if 'parent_rating_key' in kwargs:
            rating_key = kwargs.get('parent_rating_key', '')
            custom_where.append(['session_history.parent_rating_key', rating_key])
        if 'grandparent_rating_key' in kwargs:
            rating_key = kwargs.get('grandparent_rating_key', '')
            custom_where.append(['session_history.grandparent_rating_key', rating_key])
        if 'start_date' in kwargs:
            start_date = kwargs.get('start_date', '')
            custom_where.append(['strftime("%Y-%m-%d", datetime(started, "unixepoch", "localtime"))', start_date])
        if 'reference_id' in kwargs:
            reference_id = kwargs.get('reference_id', '')
            custom_where.append(['session_history.reference_id', reference_id])
        if 'section_id' in kwargs:
            section_id = kwargs.get('section_id', '')
            custom_where.append(['session_history_metadata.section_id', section_id])
        if 'media_type' in kwargs:
            media_type = kwargs.get('media_type', '')
            if media_type not in ('all', 'live'):
                custom_where.append(['session_history.media_type', media_type])
                custom_where.append(['session_history_metadata.live', '0'])
            elif media_type == 'live':
                custom_where.append(['session_history_metadata.live', '1'])
        if 'transcode_decision' in kwargs:
            transcode_decision = kwargs.get('transcode_decision', '')
            if transcode_decision:
                custom_where.append(['session_history_media_info.transcode_decision', transcode_decision])
        if 'guid' in kwargs:
            guid = kwargs.get('guid', '').split('?')[0]
            custom_where.append(['session_history_metadata.guid', 'LIKE ' + guid + '%'])  # SQLite LIKE wildcard

        data_factory = datafactory.DataFactory()
        history = data_factory.get_datatables_history(kwargs=kwargs, custom_where=custom_where, grouping=grouping)

        return history

    @cherrypy.expose
    @requireAuth()
    def get_stream_data(self, row_id=None, session_key=None, user=None, **kwargs):

        data_factory = datafactory.DataFactory()
        stream_data = data_factory.get_stream_details(row_id, session_key)

        return serve_template(templatename="stream_data.html", title="Stream Data", data=stream_data, user=user)

    @cherrypy.expose
    @cherrypy.tools.json_out()
    @requireAuth()
    @addtoapi('get_stream_data')
    def get_stream_data_api(self, row_id=None, session_key=None, **kwargs):
        """ Get the stream details from history or current stream.

            ```
            Required parameters:
                row_id (int):       The row ID number for the history item, OR
                session_key (int):  The session key of the current stream

            Optional parameters:
                None

            Returns:
                json:
                    {"aspect_ratio": "2.35",
                     "audio_bitrate": 231,
                     "audio_channels": 6,
                     "audio_codec": "aac",
                     "audio_decision": "transcode",
                     "bitrate": 2731,
                     "container": "mp4",
                     "current_session": "",
                     "grandparent_title": "",
                     "media_type": "movie",
                     "optimized_version": "",
                     "optimized_version_profile": "",
                     "optimized_version_title": "",
                     "original_title": "",
                     "pre_tautulli": "",
                     "quality_profile": "1.5 Mbps 480p",
                     "stream_audio_bitrate": 203,
                     "stream_audio_channels": 2,
                     "stream_audio_codec": "aac",
                     "stream_audio_decision": "transcode",
                     "stream_bitrate": 730,
                     "stream_container": "mkv",
                     "stream_container_decision": "transcode",
                     "stream_subtitle_codec": "",
                     "stream_subtitle_decision": "",
                     "stream_video_bitrate": 527,
                     "stream_video_codec": "h264",
                     "stream_video_decision": "transcode",
                     "stream_video_dynamic_range": "SDR",
                     "stream_video_framerate": "24p",
                     "stream_video_height": 306,
                     "stream_video_resolution": "SD",
                     "stream_video_width": 720,
                     "subtitle_codec": "",
                     "subtitles": "",
                     "synced_version": "",
                     "synced_version_profile": "",
                     "title": "Frozen",
                     "transcode_hw_decoding": "",
                     "transcode_hw_encoding": "",
                     "video_bitrate": 2500,
                     "video_codec": "h264",
                     "video_decision": "transcode",
                     "video_dynamic_range": "SDR",
                     "video_framerate": "24p",
                     "video_height": 816,
                     "video_resolution": "1080",
                     "video_width": 1920
                     }
            ```
        """
        # For backwards compatibility
        if 'id' in kwargs:
            row_id = kwargs['id']

        data_factory = datafactory.DataFactory()
        stream_data = data_factory.get_stream_details(row_id, session_key)

        return stream_data

    @cherrypy.expose
    @requireAuth()
    def get_ip_address_details(self, ip_address=None, **kwargs):
        if not helpers.is_valid_ip(ip_address):
            ip_address = None

        return serve_template(templatename="ip_address_modal.html", title="IP Address Details", data=ip_address)

    @cherrypy.expose
    @cherrypy.tools.json_out()
    @requireAuth(member_of("admin"))
    @addtoapi("delete_history")
    def delete_history_rows(self, row_ids=None, **kwargs):
        """ Delete history rows from Tautulli.

            ```
            Required parameters:
                row_ids (str):          Comma separated row ids to delete, e.g. "65,110,2,3645"

            Optional parameters:
                None

            Returns:
                None
            ```
        """
        data_factory = datafactory.DataFactory()

        if row_ids:
            success = database.delete_session_history_rows(row_ids=row_ids)

            if success:
                return {'result': 'success', 'message': 'Deleted history.'}
            else:
                return {'result': 'error', 'message': 'Failed to delete history.'}
        else:
            return {'result': 'error', 'message': 'No row ids received.'}


    ##### Graphs #####

    @cherrypy.expose
    @requireAuth()
    def graphs(self, **kwargs):
        return serve_template(templatename="graphs.html", title="Graphs")

    @cherrypy.expose
    @cherrypy.tools.json_out()
    @requireAuth()
    @sanitize_out()
    @addtoapi()
    def get_user_names(self, **kwargs):
        """ Get a list of all user and user ids.

            ```
            Required parameters:
                None

            Optional parameters:
                None

            Returns:
                json:
                    [{"friendly_name": "Jon Snow", "user_id": 133788},
                     {"friendly_name": "DanyKhaleesi69", "user_id": 8008135},
                     {"friendly_name": "Tyrion Lannister", "user_id": 696969},
                     {...},
                    ]
            ```
        """
        user_data = users.Users()
        user_names = user_data.get_user_names(kwargs=kwargs)

        return user_names

    @cherrypy.expose
    @cherrypy.tools.json_out()
    @requireAuth()
    @addtoapi()
    def get_plays_by_date(self, time_range='30', user_id=None, y_axis='plays', grouping=None, **kwargs):
        """ Get graph data by date.

            ```
            Required parameters:
                None

            Optional parameters:
                time_range (str):       The number of days of data to return
                y_axis (str):           "plays" or "duration"
                user_id (str):          The user id to filter the data
                grouping (int):         0 or 1

            Returns:
                json:
                    {"categories":
                        ["YYYY-MM-DD", "YYYY-MM-DD", ...]
                     "series":
                        [{"name": "Movies", "data": [...]}
                         {"name": "TV", "data": [...]},
                         {"name": "Music", "data": [...]},
                         {"name": "Live TV", "data": [...]}
                         ]
                     }
            ```
        """
        grouping = helpers.bool_true(grouping, return_none=True)

        graph = graphs.Graphs()
        result = graph.get_total_plays_per_day(time_range=time_range,
                                               y_axis=y_axis,
                                               user_id=user_id,
                                               grouping=grouping)

        if result:
            return result
        else:
            logger.warn("Unable to retrieve data for get_plays_by_date.")

    @cherrypy.expose
    @cherrypy.tools.json_out()
    @requireAuth()
    @addtoapi()
    def get_plays_by_dayofweek(self, time_range='30', user_id=None, y_axis='plays', grouping=None, **kwargs):
        """ Get graph data by day of the week.

            ```
            Required parameters:
                None

            Optional parameters:
                time_range (str):       The number of days of data to return
                y_axis (str):           "plays" or "duration"
                user_id (str):          The user id to filter the data
                grouping (int):         0 or 1

            Returns:
                json:
                    {"categories":
                        ["Sunday", "Monday", "Tuesday", ..., "Saturday"]
                     "series":
                        [{"name": "Movies", "data": [...]}
                         {"name": "TV", "data": [...]},
                         {"name": "Music", "data": [...]},
                         {"name": "Live TV", "data": [...]}
                         ]
                     }
            ```
        """
        grouping = helpers.bool_true(grouping, return_none=True)

        graph = graphs.Graphs()
        result = graph.get_total_plays_per_dayofweek(time_range=time_range,
                                                     y_axis=y_axis,
                                                     user_id=user_id,
                                                     grouping=grouping)

        if result:
            return result
        else:
            logger.warn("Unable to retrieve data for get_plays_by_dayofweek.")

    @cherrypy.expose
    @cherrypy.tools.json_out()
    @requireAuth()
    @addtoapi()
    def get_plays_by_hourofday(self, time_range='30', user_id=None, y_axis='plays', grouping=None, **kwargs):
        """ Get graph data by hour of the day.

            ```
            Required parameters:
                None

            Optional parameters:
                time_range (str):       The number of days of data to return
                y_axis (str):           "plays" or "duration"
                user_id (str):          The user id to filter the data
                grouping (int):         0 or 1

            Returns:
                json:
                    {"categories":
                        ["00", "01", "02", ..., "23"]
                     "series":
                        [{"name": "Movies", "data": [...]}
                         {"name": "TV", "data": [...]},
                         {"name": "Music", "data": [...]},
                         {"name": "Live TV", "data": [...]}
                         ]
                     }
            ```
        """
        grouping = helpers.bool_true(grouping, return_none=True)

        graph = graphs.Graphs()
        result = graph.get_total_plays_per_hourofday(time_range=time_range,
                                                     y_axis=y_axis,
                                                     user_id=user_id,
                                                     grouping=grouping)

        if result:
            return result
        else:
            logger.warn("Unable to retrieve data for get_plays_by_hourofday.")

    @cherrypy.expose
    @cherrypy.tools.json_out()
    @requireAuth()
    @addtoapi()
    def get_plays_per_month(self, time_range='12', y_axis='plays', user_id=None, grouping=None, **kwargs):
        """ Get graph data by month.

            ```
            Required parameters:
                None

            Optional parameters:
                time_range (str):       The number of months of data to return
                y_axis (str):           "plays" or "duration"
                user_id (str):          The user id to filter the data
                grouping (int):         0 or 1

            Returns:
                json:
                    {"categories":
                        ["Jan 2016", "Feb 2016", "Mar 2016", ...]
                     "series":
                        [{"name": "Movies", "data": [...]}
                         {"name": "TV", "data": [...]},
                         {"name": "Music", "data": [...]},
                         {"name": "Live TV", "data": [...]}
                         ]
                     }
            ```
        """
        grouping = helpers.bool_true(grouping, return_none=True)

        graph = graphs.Graphs()
        result = graph.get_total_plays_per_month(time_range=time_range,
                                                 y_axis=y_axis,
                                                 user_id=user_id,
                                                 grouping=grouping)

        if result:
            return result
        else:
            logger.warn("Unable to retrieve data for get_plays_per_month.")

    @cherrypy.expose
    @cherrypy.tools.json_out()
    @requireAuth()
    @addtoapi()
    def get_plays_by_top_10_platforms(self, time_range='30', y_axis='plays', user_id=None, grouping=None, **kwargs):
        """ Get graph data by top 10 platforms.

            ```
            Required parameters:
                None

            Optional parameters:
                time_range (str):       The number of days of data to return
                y_axis (str):           "plays" or "duration"
                user_id (str):          The user id to filter the data
                grouping (int):         0 or 1

            Returns:
                json:
                    {"categories":
                        ["iOS", "Android", "Chrome", ...]
                     "series":
                        [{"name": "Movies", "data": [...]}
                         {"name": "TV", "data": [...]},
                         {"name": "Music", "data": [...]},
                         {"name": "Live TV", "data": [...]}
                         ]
                     }
            ```
        """
        grouping = helpers.bool_true(grouping, return_none=True)

        graph = graphs.Graphs()
        result = graph.get_total_plays_by_top_10_platforms(time_range=time_range,
                                                           y_axis=y_axis,
                                                           user_id=user_id,
                                                           grouping=grouping)

        if result:
            return result
        else:
            logger.warn("Unable to retrieve data for get_plays_by_top_10_platforms.")

    @cherrypy.expose
    @cherrypy.tools.json_out()
    @requireAuth()
    @addtoapi()
    def get_plays_by_top_10_users(self, time_range='30', y_axis='plays', user_id=None, grouping=None, **kwargs):
        """ Get graph data by top 10 users.

            ```
            Required parameters:
                None

            Optional parameters:
                time_range (str):       The number of days of data to return
                y_axis (str):           "plays" or "duration"
                user_id (str):          The user id to filter the data
                grouping (int):         0 or 1

            Returns:
                json:
                    {"categories":
                        ["Jon Snow", "DanyKhaleesi69", "A Girl", ...]
                     "series":
                        [{"name": "Movies", "data": [...]}
                         {"name": "TV", "data": [...]},
                         {"name": "Music", "data": [...]},
                         {"name": "Live TV", "data": [...]}
                         ]
                     }
            ```
        """
        grouping = helpers.bool_true(grouping, return_none=True)

        graph = graphs.Graphs()
        result = graph.get_total_plays_by_top_10_users(time_range=time_range,
                                                       y_axis=y_axis,
                                                       user_id=user_id,
                                                       grouping=grouping)

        if result:
            return result
        else:
            logger.warn("Unable to retrieve data for get_plays_by_top_10_users.")

    @cherrypy.expose
    @cherrypy.tools.json_out()
    @requireAuth()
    @addtoapi()
    def get_plays_by_stream_type(self, time_range='30', y_axis='plays', user_id=None, grouping=None, **kwargs):
        """ Get graph data by stream type by date.

            ```
            Required parameters:
                None

            Optional parameters:
                time_range (str):       The number of days of data to return
                y_axis (str):           "plays" or "duration"
                user_id (str):          The user id to filter the data
                grouping (int):         0 or 1

            Returns:
                json:
                    {"categories":
                        ["YYYY-MM-DD", "YYYY-MM-DD", ...]
                     "series":
                        [{"name": "Direct Play", "data": [...]}
                         {"name": "Direct Stream", "data": [...]},
                         {"name": "Transcode", "data": [...]}
                         ]
                     }
            ```
        """
        grouping = helpers.bool_true(grouping, return_none=True)

        graph = graphs.Graphs()
        result = graph.get_total_plays_per_stream_type(time_range=time_range,
                                                       y_axis=y_axis,
                                                       user_id=user_id,
                                                       grouping=grouping)

        if result:
            return result
        else:
            logger.warn("Unable to retrieve data for get_plays_by_stream_type.")

    @cherrypy.expose
    @cherrypy.tools.json_out()
    @requireAuth()
    @addtoapi()
    def get_plays_by_source_resolution(self, time_range='30', y_axis='plays', user_id=None, grouping=None, **kwargs):
        """ Get graph data by source resolution.

            ```
            Required parameters:
                None

            Optional parameters:
                time_range (str):       The number of days of data to return
                y_axis (str):           "plays" or "duration"
                user_id (str):          The user id to filter the data
                grouping (int):         0 or 1

            Returns:
                json:
                    {"categories":
                        ["720", "1080", "sd", ...]
                     "series":
                        [{"name": "Direct Play", "data": [...]}
                         {"name": "Direct Stream", "data": [...]},
                         {"name": "Transcode", "data": [...]}
                         ]
                     }
            ```
        """
        grouping = helpers.bool_true(grouping, return_none=True)

        graph = graphs.Graphs()
        result = graph.get_total_plays_by_source_resolution(time_range=time_range,
                                                            y_axis=y_axis,
                                                            user_id=user_id,
                                                            grouping=grouping)

        if result:
            return result
        else:
            logger.warn("Unable to retrieve data for get_plays_by_source_resolution.")

    @cherrypy.expose
    @cherrypy.tools.json_out()
    @requireAuth()
    @addtoapi()
    def get_plays_by_stream_resolution(self, time_range='30', y_axis='plays', user_id=None, grouping=None, **kwargs):
        """ Get graph data by stream resolution.

            ```
            Required parameters:
                None

            Optional parameters:
                time_range (str):       The number of days of data to return
                y_axis (str):           "plays" or "duration"
                user_id (str):          The user id to filter the data
                grouping (int):         0 or 1

            Returns:
                json:
                    {"categories":
                        ["720", "1080", "sd", ...]
                     "series":
                        [{"name": "Direct Play", "data": [...]}
                         {"name": "Direct Stream", "data": [...]},
                         {"name": "Transcode", "data": [...]}
                         ]
                     }
            ```
        """
        grouping = helpers.bool_true(grouping, return_none=True)

        graph = graphs.Graphs()
        result = graph.get_total_plays_by_stream_resolution(time_range=time_range,
                                                            y_axis=y_axis,
                                                            user_id=user_id,
                                                            grouping=grouping)

        if result:
            return result
        else:
            logger.warn("Unable to retrieve data for get_plays_by_stream_resolution.")

    @cherrypy.expose
    @cherrypy.tools.json_out()
    @requireAuth()
    @addtoapi()
    def get_stream_type_by_top_10_users(self, time_range='30', y_axis='plays', user_id=None, grouping=None, **kwargs):
        """ Get graph data by stream type by top 10 users.

            ```
            Required parameters:
                None

            Optional parameters:
                time_range (str):       The number of days of data to return
                y_axis (str):           "plays" or "duration"
                user_id (str):          The user id to filter the data
                grouping (int):         0 or 1

            Returns:
                json:
                    {"categories":
                        ["Jon Snow", "DanyKhaleesi69", "A Girl", ...]
                     "series":
                        [{"name": "Direct Play", "data": [...]}
                         {"name": "Direct Stream", "data": [...]},
                         {"name": "Transcode", "data": [...]}
                        ]
                     }
            ```
        """
        grouping = helpers.bool_true(grouping, return_none=True)

        graph = graphs.Graphs()
        result = graph.get_stream_type_by_top_10_users(time_range=time_range,
                                                       y_axis=y_axis,
                                                       user_id=user_id,
                                                       grouping=grouping)

        if result:
            return result
        else:
            logger.warn("Unable to retrieve data for get_stream_type_by_top_10_users.")

    @cherrypy.expose
    @cherrypy.tools.json_out()
    @requireAuth()
    @addtoapi()
    def get_stream_type_by_top_10_platforms(self, time_range='30', y_axis='plays', user_id=None, grouping=None, **kwargs):
        """ Get graph data by stream type by top 10 platforms.

            ```
            Required parameters:
                None

            Optional parameters:
                time_range (str):       The number of days of data to return
                y_axis (str):           "plays" or "duration"
                user_id (str):          The user id to filter the data
                grouping (int):         0 or 1

            Returns:
                json:
                    {"categories":
                        ["iOS", "Android", "Chrome", ...]
                     "series":
                        [{"name": "Direct Play", "data": [...]}
                         {"name": "Direct Stream", "data": [...]},
                         {"name": "Transcode", "data": [...]}
                         ]
                     }
            ```
        """
        grouping = helpers.bool_true(grouping, return_none=True)

        graph = graphs.Graphs()
        result = graph.get_stream_type_by_top_10_platforms(time_range=time_range,
                                                           y_axis=y_axis,
                                                           user_id=user_id,
                                                           grouping=grouping)

        if result:
            return result
        else:
            logger.warn("Unable to retrieve data for get_stream_type_by_top_10_platforms.")

    @cherrypy.expose
    @requireAuth()
    def history_table_modal(self, **kwargs):
        if kwargs.get('user_id') and not allow_session_user(kwargs['user_id']):
            return serve_template(templatename="history_table_modal.html", title="History Data", data=None)

        return serve_template(templatename="history_table_modal.html", title="History Data", data=kwargs)


    ##### Sync #####

    @cherrypy.expose
    @requireAuth()
    def sync(self, **kwargs):
        return serve_template(templatename="sync.html", title="Synced Items")

    @cherrypy.expose
    @cherrypy.tools.json_out()
    @sanitize_out()
    @requireAuth()
    def get_sync(self, machine_id=None, user_id=None, **kwargs):
        if user_id == 'null':
            user_id = None

        plex_tv = plextv.PlexTV()
        result = plex_tv.get_synced_items(machine_id=machine_id, user_id_filter=user_id)

        if result:
            output = {"data": result}
        else:
            logger.warn("Unable to retrieve data for get_sync.")
            output = {"data": []}

        return output

    @cherrypy.expose
    @cherrypy.tools.json_out()
    @requireAuth(member_of("admin"))
    def delete_sync_rows(self, client_id, sync_id, **kwargs):
        if client_id and sync_id:
            plex_tv = plextv.PlexTV()
            delete_row = plex_tv.delete_sync(client_id=client_id, sync_id=sync_id)
            return {'message': 'Sync deleted'}
        else:
            return {'message': 'no data received'}


    ##### Logs #####
    @cherrypy.expose
    @requireAuth(member_of("admin"))
    def logs(self, **kwargs):
        return serve_template(templatename="logs.html", title="Log")

    @cherrypy.expose
    @requireAuth(member_of("admin"))
    def get_log(self, logfile='', **kwargs):
        json_data = helpers.process_json_kwargs(json_kwargs=kwargs.get('json_data'))
        log_level = kwargs.get('log_level', "")

        start = json_data['start']
        length = json_data['length']
        order_column = json_data['order'][0]['column']
        order_dir = json_data['order'][0]['dir']
        search_value = json_data['search']['value']
        sortcolumn = 0

        filt = []
        filtered = []
        fa = filt.append

        if logfile == "tautulli_api":
            filename = logger.FILENAME_API
        elif logfile == "plex_websocket":
            filename = logger.FILENAME_PLEX_WEBSOCKET
        else:
            filename = logger.FILENAME

        with open(os.path.join(plexpy.CONFIG.LOG_DIR, filename), 'r', encoding='utf-8') as f:
            for l in f.readlines():
                try:
                    temp_loglevel_and_time = l.split(' - ', 1)
                    loglvl = temp_loglevel_and_time[1].split(' ::', 1)[0].strip()
                    msg = helpers.sanitize(l.split(' : ', 1)[1].replace('\n', ''))
                    fa([temp_loglevel_and_time[0], loglvl, msg])
                except IndexError:
                    # Add traceback message to previous msg.
                    tl = (len(filt) - 1)
                    n = len(l) - len(l.lstrip(' '))
                    ll = '&nbsp;' * (2 * n) + helpers.sanitize(l[n:])
                    filt[tl][2] += '<br>' + ll
                    continue

        log_levels = ['DEBUG', 'INFO', 'WARNING', 'ERROR']
        if log_level in log_levels:
            log_levels = log_levels[log_levels.index(log_level)::]
            filtered = [row for row in filt if row[1] in log_levels]
        else:
            filtered = filt

        if search_value:
            filtered = [row for row in filtered for column in row if search_value.lower() in column.lower()]

        if order_column == '1':
            sortcolumn = 2
        elif order_column == '2':
            sortcolumn = 1

        filtered.sort(key=lambda x: x[sortcolumn])

        if order_dir == 'desc':
            filtered = filtered[::-1]

        rows = filtered[start:(start + length)]

        return json.dumps({
            'recordsFiltered': len(filtered),
            'recordsTotal': len(filt),
            'data': rows,
        })

    @cherrypy.expose
    @cherrypy.tools.json_out()
    @requireAuth(member_of("admin"))
    @addtoapi()
    def get_plex_log(self, **kwargs):
        """ Get the PMS logs.

            ```
            Required parameters:
                None

            Optional parameters:
                window (int):           The number of tail lines to return
                log_type (str):         "server" or "scanner"

            Returns:
                json:
                    [["May 08, 2016 09:35:37",
                      "DEBUG",
                      "Auth: Came in with a super-token, authorization succeeded."
                      ],
                     [...],
                     [...]
                     ]
            ```
        """
        window = int(kwargs.get('window', plexpy.CONFIG.PMS_LOGS_LINE_CAP))
        log_lines = []
        log_type = kwargs.get('log_type', 'server')

        try:
            log_lines = {'data': log_reader.get_log_tail(window=window, parsed=True, log_type=log_type)}
        except:
            logger.warn("Unable to retrieve Plex Logs.")

        return log_lines

    @cherrypy.expose
    @cherrypy.tools.json_out()
    @requireAuth(member_of("admin"))
    @sanitize_out()
    @addtoapi()
    def get_notification_log(self, **kwargs):
        """ Get the data on the Tautulli notification logs table.

            ```
            Required parameters:
                None

            Optional parameters:
                order_column (str):             "timestamp", "notifier_id", "agent_name", "notify_action",
                                                "subject_text", "body_text",
                order_dir (str):                "desc" or "asc"
                start (int):                    Row to start from, 0
                length (int):                   Number of items to return, 25
                search (str):                   A string to search for, "Telegram"

            Returns:
                json:
                    {"draw": 1,
                     "recordsTotal": 1039,
                     "recordsFiltered": 163,
                     "data":
                        [{"agent_id": 13,
                          "agent_name": "telegram",
                          "body_text": "DanyKhaleesi69 started playing The Red Woman.",
                          "id": 1000,
                          "notify_action": "on_play",
                          "rating_key": 153037,
                          "session_key": 147,
                          "subject_text": "Tautulli (Winterfell-Server)",
                          "success": 1,
                          "timestamp": 1462253821,
                          "user": "DanyKhaleesi69",
                          "user_id": 8008135
                          },
                         {...},
                         {...}
                         ]
                     }
            ```
        """
        # Check if datatables json_data was received.
        # If not, then build the minimal amount of json data for a query
        if not kwargs.get('json_data'):
            # TODO: Find some one way to automatically get the columns
            dt_columns = [("timestamp", True, True),
                          ("notifier_id", True, True),
                          ("agent_name", True, True),
                          ("notify_action", True, True),
                          ("subject_text", True, True),
                          ("body_text", True, True)]
            kwargs['json_data'] = build_datatables_json(kwargs, dt_columns, "timestamp")

        data_factory = datafactory.DataFactory()
        notification_logs = data_factory.get_notification_log(kwargs=kwargs)

        return notification_logs

    @cherrypy.expose
    @cherrypy.tools.json_out()
    @requireAuth(member_of("admin"))
    @sanitize_out()
    @addtoapi()
    def get_newsletter_log(self, **kwargs):
        """ Get the data on the Tautulli newsletter logs table.

            ```
            Required parameters:
                None

            Optional parameters:
                order_column (str):             "timestamp", "newsletter_id", "agent_name", "notify_action",
                                                "subject_text", "start_date", "end_date", "uuid"
                order_dir (str):                "desc" or "asc"
                start (int):                    Row to start from, 0
                length (int):                   Number of items to return, 25
                search (str):                   A string to search for, "Telegram"

            Returns:
                json:
                    {"draw": 1,
                     "recordsTotal": 1039,
                     "recordsFiltered": 163,
                     "data":
                        [{"agent_id": 0,
                          "agent_name": "recently_added",
                          "end_date": "2018-03-18",
                          "id": 7,
                          "newsletter_id": 1,
                          "notify_action": "on_cron",
                          "start_date": "2018-03-05",
                          "subject_text": "Recently Added to Plex (Winterfell-Server)! (2018-03-18)",
                          "success": 1,
                          "timestamp": 1462253821,
                          "uuid": "7fe4g65i"
                          },
                         {...},
                         {...}
                         ]
                     }
            ```
        """
        # Check if datatables json_data was received.
        # If not, then build the minimal amount of json data for a query
        if not kwargs.get('json_data'):
            # TODO: Find some one way to automatically get the columns
            dt_columns = [("timestamp", True, True),
                          ("newsletter_id", True, True),
                          ("agent_name", True, True),
                          ("notify_action", True, True),
                          ("subject_text", True, True),
                          ("body_text", True, True),
                          ("start_date", True, True),
                          ("end_date", True, True),
                          ("uuid", True, True)]
            kwargs['json_data'] = build_datatables_json(kwargs, dt_columns, "timestamp")

        data_factory = datafactory.DataFactory()
        newsletter_logs = data_factory.get_newsletter_log(kwargs=kwargs)

        return newsletter_logs

    @cherrypy.expose
    @cherrypy.tools.json_out()
    @requireAuth(member_of("admin"))
    @addtoapi()
    def delete_notification_log(self, **kwargs):
        """ Delete the Tautulli notification logs.

            ```
            Required paramters:
                None

            Optional parameters:
                None

            Returns:
                None
            ```
        """
        data_factory = datafactory.DataFactory()
        result = data_factory.delete_notification_log()
        res = 'success' if result else 'error'
        msg = 'Cleared notification logs.' if result else 'Failed to clear notification logs.'

        return {'result': res, 'message': msg}

    @cherrypy.expose
    @cherrypy.tools.json_out()
    @requireAuth(member_of("admin"))
    @addtoapi()
    def delete_newsletter_log(self, **kwargs):
        """ Delete the Tautulli newsletter logs.

            ```
            Required paramters:
                None

            Optional parameters:
                None

            Returns:
                None
            ```
        """
        data_factory = datafactory.DataFactory()
        result = data_factory.delete_newsletter_log()
        res = 'success' if result else 'error'
        msg = 'Cleared newsletter logs.' if result else 'Failed to clear newsletter logs.'

        return {'result': res, 'message': msg}

    @cherrypy.expose
    @cherrypy.tools.json_out()
    @requireAuth(member_of("admin"))
    @addtoapi()
    def delete_login_log(self, **kwargs):
        """ Delete the Tautulli login logs.

            ```
            Required paramters:
                None

            Optional parameters:
                None

            Returns:
                None
            ```
        """
        user_data = users.Users()
        result = user_data.delete_login_log()
        res = 'success' if result else 'error'
        msg = 'Cleared login logs.' if result else 'Failed to clear login logs.'

        return {'result': res, 'message': msg}

    @cherrypy.expose
    @cherrypy.tools.json_out()
    @requireAuth(member_of("admin"))
    def delete_logs(self, logfile='', **kwargs):
        if logfile == "tautulli_api":
            filename = logger.FILENAME_API
        elif logfile == "plex_websocket":
            filename = logger.FILENAME_PLEX_WEBSOCKET
        else:
            filename = logger.FILENAME

        try:
            open(os.path.join(plexpy.CONFIG.LOG_DIR, filename), 'w').close()
            result = 'success'
            msg = 'Cleared the %s file.' % filename
            logger.info(msg)
        except Exception as e:
            result = 'error'
            msg = 'Failed to clear the %s file.' % filename
            logger.exception('Failed to clear the %s file: %s.' % (filename, e))

        return {'result': result, 'message': msg}

    @cherrypy.expose
    @requireAuth(member_of("admin"))
    def toggleVerbose(self, **kwargs):
        plexpy.VERBOSE = not plexpy.VERBOSE

        plexpy.CONFIG.__setattr__('VERBOSE_LOGS', plexpy.VERBOSE)
        plexpy.CONFIG.write()

        logger.initLogger(console=not plexpy.QUIET, log_dir=plexpy.CONFIG.LOG_DIR, verbose=plexpy.VERBOSE)
        logger.info("Verbose toggled, set to %s", plexpy.VERBOSE)
        logger.debug("If you read this message, debug logging is available")
        raise cherrypy.HTTPRedirect(plexpy.HTTP_ROOT + "logs")

    @cherrypy.expose
    @requireAuth()
    def log_js_errors(self, page, message, file, line, **kwargs):
        """ Logs javascript errors from the web interface. """
        logger.error("WebUI :: /%s : %s. (%s:%s)" % (page.rpartition('/')[-1],
                                                      message,
                                                      file.rpartition('/')[-1].partition('?')[0],
                                                      line))
        return "js error logged."

    @cherrypy.expose
    @requireAuth(member_of("admin"))
    def logFile(self, logfile='', **kwargs):
        if logfile == "tautulli_api":
            filename = logger.FILENAME_API
        elif logfile == "plex_websocket":
            filename = logger.FILENAME_PLEX_WEBSOCKET
        else:
            filename = logger.FILENAME

        try:
            with open(os.path.join(plexpy.CONFIG.LOG_DIR, filename), 'r', encoding='utf-8') as f:
                return '<pre>%s</pre>' % f.read()
        except IOError as e:
            return "Log file not found."


    ##### Settings #####

    @cherrypy.expose
    @requireAuth(member_of("admin"))
    def settings(self, **kwargs):
        interface_dir = os.path.join(plexpy.PROG_DIR, 'data/interfaces/')
        interface_list = [name for name in os.listdir(interface_dir) if
                          os.path.isdir(os.path.join(interface_dir, name))]

        # Initialise blank passwords so we do not expose them in the html forms
        # but users are still able to clear them
        if plexpy.CONFIG.HTTP_PASSWORD != '':
            http_password = '    '
        else:
            http_password = ''

        config = {
            "allow_guest_access": checked(plexpy.CONFIG.ALLOW_GUEST_ACCESS),
            "history_table_activity": checked(plexpy.CONFIG.HISTORY_TABLE_ACTIVITY),
            "http_basic_auth": checked(plexpy.CONFIG.HTTP_BASIC_AUTH),
            "http_hash_password": checked(plexpy.CONFIG.HTTP_HASH_PASSWORD),
            "http_hashed_password": plexpy.CONFIG.HTTP_HASHED_PASSWORD,
            "http_host": plexpy.CONFIG.HTTP_HOST,
            "http_username": plexpy.CONFIG.HTTP_USERNAME,
            "http_port": plexpy.CONFIG.HTTP_PORT,
            "http_password": http_password,
            "http_root": plexpy.CONFIG.HTTP_ROOT,
            "http_proxy": checked(plexpy.CONFIG.HTTP_PROXY),
            "http_plex_admin": checked(plexpy.CONFIG.HTTP_PLEX_ADMIN),
            "launch_browser": checked(plexpy.CONFIG.LAUNCH_BROWSER),
            "enable_https": checked(plexpy.CONFIG.ENABLE_HTTPS),
            "https_create_cert": checked(plexpy.CONFIG.HTTPS_CREATE_CERT),
            "https_cert": plexpy.CONFIG.HTTPS_CERT,
            "https_cert_chain": plexpy.CONFIG.HTTPS_CERT_CHAIN,
            "https_key": plexpy.CONFIG.HTTPS_KEY,
            "https_domain": plexpy.CONFIG.HTTPS_DOMAIN,
            "https_ip": plexpy.CONFIG.HTTPS_IP,
            "http_base_url": plexpy.CONFIG.HTTP_BASE_URL,
            "anon_redirect": plexpy.CONFIG.ANON_REDIRECT,
            "api_enabled": checked(plexpy.CONFIG.API_ENABLED),
            "api_key": plexpy.CONFIG.API_KEY,
            "update_db_interval": plexpy.CONFIG.UPDATE_DB_INTERVAL,
            "freeze_db": checked(plexpy.CONFIG.FREEZE_DB),
            "backup_days": plexpy.CONFIG.BACKUP_DAYS,
            "backup_dir": plexpy.CONFIG.BACKUP_DIR,
            "backup_interval": plexpy.CONFIG.BACKUP_INTERVAL,
            "cache_dir": plexpy.CONFIG.CACHE_DIR,
            "log_dir": plexpy.CONFIG.LOG_DIR,
            "log_blacklist": checked(plexpy.CONFIG.LOG_BLACKLIST),
            "check_github": checked(plexpy.CONFIG.CHECK_GITHUB),
            "interface_list": interface_list,
            "cache_sizemb": plexpy.CONFIG.CACHE_SIZEMB,
            "pms_identifier": plexpy.CONFIG.PMS_IDENTIFIER,
            "pms_ip": plexpy.CONFIG.PMS_IP,
            "pms_logs_folder": plexpy.CONFIG.PMS_LOGS_FOLDER,
            "pms_port": plexpy.CONFIG.PMS_PORT,
            "pms_token": plexpy.CONFIG.PMS_TOKEN,
            "pms_ssl": plexpy.CONFIG.PMS_SSL,
            "pms_is_remote": plexpy.CONFIG.PMS_IS_REMOTE,
            "pms_is_cloud": plexpy.CONFIG.PMS_IS_CLOUD,
            "pms_url": plexpy.CONFIG.PMS_URL,
            "pms_url_manual": checked(plexpy.CONFIG.PMS_URL_MANUAL),
            "pms_uuid": plexpy.CONFIG.PMS_UUID,
            "pms_web_url": plexpy.CONFIG.PMS_WEB_URL,
            "pms_name": plexpy.CONFIG.PMS_NAME,
            "pms_update_check_interval": plexpy.CONFIG.PMS_UPDATE_CHECK_INTERVAL,
            "date_format": plexpy.CONFIG.DATE_FORMAT,
            "time_format": plexpy.CONFIG.TIME_FORMAT,
            "week_start_monday": checked(plexpy.CONFIG.WEEK_START_MONDAY),
            "get_file_sizes": checked(plexpy.CONFIG.GET_FILE_SIZES),
            "grouping_global_history": checked(plexpy.CONFIG.GROUPING_GLOBAL_HISTORY),
            "grouping_user_history": checked(plexpy.CONFIG.GROUPING_USER_HISTORY),
            "grouping_charts": checked(plexpy.CONFIG.GROUPING_CHARTS),
            "monitor_pms_updates": checked(plexpy.CONFIG.MONITOR_PMS_UPDATES),
            "monitor_remote_access": checked(plexpy.CONFIG.MONITOR_REMOTE_ACCESS),
            "refresh_libraries_interval": plexpy.CONFIG.REFRESH_LIBRARIES_INTERVAL,
            "refresh_libraries_on_startup": checked(plexpy.CONFIG.REFRESH_LIBRARIES_ON_STARTUP),
            "refresh_users_interval": plexpy.CONFIG.REFRESH_USERS_INTERVAL,
            "refresh_users_on_startup": checked(plexpy.CONFIG.REFRESH_USERS_ON_STARTUP),
            "logging_ignore_interval": plexpy.CONFIG.LOGGING_IGNORE_INTERVAL,
            "notify_consecutive": checked(plexpy.CONFIG.NOTIFY_CONSECUTIVE),
            "notify_upload_posters": plexpy.CONFIG.NOTIFY_UPLOAD_POSTERS,
            "notify_recently_added_upgrade": checked(plexpy.CONFIG.NOTIFY_RECENTLY_ADDED_UPGRADE),
            "notify_group_recently_added_grandparent": checked(plexpy.CONFIG.NOTIFY_GROUP_RECENTLY_ADDED_GRANDPARENT),
            "notify_group_recently_added_parent": checked(plexpy.CONFIG.NOTIFY_GROUP_RECENTLY_ADDED_PARENT),
            "notify_recently_added_delay": plexpy.CONFIG.NOTIFY_RECENTLY_ADDED_DELAY,
            "notify_concurrent_by_ip": checked(plexpy.CONFIG.NOTIFY_CONCURRENT_BY_IP),
            "notify_concurrent_threshold": plexpy.CONFIG.NOTIFY_CONCURRENT_THRESHOLD,
            "notify_continued_session_threshold": plexpy.CONFIG.NOTIFY_CONTINUED_SESSION_THRESHOLD,
            "home_sections": json.dumps(plexpy.CONFIG.HOME_SECTIONS),
            "home_stats_cards": json.dumps(plexpy.CONFIG.HOME_STATS_CARDS),
            "home_library_cards": json.dumps(plexpy.CONFIG.HOME_LIBRARY_CARDS),
            "home_refresh_interval": plexpy.CONFIG.HOME_REFRESH_INTERVAL,
            "buffer_threshold": plexpy.CONFIG.BUFFER_THRESHOLD,
            "buffer_wait": plexpy.CONFIG.BUFFER_WAIT,
            "group_history_tables": checked(plexpy.CONFIG.GROUP_HISTORY_TABLES),
            "git_token": plexpy.CONFIG.GIT_TOKEN,
            "imgur_client_id": plexpy.CONFIG.IMGUR_CLIENT_ID,
            "cloudinary_cloud_name": plexpy.CONFIG.CLOUDINARY_CLOUD_NAME,
            "cloudinary_api_key": plexpy.CONFIG.CLOUDINARY_API_KEY,
            "cloudinary_api_secret": plexpy.CONFIG.CLOUDINARY_API_SECRET,
            "cache_images": checked(plexpy.CONFIG.CACHE_IMAGES),
            "pms_version": plexpy.CONFIG.PMS_VERSION,
            "plexpy_auto_update": checked(plexpy.CONFIG.PLEXPY_AUTO_UPDATE),
            "git_branch": plexpy.CONFIG.GIT_BRANCH,
            "git_path": plexpy.CONFIG.GIT_PATH,
            "git_remote": plexpy.CONFIG.GIT_REMOTE,
            "movie_watched_percent": plexpy.CONFIG.MOVIE_WATCHED_PERCENT,
            "tv_watched_percent": plexpy.CONFIG.TV_WATCHED_PERCENT,
            "music_watched_percent": plexpy.CONFIG.MUSIC_WATCHED_PERCENT,
            "themoviedb_lookup": checked(plexpy.CONFIG.THEMOVIEDB_LOOKUP),
            "tvmaze_lookup": checked(plexpy.CONFIG.TVMAZE_LOOKUP),
            "musicbrainz_lookup": checked(plexpy.CONFIG.MUSICBRAINZ_LOOKUP),
            "show_advanced_settings": plexpy.CONFIG.SHOW_ADVANCED_SETTINGS,
            "newsletter_dir": plexpy.CONFIG.NEWSLETTER_DIR,
            "newsletter_self_hosted": checked(plexpy.CONFIG.NEWSLETTER_SELF_HOSTED),
            "newsletter_auth": plexpy.CONFIG.NEWSLETTER_AUTH,
            "newsletter_password": plexpy.CONFIG.NEWSLETTER_PASSWORD,
            "newsletter_inline_styles": checked(plexpy.CONFIG.NEWSLETTER_INLINE_STYLES),
            "newsletter_custom_dir": plexpy.CONFIG.NEWSLETTER_CUSTOM_DIR,
            "win_sys_tray": checked(plexpy.CONFIG.WIN_SYS_TRAY)
        }

        return serve_template(templatename="settings.html", title="Settings", config=config, kwargs=kwargs)

    @cherrypy.expose
    @cherrypy.tools.json_out()
    @requireAuth(member_of("admin"))
    def configUpdate(self, **kwargs):
        # Handle the variable config options. Note - keys with False values aren't getting passed

        # Check if we should refresh our data
        first_run = False
        server_changed = False
        reschedule = False
        https_changed = False
        refresh_libraries = False
        refresh_users = False

        # First run from the setup wizard
        if kwargs.pop('first_run', None):
            first_run = True

        checked_configs = [
            "launch_browser", "enable_https", "https_create_cert", "api_enabled", "freeze_db", "check_github",
            "grouping_global_history", "grouping_user_history", "grouping_charts", "group_history_tables",
            "pms_url_manual", "week_start_monday",
            "refresh_libraries_on_startup", "refresh_users_on_startup",
            "notify_consecutive", "notify_recently_added_upgrade",
            "notify_group_recently_added_grandparent", "notify_group_recently_added_parent",
            "monitor_pms_updates", "monitor_remote_access", "get_file_sizes", "log_blacklist", "http_hash_password",
            "allow_guest_access", "cache_images", "http_proxy", "http_basic_auth", "notify_concurrent_by_ip",
            "history_table_activity", "plexpy_auto_update",
            "themoviedb_lookup", "tvmaze_lookup", "musicbrainz_lookup", "http_plex_admin",
            "newsletter_self_hosted", "newsletter_inline_styles", "win_sys_tray"
        ]
        for checked_config in checked_configs:
            if checked_config not in kwargs:
                # checked items should be zero or one. if they were not sent then the item was not checked
                kwargs[checked_config] = 0
            else:
                kwargs[checked_config] = 1

        # If http password exists in config, do not overwrite when blank value received
        if kwargs.get('http_password'):
            if kwargs['http_password'] == '    ' and plexpy.CONFIG.HTTP_PASSWORD != '':
                if kwargs.get('http_hash_password') and not plexpy.CONFIG.HTTP_HASHED_PASSWORD:
                    kwargs['http_password'] = make_hash(plexpy.CONFIG.HTTP_PASSWORD)
                    kwargs['http_hashed_password'] = 1
                else:
                    kwargs['http_password'] = plexpy.CONFIG.HTTP_PASSWORD

            elif kwargs['http_password'] and kwargs.get('http_hash_password'):
                kwargs['http_password'] = make_hash(kwargs['http_password'])
                kwargs['http_hashed_password'] = 1

                # Flag to refresh JWT uuid to log out clients
                kwargs['jwt_update_secret'] = True and not first_run

            elif not kwargs.get('http_hash_password'):
                kwargs['http_hashed_password'] = 0

                # Flag to refresh JWT uuid to log out clients
                kwargs['jwt_update_secret'] = True and not first_run

        else:
            kwargs['http_hashed_password'] = 0

        for plain_config, use_config in [(x[4:], x) for x in kwargs if x.startswith('use_')]:
            # the use prefix is fairly nice in the html, but does not match the actual config
            kwargs[plain_config] = kwargs[use_config]
            del kwargs[use_config]

        # If we change any monitoring settings, make sure we reschedule tasks.
        if kwargs.get('check_github') != plexpy.CONFIG.CHECK_GITHUB or \
            kwargs.get('refresh_libraries_interval') != str(plexpy.CONFIG.REFRESH_LIBRARIES_INTERVAL) or \
            kwargs.get('refresh_users_interval') != str(plexpy.CONFIG.REFRESH_USERS_INTERVAL) or \
            kwargs.get('pms_update_check_interval') != str(plexpy.CONFIG.PMS_UPDATE_CHECK_INTERVAL) or \
            kwargs.get('monitor_pms_updates') != plexpy.CONFIG.MONITOR_PMS_UPDATES or \
            kwargs.get('monitor_remote_access') != plexpy.CONFIG.MONITOR_REMOTE_ACCESS or \
            kwargs.get('pms_url_manual') != plexpy.CONFIG.PMS_URL_MANUAL:
            reschedule = True

        # If we change the SSL setting for PMS or PMS remote setting, make sure we grab the new url.
        if kwargs.get('pms_ssl') != str(plexpy.CONFIG.PMS_SSL) or \
            kwargs.get('pms_is_remote') != str(plexpy.CONFIG.PMS_IS_REMOTE) or \
            kwargs.get('pms_url_manual') != plexpy.CONFIG.PMS_URL_MANUAL:
            server_changed = True

        # If we change the HTTPS setting, make sure we generate a new certificate.
        if kwargs.get('enable_https') and kwargs.get('https_create_cert'):
            if kwargs.get('https_domain') != plexpy.CONFIG.HTTPS_DOMAIN or \
                kwargs.get('https_ip') != plexpy.CONFIG.HTTPS_IP or \
                kwargs.get('https_cert') != plexpy.CONFIG.HTTPS_CERT or \
                kwargs.get('https_key') != plexpy.CONFIG.HTTPS_KEY:
                https_changed = True

        # Remove config with 'hsec-' prefix and change home_sections to list
        if kwargs.get('home_sections'):
            for k in list(kwargs.keys()):
                if k.startswith('hsec-'):
                    del kwargs[k]
            kwargs['home_sections'] = kwargs['home_sections'].split(',')

        # Remove config with 'hscard-' prefix and change home_stats_cards to list
        if kwargs.get('home_stats_cards'):
            for k in list(kwargs.keys()):
                if k.startswith('hscard-'):
                    del kwargs[k]
            kwargs['home_stats_cards'] = kwargs['home_stats_cards'].split(',')

            if kwargs['home_stats_cards'] == ['first_run_wizard']:
                kwargs['home_stats_cards'] = plexpy.CONFIG.HOME_STATS_CARDS

        # Remove config with 'hlcard-' prefix and change home_library_cards to list
        if kwargs.get('home_library_cards'):
            for k in list(kwargs.keys()):
                if k.startswith('hlcard-'):
                    del kwargs[k]
            kwargs['home_library_cards'] = kwargs['home_library_cards'].split(',')

            if kwargs['home_library_cards'] == ['first_run_wizard']:
                refresh_libraries = True

        # If we change the server, make sure we grab the new url and refresh libraries and users lists.
        if kwargs.pop('server_changed', None):
            server_changed = True
            refresh_users = True
            refresh_libraries = True

        # If we change the authentication settings, make sure we refresh the users lists.
        if kwargs.pop('auth_changed', None):
            refresh_users = True

        plexpy.CONFIG.process_kwargs(kwargs)

        # Write the config
        plexpy.CONFIG.write()

        # Get new server URLs for SSL communications and get new server friendly name
        if server_changed:
            plextv.get_server_resources()
            if plexpy.WS_CONNECTED:
                web_socket.reconnect()

        # If first run, start websocket
        if first_run:
            webstart.restart()
            activity_pinger.connect_server(log=True, startup=True)

        # Reconfigure scheduler if intervals changed
        if reschedule:
            plexpy.initialize_scheduler()

        # Generate a new HTTPS certificate
        if https_changed:
            create_https_certificates(plexpy.CONFIG.HTTPS_CERT, plexpy.CONFIG.HTTPS_KEY)

        # Refresh users table if our server IP changes.
        if refresh_libraries:
            threading.Thread(target=libraries.refresh_libraries).start()

        # Refresh users table if our server IP changes.
        if refresh_users:
            threading.Thread(target=users.refresh_users).start()

        return {'result': 'success', 'message': 'Settings saved.'}

    @cherrypy.expose
    @cherrypy.tools.json_out()
    @requireAuth(member_of("admin"))
    def get_server_resources(self, **kwargs):
        return plextv.get_server_resources(return_server=True, **kwargs)

    @cherrypy.expose
    @cherrypy.tools.json_out()
    @requireAuth(member_of("admin"))
    def backup_config(self, **kwargs):
        """ Creates a manual backup of the plexpy.db file """

        result = config.make_backup()

        if result:
            return {'result': 'success', 'message': 'Config backup successful.'}
        else:
            return {'result': 'error', 'message': 'Config backup failed.'}

    @cherrypy.expose
    @requireAuth(member_of("admin"))
    def get_configuration_table(self, **kwargs):
        return serve_template(templatename="configuration_table.html")

    @cherrypy.expose
    @requireAuth(member_of("admin"))
    def get_scheduler_table(self, **kwargs):
        return serve_template(templatename="scheduler_table.html")

    @cherrypy.expose
    @requireAuth(member_of("admin"))
    def get_queue_modal(self, queue=None, **kwargs):
        return serve_template(templatename="queue_modal.html", queue=queue)

    @cherrypy.expose
    @cherrypy.tools.json_out()
    @requireAuth(member_of("admin"))
    def get_server_update_params(self, **kwargs):
        plex_tv = plextv.PlexTV()
        plexpass = plex_tv.get_plexpass_status()

        update_channel = pmsconnect.PmsConnect().get_server_update_channel()

        return {'plexpass': plexpass,
                'pms_platform': common.PMS_PLATFORM_NAME_OVERRIDES.get(
                    plexpy.CONFIG.PMS_PLATFORM, plexpy.CONFIG.PMS_PLATFORM),
                'pms_update_channel': plexpy.CONFIG.PMS_UPDATE_CHANNEL,
                'pms_update_distro': plexpy.CONFIG.PMS_UPDATE_DISTRO,
                'pms_update_distro_build': plexpy.CONFIG.PMS_UPDATE_DISTRO_BUILD,
                'plex_update_channel': 'plexpass' if update_channel == 'beta' else 'public'}

    @cherrypy.expose
    @cherrypy.tools.json_out()
    @requireAuth(member_of("admin"))
    def backup_db(self, **kwargs):
        """ Creates a manual backup of the plexpy.db file """

        result = database.make_backup()

        if result:
            return {'result': 'success', 'message': 'Database backup successful.'}
        else:
            return {'result': 'error', 'message': 'Database backup failed.'}

    @cherrypy.expose
    @cherrypy.tools.json_out()
    @requireAuth(member_of("admin"))
    @addtoapi()
    def get_notifiers(self, notify_action=None, **kwargs):
        """ Get a list of configured notifiers.

            ```
            Required parameters:
                None

            Optional parameters:
                notify_action (str):        The notification action to filter out

            Returns:
                json:
                    [{"id": 1,
                      "agent_id": 13,
                      "agent_name": "telegram",
                      "agent_label": "Telegram",
                      "friendly_name": "",
                      "active": 1
                      }
                     ]
            ```
        """
        result = notifiers.get_notifiers(notify_action=notify_action)
        return result

    @cherrypy.expose
    @requireAuth(member_of("admin"))
    def get_notifiers_table(self, **kwargs):
        result = notifiers.get_notifiers()
        return serve_template(templatename="notifiers_table.html", notifiers_list=result)

    @cherrypy.expose
    @cherrypy.tools.json_out()
    @requireAuth(member_of("admin"))
    @addtoapi()
    def delete_notifier(self, notifier_id=None, **kwargs):
        """ Remove a notifier from the database.

            ```
            Required parameters:
                notifier_id (int):        The notifier to delete

            Optional parameters:
                None

            Returns:
                None
            ```
        """
        result = notifiers.delete_notifier(notifier_id=notifier_id)
        if result:
            return {'result': 'success', 'message': 'Notifier deleted successfully.'}
        else:
            return {'result': 'error', 'message': 'Failed to delete notifier.'}

    @cherrypy.expose
    @cherrypy.tools.json_out()
    @requireAuth(member_of("admin"))
    @addtoapi()
    def get_notifier_config(self, notifier_id=None, **kwargs):
        """ Get the configuration for an existing notification agent.

            ```
            Required parameters:
                notifier_id (int):        The notifier config to retrieve

            Optional parameters:
                None

            Returns:
                json:
                    {"id": 1,
                     "agent_id": 13,
                     "agent_name": "telegram",
                     "agent_label": "Telegram",
                     "friendly_name": "",
                     "config": {"incl_poster": 0,
                                "html_support": 1,
                                "chat_id": "123456",
                                "bot_token": "13456789:fio9040NNo04jLEp-4S",
                                "incl_subject": 1,
                                "disable_web_preview": 0
                                },
                     "config_options": [{...}, ...]
                     "actions": {"on_play": 0,
                                 "on_stop": 0,
                                 ...
                                 },
                     "notify_text": {"on_play": {"subject": "...",
                                                 "body": "..."
                                                 }
                                     "on_stop": {"subject": "...",
                                                 "body": "..."
                                                 }
                                     ...
                                     }
                     }
            ```
        """
        result = notifiers.get_notifier_config(notifier_id=notifier_id, mask_passwords=True)
        return result

    @cherrypy.expose
    @requireAuth(member_of("admin"))
    def get_notifier_config_modal(self, notifier_id=None, **kwargs):
        result = notifiers.get_notifier_config(notifier_id=notifier_id, mask_passwords=True)

        parameters = [
                {'name': param['name'], 'type': param['type'], 'value': param['value']}
                for category in common.NOTIFICATION_PARAMETERS for param in category['parameters']
            ]

        return serve_template(templatename="notifier_config.html", notifier=result, parameters=parameters)

    @cherrypy.expose
    @cherrypy.tools.json_out()
    @requireAuth(member_of("admin"))
    @addtoapi()
    def add_notifier_config(self, agent_id=None, **kwargs):
        """ Add a new notification agent.

            ```
            Required parameters:
                agent_id (int):           The notification agent to add

            Optional parameters:
                None

            Returns:
                None
            ```
        """
        result = notifiers.add_notifier_config(agent_id=agent_id, **kwargs)

        if result:
            return {'result': 'success', 'message': 'Added notification agent.', 'notifier_id': result}
        else:
            return {'result': 'error', 'message': 'Failed to add notification agent.'}

    @cherrypy.expose
    @cherrypy.tools.json_out()
    @requireAuth(member_of("admin"))
    @addtoapi()
    def set_notifier_config(self, notifier_id=None, agent_id=None, **kwargs):
        """ Configure an existing notification agent.

            ```
            Required parameters:
                notifier_id (int):        The notifier config to update
                agent_id (int):           The agent of the notifier

            Optional parameters:
                Pass all the config options for the agent with the agent prefix:
                    e.g. For Telegram: telegram_bot_token
                                       telegram_chat_id
                                       telegram_disable_web_preview
                                       telegram_html_support
                                       telegram_incl_poster
                                       telegram_incl_subject
                Notify actions (int):  0 or 1,
                    e.g. on_play, on_stop, etc.
                Notify text (str):
                    e.g. on_play_subject, on_play_body, etc.

            Returns:
                None
            ```
        """
        result = notifiers.set_notifier_config(notifier_id=notifier_id, agent_id=agent_id, **kwargs)

        if result:
            return {'result': 'success', 'message': 'Saved notification agent.'}
        else:
            return {'result': 'error', 'message': 'Failed to save notification agent.'}

    @cherrypy.expose
    @requireAuth(member_of("admin"))
    def get_notify_text_preview(self, notify_action='', subject='', body='', agent_id=0, agent_name='', **kwargs):
        if str(agent_id).isdigit():
            agent_id = int(agent_id)

        text = []
        media_types = next((a['media_types'] for a in notifiers.available_notification_actions()
                            if a['name'] == notify_action), ())

        for media_type in media_types:
            test_subject, test_body = notification_handler.build_notify_text(subject=subject,
                                                                             body=body,
                                                                             notify_action=notify_action,
                                                                             parameters={'media_type': media_type},
                                                                             agent_id=agent_id,
                                                                             test=True)

            text.append({'media_type': media_type, 'subject': test_subject, 'body': test_body})

        return serve_template(templatename="notifier_text_preview.html", text=text, agent=agent_name)

    @cherrypy.expose
    @cherrypy.tools.json_out()
    @requireAuth(member_of("admin"))
    @addtoapi()
    def get_notifier_parameters(self, **kwargs):
        """ Get the list of available notification parameters.

            ```
            Required parameters:
                None

            Optional parameters:
                None

            Returns:
                json:
                    {
                     }
            ```
        """
        parameters = [{'name': param['name'],
                       'type': param['type'],
                       'value': param['value']
                       }
                      for category in common.NOTIFICATION_PARAMETERS
                      for param in category['parameters']]

        return parameters

    @cherrypy.expose
    @cherrypy.tools.json_out()
    @requireAuth(member_of("admin"))
    def send_notification(self, notifier_id=None, subject='Tautulli', body='Test notification', notify_action='', **kwargs):
        """ Send a notification using Tautulli.

            ```
            Required parameters:
                notifier_id (int):      The ID number of the notification agent
                subject (str):          The subject of the message
                body (str):             The body of the message

            Optional parameters:
                None

            Returns:
                None
            ```
        """
        cherrypy.response.headers['Cache-Control'] = "max-age=0,no-cache,no-store"

        test = 'test ' if notify_action == 'test' else ''

        if notifier_id:
            notifier = notifiers.get_notifier_config(notifier_id=notifier_id)

            if notifier:
                logger.debug("Sending %s%s notification." % (test, notifier['agent_label']))
                notification_handler.add_notifier_each(notifier_id=notifier_id,
                                                       notify_action=notify_action,
                                                       subject=subject,
                                                       body=body,
                                                       manual_trigger=True,
                                                       **kwargs)
                return {'result': 'success', 'message': 'Notification queued.'}
            else:
                logger.debug("Unable to send %snotification, invalid notifier_id %s." % (test, notifier_id))
                return {'result': 'error', 'message': 'Invalid notifier id %s.' % notifier_id}
        else:
            logger.debug("Unable to send %snotification, no notifier_id received." % test)
            return {'result': 'error', 'message': 'No notifier id received.'}

    @cherrypy.expose
    @cherrypy.tools.json_out()
    @requireAuth(member_of("admin"))
    def get_browser_notifications(self, **kwargs):
        result = notifiers.get_browser_notifications()

        if result:
            notifications = result['notifications']
            if notifications:
                return notifications
            else:
                return None
        else:
            logger.warn('Unable to retrieve browser notifications.')
            return None

    @cherrypy.expose
    @cherrypy.tools.json_out()
    @requireAuth(member_of("admin"))
    def facebook_auth(self, app_id='', app_secret='', redirect_uri='', **kwargs):
        cherrypy.response.headers['Cache-Control'] = "max-age=0,no-cache,no-store"

        facebook_notifier = notifiers.FACEBOOK()
        url = facebook_notifier._get_authorization(app_id=app_id,
                                                   app_secret=app_secret,
                                                   redirect_uri=redirect_uri)

        if url:
            return {'result': 'success', 'msg': 'Confirm Authorization. Check pop-up blocker if no response.', 'url': url}
        else:
            return {'result': 'error', 'msg': 'Failed to retrieve authorization url.'}

    @cherrypy.expose
    @requireAuth(member_of("admin"))
    def facebook_redirect(self, code='', **kwargs):
        cherrypy.response.headers['Cache-Control'] = "max-age=0,no-cache,no-store"

        facebook = notifiers.FACEBOOK()
        access_token = facebook._get_credentials(code)

        if access_token:
            return "Facebook authorization successful. Tautulli can send notification to Facebook. " \
                "Your Facebook access token is:" \
                "<pre>{0}</pre>You may close this page.".format(access_token)
        else:
            return "Failed to request authorization from Facebook. Check the Tautulli logs for details.<br />You may close this page."

    @cherrypy.expose
    @cherrypy.tools.json_out()
    @requireAuth(member_of("admin"))
    def facebook_retrieve_token(self, **kwargs):
        if plexpy.CONFIG.FACEBOOK_TOKEN == 'temp':
            return {'result': 'waiting'}
        elif plexpy.CONFIG.FACEBOOK_TOKEN:
            token = plexpy.CONFIG.FACEBOOK_TOKEN
            plexpy.CONFIG.FACEBOOK_TOKEN = ''
            return {'result': 'success', 'msg': 'Authorization successful.', 'access_token': token}
        else:
            return {'result': 'error', 'msg': 'Failed to request authorization.'}

    @cherrypy.expose
    @requireAuth(member_of("admin"))
    def osxnotifyregister(self, app, **kwargs):
        cherrypy.response.headers['Cache-Control'] = "max-age=0,no-cache,no-store"
        from osxnotify import registerapp as osxnotify

        result, msg = osxnotify.registerapp(app)
        if result:
            osx_notify = notifiers.OSX()
            osx_notify.notify(subject='Registered', body='Success :-)', subtitle=result)
            # logger.info("Registered %s, to re-register a different app, delete this app first" % result)
        else:
            logger.warn(msg)
        return msg

    @cherrypy.expose
    @cherrypy.tools.json_out()
    @requireAuth(member_of("admin"))
    def zapier_test_hook(self, zapier_hook='', **kwargs):
        success = notifiers.ZAPIER(config={'hook': zapier_hook})._test_hook()
        if success:
            return {'result': 'success', 'msg': 'Test Zapier webhook sent.'}
        else:
            return {'result': 'error', 'msg': 'Failed to send test Zapier webhook.'}

    @cherrypy.expose
    @requireAuth(member_of("admin"))
    def set_notification_config(self, **kwargs):

        for plain_config, use_config in [(x[4:], x) for x in kwargs if x.startswith('use_')]:
            # the use prefix is fairly nice in the html, but does not match the actual config
            kwargs[plain_config] = kwargs[use_config]
            del kwargs[use_config]

        plexpy.CONFIG.process_kwargs(kwargs)

        # Write the config
        plexpy.CONFIG.write()

        cherrypy.response.status = 200

    @cherrypy.expose
    @requireAuth(member_of("admin"))
    def get_mobile_devices_table(self, **kwargs):
        result = mobile_app.get_mobile_devices()
        return serve_template(templatename="mobile_devices_table.html", devices_list=result)

    @cherrypy.expose
    @cherrypy.tools.json_out()
    @requireAuth(member_of("admin"))
    def verify_mobile_device(self, device_token='', cancel=False, **kwargs):
        if helpers.bool_true(cancel):
            mobile_app.set_temp_device_token(None)
            return {'result': 'error', 'message': 'Device registration cancelled.'}

        result = mobile_app.get_mobile_device_by_token(device_token)
        if result:
            mobile_app.set_temp_device_token(None)
            return {'result': 'success', 'message': 'Device registered successfully.', 'data': result}
        else:
            return {'result': 'error', 'message': 'Device not registered.'}


    @cherrypy.expose
    @requireAuth(member_of("admin"))
    def get_mobile_device_config_modal(self, mobile_device_id=None, **kwargs):
        result = mobile_app.get_mobile_device_config(mobile_device_id=mobile_device_id)

        return serve_template(templatename="mobile_device_config.html", device=result)

    @cherrypy.expose
    @cherrypy.tools.json_out()
    @requireAuth(member_of("admin"))
    @addtoapi()
    def set_mobile_device_config(self, mobile_device_id=None, **kwargs):
        """ Configure an existing notification agent.

            ```
            Required parameters:
                mobile_device_id (int):        The mobile device config to update

            Optional parameters:
                friendly_name (str):           A friendly name to identify the mobile device

            Returns:
                None
            ```
        """
        result = mobile_app.set_mobile_device_config(mobile_device_id=mobile_device_id, **kwargs)

        if result:
            return {'result': 'success', 'message': 'Saved mobile device.'}
        else:
            return {'result': 'error', 'message': 'Failed to save mobile device.'}

    @cherrypy.expose
    @cherrypy.tools.json_out()
    @requireAuth(member_of("admin"))
    @addtoapi()
    def delete_mobile_device(self, mobile_device_id=None, **kwargs):
        """ Remove a mobile device from the database.

            ```
            Required parameters:
                mobile_device_id (int):        The device id to delete

            Optional parameters:
                None

            Returns:
                None
            ```
        """
        result = mobile_app.delete_mobile_device(mobile_device_id=mobile_device_id)
        if result:
            return {'result': 'success', 'message': 'Deleted mobile device.'}
        else:
            return {'result': 'error', 'message': 'Failed to delete device.'}

    @cherrypy.expose
    @requireAuth(member_of("admin"))
    @addtoapi()
    def import_database(self, app=None, database_path=None, table_name=None, import_ignore_interval=0, **kwargs):
        """ Import a PlexWatch or Plexivity database into Tautulli.

            ```
            Required parameters:
                app (str):                      "plexwatch" or "plexivity"
                database_path (str):            The full path to the plexwatch database file
                table_name (str):               "processed" or "grouped"

            Optional parameters:
                import_ignore_interval (int):   The minimum number of seconds for a stream to import

            Returns:
                None
            ```
        """
        if not app:
            return 'No app specified for import'

        if app.lower() == 'plexwatch':
            db_check_msg = plexwatch_import.validate_database(database=database_path,
                                                              table_name=table_name)
            if db_check_msg == 'success':
                threading.Thread(target=plexwatch_import.import_from_plexwatch,
                                 kwargs={'database': database_path,
                                         'table_name': table_name,
                                         'import_ignore_interval': import_ignore_interval}).start()
                return 'Import has started. Check the Tautulli logs to monitor any problems.'
            else:
                return db_check_msg
        elif app.lower() == 'plexivity':
            db_check_msg = plexivity_import.validate_database(database=database_path,
                                                              table_name=table_name)
            if db_check_msg == 'success':
                threading.Thread(target=plexivity_import.import_from_plexivity,
                                 kwargs={'database': database_path,
                                         'table_name': table_name,
                                         'import_ignore_interval': import_ignore_interval}).start()
                return 'Import has started. Check the Tautulli logs to monitor any problems.'
            else:
                return db_check_msg
        else:
            return 'App not recognized for import'

    @cherrypy.expose
    @requireAuth(member_of("admin"))
    def import_database_tool(self, app=None, **kwargs):
        if app == 'plexwatch':
            return serve_template(templatename="app_import.html", title="Import PlexWatch Database", app="PlexWatch")
        elif app == 'plexivity':
            return serve_template(templatename="app_import.html", title="Import Plexivity Database", app="Plexivity")

        logger.warn("No app specified for import.")
        return

    @cherrypy.expose
    @cherrypy.tools.json_out()
    @requireAuth(member_of("admin"))
    @addtoapi()
    def get_pms_token(self, username=None, password=None, **kwargs):
        """ Get the user's Plex token used for Tautulli.

            ```
            Required parameters:
                username (str):     The Plex.tv username
                password (str):     The Plex.tv password

            Optional parameters:
                None

            Returns:
                string:             The Plex token used for Tautulli
            ```
        """
        if not username and not password:
            return None

        plex_tv = plextv.PlexTV(username=username, password=password)
        result = plex_tv.get_token()

        if result:
            return result['auth_token']
        else:
            logger.warn("Unable to retrieve Plex.tv token.")
            return None

    @cherrypy.expose
    @cherrypy.tools.json_out()
    @requireAuth(member_of("admin"))
    def get_plexpy_pms_token(self, username=None, password=None, force=False, **kwargs):
        """ Fetch a new Plex.tv token for Tautulli """
        if not username and not password:
            return None

        force = helpers.bool_true(force)

        plex_tv = plextv.PlexTV(username=username, password=password)
        token = plex_tv.get_plexpy_pms_token(force=force)

        if token:
            return {'result': 'success', 'message': 'Authentication successful.', 'token': token}
        else:
            return {'result': 'error', 'message': 'Authentication failed.'}

    @cherrypy.expose
    @cherrypy.tools.json_out()
    @requireAuth(member_of("admin"))
    @addtoapi()
    def get_server_id(self, hostname=None, port=None, identifier=None, ssl=0, remote=0, manual=0,
                      get_url=False, test_websocket=False, **kwargs):
        """ Get the PMS server identifier.

            ```
            Required parameters:
                hostname (str):     'localhost' or '192.160.0.10'
                port (int):         32400

            Optional parameters:
                ssl (int):          0 or 1
                remote (int):       0 or 1

            Returns:
                json:
                    {'identifier': '08u2phnlkdshf890bhdlksghnljsahgleikjfg9t'}
            ```
        """
        # Attempt to get the pms_identifier from plex.tv if the server is published
        # Works for all PMS SSL settings
        if not identifier and hostname and port:
            plex_tv = plextv.PlexTV()
            servers = plex_tv.discover()
            ip_address = get_ip(hostname)

            for server in servers:
                if (server['ip'] == hostname or server['ip'] == ip_address) and server['port'] == port:
                    identifier = server['clientIdentifier']
                    break

            # Fallback to checking /identity endpoint if the server is unpublished
            # Cannot set SSL settings on the PMS if unpublished so 'http' is okay
            if not identifier:
                scheme = 'https' if helpers.cast_to_int(ssl) else 'http'
                url = '{scheme}://{hostname}:{port}'.format(scheme=scheme, hostname=hostname, port=port)
                uri = '/identity'

                request_handler = http_handler.HTTPHandler(urls=url,
                                                           ssl_verify=False)
                request = request_handler.make_request(uri=uri,
                                                       request_type='GET',
                                                       output_format='xml')
                if request:
                    xml_head = request.getElementsByTagName('MediaContainer')[0]
                    identifier = xml_head.getAttribute('machineIdentifier')

        result = {'identifier': identifier}

        if identifier:
            if helpers.bool_true(get_url):
                server = self.get_server_resources(pms_ip=hostname,
                                                   pms_port=port,
                                                   pms_ssl=ssl,
                                                   pms_is_remote=remote,
                                                   pms_url_manual=manual,
                                                   pms_identifier=identifier)
                result['url'] = server['pms_url']
                result['ws'] = None

                if helpers.bool_true(test_websocket):
                    # Quick test websocket connection
                    ws_url = result['url'].replace('http', 'ws', 1) + '/:/websockets/notifications'
                    header = ['X-Plex-Token: %s' % plexpy.CONFIG.PMS_TOKEN]

                    logger.debug("Testing websocket connection...")
                    try:
                        test_ws = websocket.create_connection(ws_url, header=header)
                        test_ws.close()
                        logger.debug("Websocket connection test successful.")
                        result['ws'] = True
                    except (websocket.WebSocketException, IOError, Exception) as e:
                        logger.error("Websocket connection test failed: %s" % e)
                        result['ws'] = False

            return result
        else:
            logger.warn('Unable to retrieve the PMS identifier.')
            return result

    @cherrypy.expose
    @requireAuth(member_of("admin"))
    @addtoapi()
    def get_server_pref(self, pref=None, **kwargs):
        """ Get a specified PMS server preference.

            ```
            Required parameters:
                pref (str):         Name of preference

            Returns:
                string:             Value of preference
            ```
        """

        pms_connect = pmsconnect.PmsConnect()
        result = pms_connect.get_server_pref(pref=pref)

        if result:
            return result
        else:
            logger.warn("Unable to retrieve data for get_server_pref.")

    @cherrypy.expose
    @cherrypy.tools.json_out()
    @requireAuth(member_of("admin"))
    def generate_api_key(self, device=None, **kwargs):
        apikey = ''
        while not apikey or apikey == plexpy.CONFIG.API_KEY or mobile_app.get_mobile_device_by_token(device_token=apikey):
            apikey = plexpy.generate_uuid()

        logger.info("New API key generated.")
        logger._BLACKLIST_WORDS.add(apikey)

        if helpers.bool_true(device):
            mobile_app.set_temp_device_token(apikey)

        return apikey

    @cherrypy.expose
    @cherrypy.tools.json_out()
    @requireAuth(member_of("admin"))
    @addtoapi()
    def update_check(self, **kwargs):
        """ Check for Tautulli updates.

            ```
            Required parameters:
                None

            Optional parameters:
                None

            Returns:
                json
                    {"result": "success",
                     "update": true,
                     "message": "An update for Tautulli is available."
                    }
            ```
        """
        versioncheck.check_update()

        if plexpy.UPDATE_AVAILABLE is None:
            update = {'result': 'error',
                      'update': None,
                      'message': 'You are running an unknown version of Tautulli.'
                      }

        elif plexpy.UPDATE_AVAILABLE == 'release':
            update = {'result': 'success',
                      'update': True,
                      'release': True,
                      'message': 'A new release (%s) of Tautulli is available.' % plexpy.LATEST_RELEASE,
                      'current_release': plexpy.common.RELEASE,
                      'latest_release': plexpy.LATEST_RELEASE,
                      'release_url': helpers.anon_url(
                          'https://github.com/%s/%s/releases/tag/%s'
                          % (plexpy.CONFIG.GIT_USER,
                             plexpy.CONFIG.GIT_REPO,
                             plexpy.LATEST_RELEASE))
                      }

        elif plexpy.UPDATE_AVAILABLE == 'commit':
            update = {'result': 'success',
                      'update': True,
                      'release': False,
                      'message': 'A newer version of Tautulli is available.',
                      'current_version': plexpy.CURRENT_VERSION,
                      'latest_version': plexpy.LATEST_VERSION,
                      'commits_behind': plexpy.COMMITS_BEHIND,
                      'compare_url': helpers.anon_url(
                          'https://github.com/%s/%s/compare/%s...%s'
                          % (plexpy.CONFIG.GIT_USER,
                             plexpy.CONFIG.GIT_REPO,
                             plexpy.CURRENT_VERSION,
                             plexpy.LATEST_VERSION))
                    }

        else:
            update = {'result': 'success',
                      'update': False,
                      'message': 'Tautulli is up to date.'
                      }

        if plexpy.DOCKER:
            update['docker'] = plexpy.DOCKER

        return update

    @cherrypy.expose
    @requireAuth(member_of("admin"))
    def do_state_change(self, signal, title, timer, **kwargs):
        message = title
        quote = self.random_arnold_quotes()
        plexpy.SIGNAL = signal

        if plexpy.CONFIG.HTTP_ROOT.strip('/'):
            new_http_root = '/' + plexpy.CONFIG.HTTP_ROOT.strip('/') + '/'
        else:
            new_http_root = '/'

        return serve_template(templatename="shutdown.html", signal=signal, title=title,
                              new_http_root=new_http_root, message=message, timer=timer, quote=quote)

    @cherrypy.expose
    @requireAuth(member_of("admin"))
    def shutdown(self, **kwargs):
        return self.do_state_change('shutdown', 'Shutting Down', 15)

    @cherrypy.expose
    @requireAuth(member_of("admin"))
    def restart(self, **kwargs):
        return self.do_state_change('restart', 'Restarting', 30)

    @cherrypy.expose
    @requireAuth(member_of("admin"))
    def update(self, **kwargs):
        if plexpy.DOCKER:
            raise cherrypy.HTTPRedirect(plexpy.HTTP_ROOT + "home")

        # Show changelog after updating
        plexpy.CONFIG.__setattr__('UPDATE_SHOW_CHANGELOG', 1)
        plexpy.CONFIG.write()
        return self.do_state_change('update', 'Updating', 120)

    @cherrypy.expose
    @requireAuth(member_of("admin"))
    def checkout_git_branch(self, git_remote=None, git_branch=None, **kwargs):
        if git_branch == plexpy.CONFIG.GIT_BRANCH:
            logger.error("Already on the %s branch" % git_branch)
            raise cherrypy.HTTPRedirect(plexpy.HTTP_ROOT + "home")

        # Set the new git remote and branch
        plexpy.CONFIG.__setattr__('GIT_REMOTE', git_remote)
        plexpy.CONFIG.__setattr__('GIT_BRANCH', git_branch)
        plexpy.CONFIG.write()
        return self.do_state_change('checkout', 'Switching Git Branches', 120)

    @cherrypy.expose
    @requireAuth(member_of("admin"))
    def reset_git_install(self, **kwargs):
        return self.do_state_change('reset', 'Resetting to {}'.format(common.RELEASE), 120)

    @cherrypy.expose
    @requireAuth(member_of("admin"))
    def get_changelog(self, latest_only=False, since_prev_release=False, update_shown=False, **kwargs):
        latest_only = helpers.bool_true(latest_only)
        since_prev_release = helpers.bool_true(since_prev_release)

        if since_prev_release and plexpy.PREV_RELEASE == common.RELEASE:
            latest_only = True
            since_prev_release = False

        # Set update changelog shown status
        if helpers.bool_true(update_shown):
            plexpy.CONFIG.__setattr__('UPDATE_SHOW_CHANGELOG', 0)
            plexpy.CONFIG.write()

        return versioncheck.read_changelog(latest_only=latest_only, since_prev_release=since_prev_release)

    ##### Info #####

    @cherrypy.expose
    @requireAuth()
    def info(self, rating_key=None, guid=None, source=None, **kwargs):
        if rating_key and not str(rating_key).isdigit():
            raise cherrypy.HTTPRedirect(plexpy.HTTP_ROOT)

        metadata = None

        config = {
            "pms_identifier": plexpy.CONFIG.PMS_IDENTIFIER,
            "pms_web_url": plexpy.CONFIG.PMS_WEB_URL
        }

        # Try to get metadata from the Plex server first
        if rating_key:
            pms_connect = pmsconnect.PmsConnect()
            metadata = pms_connect.get_metadata_details(rating_key=rating_key)

        # If the item is not found on the Plex server, get the metadata from history
        if not metadata and source == 'history':
            data_factory = datafactory.DataFactory()
            metadata = data_factory.get_metadata_details(rating_key=rating_key, guid=guid)

        if metadata:
            data_factory = datafactory.DataFactory()
            poster_info = data_factory.get_poster_info(metadata=metadata)
            metadata.update(poster_info)
            lookup_info = data_factory.get_lookup_info(metadata=metadata)
            metadata.update(lookup_info)

        if metadata:
            if metadata['section_id'] and not allow_session_library(metadata['section_id']):
                raise cherrypy.HTTPRedirect(plexpy.HTTP_ROOT)

            return serve_template(templatename="info.html", metadata=metadata, title="Info",
                                  config=config, source=source)
        else:
            if get_session_user_id():
                raise cherrypy.HTTPRedirect(plexpy.HTTP_ROOT)
            else:
                return self.update_metadata(rating_key)

    @cherrypy.expose
    @requireAuth()
    def get_item_children(self, rating_key='', **kwargs):

        pms_connect = pmsconnect.PmsConnect()
        result = pms_connect.get_item_children(rating_key=rating_key)

        if result:
            return serve_template(templatename="info_children_list.html", data=result, title="Children List")
        else:
            logger.warn("Unable to retrieve data for get_item_children.")
            return serve_template(templatename="info_children_list.html", data=None, title="Children List")

    @cherrypy.expose
    @requireAuth()
    def get_item_children_related(self, rating_key='', title='', **kwargs):

        pms_connect = pmsconnect.PmsConnect()
        result = pms_connect.get_item_children_related(rating_key=rating_key)

        if result:
            return serve_template(templatename="info_collection_list.html", data=result, title=title)
        else:
            return serve_template(templatename="info_collection_list.html", data=None, title=title)

    @cherrypy.expose
    @cherrypy.tools.json_out()
    @requireAuth()
    @addtoapi('notify_recently_added')
    def send_manual_on_created(self, notifier_id='', rating_key='', **kwargs):
        """ Send a recently added notification using Tautulli.

            ```
            Required parameters:
                rating_key (int):       The rating key for the media

            Optional parameters:
                notifier_id (int):      The ID number of the notification agent.
                                        The notification will send to all enabled notification agents if notifier id is not provided.

            Returns:
                json
                    {"result": "success",
                     "message": "Notification queued."
                    }
            ```
        """
        if rating_key:
            pms_connect = pmsconnect.PmsConnect()
            metadata = pms_connect.get_metadata_details(rating_key=rating_key)
            data = {'timeline_data': metadata, 'notify_action': 'on_created', 'manual_trigger': True}

            if metadata['media_type'] not in ('movie', 'episode', 'track'):
                children = pms_connect.get_item_children(rating_key=rating_key)
                child_keys = [child['rating_key'] for child in children['children_list'] if child['rating_key']]
                data['child_keys'] = child_keys

            if notifier_id:
                data['notifier_id'] = notifier_id

            plexpy.NOTIFY_QUEUE.put(data)
            return {'result': 'success', 'message': 'Notification queued.'}

        else:
            return {'result': 'error', 'message': 'Notification failed.'}

    @cherrypy.expose
    def pms_image_proxy(self, **kwargs):
        """ See real_pms_image_proxy docs string"""

        refresh = False
        if kwargs.get('refresh'):
            refresh = False if get_session_user_id() else True

        kwargs['refresh'] = refresh

        return self.real_pms_image_proxy(**kwargs)

    @addtoapi('pms_image_proxy')
    def real_pms_image_proxy(self, img=None, rating_key=None, width=750, height=1000,
                             opacity=100, background='000000', blur=0, img_format='png',
                             fallback=None, refresh=False, clip=False, **kwargs):
        """ Gets an image from the PMS and saves it to the image cache directory.

            ```
            Required parameters:
                img (str):              /library/metadata/153037/thumb/1462175060
                or
                rating_key (str):       54321

            Optional parameters:
                width (str):            300
                height (str):           450
                opacity (str):          25
                background (str):       Hex color, e.g. 282828
                blur (str):             3
                img_format (str):       png
                fallback (str):         "poster", "cover", "art", "poster-live", "art-live", "art-live-full"
                refresh (bool):         True or False whether to refresh the image cache
                return_hash (bool):     True or False to return the self-hosted image hash instead of the image

            Returns:
                None
            ```
        """
        if not img and not rating_key:
            if fallback in common.DEFAULT_IMAGES:
                fbi = common.DEFAULT_IMAGES[fallback]
                fp = os.path.join(plexpy.PROG_DIR, 'data', fbi)
                return serve_file(path=fp, content_type='image/png')
            logger.warn('No image input received.')
            return

        return_hash = helpers.bool_true(kwargs.get('return_hash'))

        if rating_key and not img:
            if fallback and fallback.startswith('art'):
                img = '/library/metadata/{}/art'.format(rating_key)
            else:
                img = '/library/metadata/{}/thumb'.format(rating_key)

        if img.startswith('/library/metadata'):
            img_split = img.split('/')
            img = '/'.join(img_split[:5])
            img_rating_key = img_split[3]
            if rating_key != img_rating_key:
                rating_key = img_rating_key

        img_hash = notification_handler.set_hash_image_info(
            img=img, rating_key=rating_key, width=width, height=height,
            opacity=opacity, background=background, blur=blur, fallback=fallback,
            add_to_db=return_hash)

        if return_hash:
            return {'img_hash': img_hash}

        fp = '{}.{}'.format(img_hash, img_format)  # we want to be able to preview the thumbs
        c_dir = os.path.join(plexpy.CONFIG.CACHE_DIR, 'images')
        ffp = os.path.join(c_dir, fp)

        if not os.path.exists(c_dir):
            os.mkdir(c_dir)

        clip = helpers.bool_true(clip)

        try:
            if not plexpy.CONFIG.CACHE_IMAGES or refresh or 'indexes' in img:
                raise NotFound

            return serve_file(path=ffp, content_type='image/png')

        except NotFound:
            # the image does not exist, download it from pms
            try:
                pms_connect = pmsconnect.PmsConnect()
                result = pms_connect.get_image(img=img,
                                               width=width,
                                               height=height,
                                               opacity=opacity,
                                               background=background,
                                               blur=blur,
                                               img_format=img_format,
                                               clip=clip,
                                               refresh=refresh)

                if result and result[0]:
                    cherrypy.response.headers['Content-type'] = result[1]
                    if plexpy.CONFIG.CACHE_IMAGES and 'indexes' not in img:
                        with open(ffp, 'wb') as f:
                            f.write(result[0])

                    return result[0]
                else:
                    raise Exception('PMS image request failed')

            except Exception as e:
                logger.warn("Failed to get image %s, falling back to %s." % (img, fallback))
                if fallback in common.DEFAULT_IMAGES:
                    fbi = common.DEFAULT_IMAGES[fallback]
                    fp = os.path.join(plexpy.PROG_DIR, 'data', fbi)
                    return serve_file(path=fp, content_type='image/png')

    @cherrypy.expose
    def image(self, *args, **kwargs):
        if args:
            cherrypy.response.headers['Cache-Control'] = 'max-age=3600'  # 1 hour

            if len(args) >= 2 and args[0] == 'images':
                resource_dir = os.path.join(str(plexpy.PROG_DIR), 'data/interfaces/default/')
                try:
                    return serve_file(path=os.path.join(resource_dir, *args), content_type='image/png')
                except NotFound:
                    return

            img_hash = args[0].split('.')[0]

            if img_hash in common.DEFAULT_IMAGES:
                fbi = common.DEFAULT_IMAGES[img_hash]
                fp = os.path.join(plexpy.PROG_DIR, 'data', fbi)
                return serve_file(path=fp, content_type='image/png')

            img_info = notification_handler.get_hash_image_info(img_hash=img_hash)

            if img_info:
                kwargs.update(img_info)
                return self.real_pms_image_proxy(refresh=True, **kwargs)

        return

    @cherrypy.expose
    @requireAuth(member_of("admin"))
    @addtoapi()
    def download_config(self, **kwargs):
        """ Download the Tautulli configuration file. """
        config_file = config.FILENAME

        try:
            plexpy.CONFIG.write()
        except:
            pass

        return serve_download(plexpy.CONFIG_FILE, name=config_file)

    @cherrypy.expose
    @requireAuth(member_of("admin"))
    @addtoapi()
    def download_database(self, **kwargs):
        """ Download the Tautulli database file. """
        database_file = database.FILENAME

        try:
            db = database.MonitorDatabase()
            db.connection.execute('begin immediate')
            shutil.copyfile(plexpy.DB_FILE, os.path.join(plexpy.CONFIG.CACHE_DIR, database_file))
            db.connection.rollback()
        except:
            pass

        return serve_download(os.path.join(plexpy.CONFIG.CACHE_DIR, database_file), name=database_file)

    @cherrypy.expose
    @requireAuth(member_of("admin"))
    @addtoapi()
    def download_log(self, logfile='', **kwargs):
        """ Download the Tautulli log file. """
        if logfile == "tautulli_api":
            filename = logger.FILENAME_API
            log = logger.logger_api
        elif logfile == "plex_websocket":
            filename = logger.FILENAME_PLEX_WEBSOCKET
            log = logger.logger_plex_websocket
        else:
            filename = logger.FILENAME
            log = logger.logger

        try:
            log.flush()
        except:
            pass

        return serve_download(os.path.join(plexpy.CONFIG.LOG_DIR, filename), name=filename)

    @cherrypy.expose
    @requireAuth(member_of("admin"))
    @addtoapi()
    def download_plex_log(self, **kwargs):
        """ Download the Plex log file. """
        log_type = kwargs.get('log_type', 'server')

        log_file = ""
        if plexpy.CONFIG.PMS_LOGS_FOLDER:
            if log_type == "server":
                log_file = 'Plex Media Server.log'
                log_file_path = os.path.join(plexpy.CONFIG.PMS_LOGS_FOLDER, log_file)
            elif log_type == "scanner":
                log_file = 'Plex Media Scanner.log'
                log_file_path = os.path.join(plexpy.CONFIG.PMS_LOGS_FOLDER, log_file)
        else:
            return "Plex log folder not set in the settings."


        if log_file and os.path.isfile(log_file_path):
            return serve_download(log_file_path, name=log_file)
        else:
            return "Plex %s log file not found." % log_type

    @cherrypy.expose
    @cherrypy.tools.json_out()
    @requireAuth(member_of("admin"))
    @addtoapi()
    def delete_image_cache(self, **kwargs):
        """ Delete and recreate the image cache directory. """
        return self.delete_cache(folder='images')

    @cherrypy.expose
    @cherrypy.tools.json_out()
    @requireAuth(member_of("admin"))
    @addtoapi()
    def delete_cache(self, folder='', **kwargs):
        """ Delete and recreate the cache directory. """
        cache_dir = os.path.join(plexpy.CONFIG.CACHE_DIR, folder)
        result = 'success'
        msg = 'Cleared the %scache.' % (folder + ' ' if folder else '')
        try:
            shutil.rmtree(cache_dir, ignore_errors=True)
        except OSError as e:
            result = 'error'
            msg = 'Failed to delete %s.' % cache_dir
            logger.exception('Failed to delete %s: %s.' % (cache_dir, e))
            return {'result': result, 'message': msg}

        try:
            os.makedirs(cache_dir)
        except OSError as e:
            result = 'error'
            msg = 'Failed to make %s.' % cache_dir
            logger.exception('Failed to create %s: %s.' % (cache_dir, e))
            return {'result': result, 'message': msg}

        logger.info(msg)
        return {'result': result, 'message': msg}

    @cherrypy.expose
    @cherrypy.tools.json_out()
    @requireAuth(member_of("admin"))
    @addtoapi()
    def delete_hosted_images(self, rating_key='', service='', delete_all=False, **kwargs):
        """ Delete the images uploaded to image hosting services.

            ```
            Required parameters:
                None

            Optional parameters:
                rating_key (int):       1234
                                        (Note: Must be the movie, show, season, artist, or album rating key)
                service (str):          'imgur' or 'cloudinary'
                delete_all (bool):      'true' to delete all images form the service

            Returns:
                json:
                    {"result": "success",
                     "message": "Deleted hosted images from Imgur."}
            ```
        """

        delete_all = helpers.bool_true(delete_all)

        data_factory = datafactory.DataFactory()
        result = data_factory.delete_img_info(rating_key=rating_key, service=service, delete_all=delete_all)

        if result:
            return {'result': 'success', 'message': 'Deleted hosted images from %s.' % result.capitalize()}
        else:
            return {'result': 'error', 'message': 'Failed to delete hosted images.'}

    @cherrypy.expose
    @cherrypy.tools.json_out()
    @requireAuth(member_of("admin"))
    @addtoapi()
    def delete_lookup_info(self, rating_key='', service='', delete_all=False, **kwargs):
        """ Delete the 3rd party API lookup info.

            ```
            Required parameters:
                None

            Optional parameters:
                rating_key (int):       1234
                                        (Note: Must be the movie, show, artist, album, or track rating key)
                service (str):          'themoviedb' or 'tvmaze' or 'musicbrainz'
                delete_all (bool):      'true' to delete all images form the service

            Returns:
                json:
                    {"result": "success",
                     "message": "Deleted lookup info."}
            ```
        """

        data_factory = datafactory.DataFactory()
        result = data_factory.delete_lookup_info(rating_key=rating_key, service=service, delete_all=delete_all)

        if result:
            return {'result': 'success', 'message': 'Deleted lookup info.'}
        else:
            return {'result': 'error', 'message': 'Failed to delete lookup info.'}


    ##### Search #####

    @cherrypy.expose
    @requireAuth()
    def search(self, query='', **kwargs):
        return serve_template(templatename="search.html", title="Search", query=query)

    @cherrypy.expose
    @cherrypy.tools.json_out()
    @requireAuth(member_of("admin"))
    @addtoapi('search')
    def search_results(self, query='', limit='', **kwargs):
        """ Get search results from the PMS.

            ```
            Required parameters:
                query (str):        The query string to search for

            Optional parameters:
                limit (int):        The maximum number of items to return per media type

            Returns:
                json:
                    {"results_count": 69,
                     "results_list":
                        {"movie":
                            [{...},
                             {...},
                             ]
                         },
                        {"episode":
                            [{...},
                             {...},
                             ]
                         },
                        {...}
                     }
            ```
        """
        pms_connect = pmsconnect.PmsConnect()
        result = pms_connect.get_search_results(query=query, limit=limit)

        if result:
            return result
        else:
            logger.warn("Unable to retrieve data for search_results.")

    @cherrypy.expose
    @requireAuth()
    def get_search_results_children(self, query='', limit='', media_type=None, season_index=None, **kwargs):

        pms_connect = pmsconnect.PmsConnect()
        result = pms_connect.get_search_results(query=query, limit=limit)

        if media_type:
            result['results_list'] = {media_type: result['results_list'][media_type]}
        if media_type == 'season' and season_index:
            result['results_list']['season'] = [season for season in result['results_list']['season']
                                                if season['media_index'] == season_index]

        if result:
            return serve_template(templatename="info_search_results_list.html", data=result, title="Search Result List")
        else:
            logger.warn("Unable to retrieve data for get_search_results_children.")
            return serve_template(templatename="info_search_results_list.html", data=None, title="Search Result List")


    ##### Update Metadata #####

    @cherrypy.expose
    @requireAuth(member_of("admin"))
    def update_metadata(self, rating_key=None, query=None, update=False, **kwargs):
        query_string = query
        update = helpers.bool_true(update)

        data_factory = datafactory.DataFactory()
        query = data_factory.get_search_query(rating_key=rating_key)
        if query and query_string:
            query['query_string'] = query_string

        if query:
            return serve_template(templatename="update_metadata.html", query=query, update=update, title="Info")
        else:
            logger.warn("Unable to retrieve data for update_metadata.")
            return serve_template(templatename="update_metadata.html", query=query, update=update, title="Info")

    @cherrypy.expose
    @cherrypy.tools.json_out()
    @requireAuth(member_of("admin"))
    @addtoapi()
    def update_metadata_details(self, old_rating_key, new_rating_key, media_type, **kwargs):
        """ Update the metadata in the Tautulli database by matching rating keys.
            Also updates all parents or children of the media item if it is a show/season/episode
            or artist/album/track.

            ```
            Required parameters:
                old_rating_key (str):       12345
                new_rating_key (str):       54321
                media_type (str):           "movie", "show", "season", "episode", "artist", "album", "track"

            Optional parameters:
                None

            Returns:
                None
            ```
        """
        if new_rating_key:
            data_factory = datafactory.DataFactory()
            pms_connect = pmsconnect.PmsConnect()

            old_key_list = data_factory.get_rating_keys_list(rating_key=old_rating_key, media_type=media_type)
            new_key_list = pms_connect.get_rating_keys_list(rating_key=new_rating_key, media_type=media_type)

            result = data_factory.update_metadata(old_key_list=old_key_list,
                                                  new_key_list=new_key_list,
                                                  media_type=media_type)

        if result:
            return {'message': result}
        else:
            return {'message': 'no data received'}

    # test code
    @cherrypy.expose
    @cherrypy.tools.json_out()
    @requireAuth(member_of("admin"))
    @addtoapi()
    def get_new_rating_keys(self, rating_key='', media_type='', **kwargs):
        """ Get a list of new rating keys for the PMS of all of the item's parent/children.

            ```
            Required parameters:
                rating_key (str):       '12345'
                media_type (str):       "movie", "show", "season", "episode", "artist", "album", "track"

            Optional parameters:
                None

            Returns:
                json:
                    {}
            ```
        """

        pms_connect = pmsconnect.PmsConnect()
        result = pms_connect.get_rating_keys_list(rating_key=rating_key, media_type=media_type)

        if result:
            return result
        else:
            logger.warn("Unable to retrieve data for get_new_rating_keys.")

    @cherrypy.expose
    @cherrypy.tools.json_out()
    @requireAuth(member_of("admin"))
    @addtoapi()
    def get_old_rating_keys(self, rating_key='', media_type='', **kwargs):
        """ Get a list of old rating keys from the Tautulli database for all of the item's parent/children.

            ```
            Required parameters:
                rating_key (str):       '12345'
                media_type (str):       "movie", "show", "season", "episode", "artist", "album", "track"

            Optional parameters:
                None

            Returns:
                json:
                    {}
            ```
        """

        data_factory = datafactory.DataFactory()
        result = data_factory.get_rating_keys_list(rating_key=rating_key, media_type=media_type)

        if result:
            return result
        else:
            logger.warn("Unable to retrieve data for get_old_rating_keys.")


    @cherrypy.expose
    @cherrypy.tools.json_out()
    @requireAuth(member_of("admin"))
    def get_pms_sessions_json(self, **kwargs):
        """ Get all the current sessions. """
        pms_connect = pmsconnect.PmsConnect()
        result = pms_connect.get_sessions('json')

        if result:
            return result
        else:
            logger.warn("Unable to retrieve data for get_pms_sessions_json.")
            return False

    @cherrypy.expose
    @cherrypy.tools.json_out()
    @requireAuth(member_of("admin"))
    @addtoapi("get_metadata")
    def get_metadata_details(self, rating_key='', **kwargs):
        """ Get the metadata for a media item.

            ```
            Required parameters:
                rating_key (str):       Rating key of the item

            Optional parameters:
                None

            Returns:
                json:
                    {"actors": [
                        "Kit Harington",
                        "Emilia Clarke",
                        "Isaac Hempstead-Wright",
                        "Maisie Williams",
                        "Liam Cunningham",
                     ],
                     "added_at": "1461572396",
                     "art": "/library/metadata/1219/art/1462175063",
                     "audience_rating": "8",
                     "audience_rating_image": "rottentomatoes://image.rating.upright",
                     "banner": "/library/metadata/1219/banner/1462175063",
                     "collections": [],
                     "content_rating": "TV-MA",
                     "directors": [
                        "Jeremy Podeswa"
                     ],
                     "duration": "2998290",
                     "full_title": "Game of Thrones - The Red Woman",
                     "genres": [
                        "Adventure",
                        "Drama",
                        "Fantasy"
                     ],
                     "grandparent_guid": "com.plexapp.agents.thetvdb://121361?lang=en",
                     "grandparent_rating_key": "1219",
                     "grandparent_thumb": "/library/metadata/1219/thumb/1462175063",
                     "grandparent_title": "Game of Thrones",
                     "guid": "com.plexapp.agents.thetvdb://121361/6/1?lang=en",
                     "labels": [],
                     "last_viewed_at": "1462165717",
                     "library_name": "TV Shows",
                     "live": 0,
                     "media_index": "1",
                     "media_info": [
                         {
                             "aspect_ratio": "1.78",
                             "audio_channel_layout": "5.1",
                             "audio_channels": "6",
                             "audio_codec": "ac3",
                             "audio_profile": "",
                             "bitrate": "10617",
                             "channel_call_sign": "",
                             "channel_identifier": "",
                             "channel_thumb": "",
                             "container": "mkv",
                             "height": "1078",
                             "id": "257925",
                             "optimized_version": 0,
                             "parts": [
                                 {
                                     "file": "/media/TV Shows/Game of Thrones/Season 06/Game of Thrones - S06E01 - The Red Woman.mkv",
                                     "file_size": "3979115377",
                                     "id": "274169",
                                     "indexes": 1,
                                     "streams": [
                                         {
                                             "id": "511663",
                                             "type": "1",
                                             "video_bit_depth": "8",
                                             "video_bitrate": "10233",
                                             "video_codec": "h264",
                                             "video_codec_level": "41",
                                             "video_color_primaries": "",
                                             "video_color_range": "tv",
                                             "video_color_space": "bt709",
                                             "video_color_trc": "",
                                             "video_frame_rate": "23.976",
                                             "video_height": "1078",
                                             "video_language": "",
                                             "video_language_code": "",
                                             "video_profile": "high",
                                             "video_ref_frames": "4",
                                             "video_scan_type": "progressive",
                                             "video_width": "1920",
                                             "selected": 0
                                         },
                                         {
                                             "audio_bitrate": "384",
                                             "audio_bitrate_mode": "",
                                             "audio_channel_layout": "5.1(side)",
                                             "audio_channels": "6",
                                             "audio_codec": "ac3",
                                             "audio_language": "",
                                             "audio_language_code": "",
                                             "audio_profile": "",
                                             "audio_sample_rate": "48000",
                                             "id": "511664",
                                             "type": "2",
                                             "selected": 1
                                         },
                                         {
                                             "id": "511953",
                                             "subtitle_codec": "srt",
                                             "subtitle_container": "",
                                             "subtitle_forced": 0,
                                             "subtitle_format": "srt",
                                             "subtitle_language": "English",
                                             "subtitle_language_code": "eng",
                                             "subtitle_location": "external",
                                             "type": "3",
                                             "selected": 1
                                         }
                                     ]
                                 }
                             ],
                             "video_codec": "h264",
                             "video_framerate": "24p",
                             "video_full_resolution": "1080p",
                             "video_profile": "high",
                             "video_resolution": "1080",
                             "width": "1920"
                         }
                     ],
                     "media_type": "episode",
                     "original_title": "",
                     "originally_available_at": "2016-04-24",
                     "parent_guid": "com.plexapp.agents.thetvdb://121361/6?lang=en",
                     "parent_media_index": "6",
                     "parent_rating_key": "153036",
                     "parent_thumb": "/library/metadata/153036/thumb/1462175062",
                     "parent_title": "",
                     "rating": "7.8",
                     "rating_image": "rottentomatoes://image.rating.ripe",
                     "rating_key": "153037",
                     "section_id": "2",
                     "sort_title": "Red Woman",
                     "studio": "HBO",
                     "summary": "Jon Snow is dead. Daenerys meets a strong man. Cersei sees her daughter again.",
                     "tagline": "",
                     "thumb": "/library/metadata/153037/thumb/1462175060",
                     "title": "The Red Woman",
                     "user_rating": "9.0",
                     "updated_at": "1462175060",
                     "writers": [
                        "David Benioff",
                        "D. B. Weiss"
                     ],
                     "year": "2016"
                     }
            ```
        """
        pms_connect = pmsconnect.PmsConnect()
        metadata = pms_connect.get_metadata_details(rating_key=rating_key)

        if metadata:
            return metadata
        else:
            logger.warn("Unable to retrieve data for get_metadata_details.")

    @cherrypy.expose
    @cherrypy.tools.json_out()
    @requireAuth(member_of("admin"))
    @addtoapi("get_recently_added")
    def get_recently_added_details(self, start='0', count='0', media_type='', section_id='', **kwargs):
        """ Get all items that where recently added to plex.

            ```
            Required parameters:
                count (str):        Number of items to return

            Optional parameters:
                start (str):        The item number to start at
                media_type (str):   The media type: movie, show, artist
                section_id (str):   The id of the Plex library section

            Returns:
                json:
                    {"recently_added":
                        [{"actors": [
                             "Kit Harington",
                             "Emilia Clarke",
                             "Isaac Hempstead-Wright",
                             "Maisie Williams",
                             "Liam Cunningham",
                          ],
                          "added_at": "1461572396",
                          "art": "/library/metadata/1219/art/1462175063",
                          "audience_rating": "8",
                          "audience_rating_image": "rottentomatoes://image.rating.upright",
                          "banner": "/library/metadata/1219/banner/1462175063",
                          "directors": [
                             "Jeremy Podeswa"
                          ],
                          "duration": "2998290",
                          "full_title": "Game of Thrones - The Red Woman",
                          "genres": [
                             "Adventure",
                             "Drama",
                             "Fantasy"
                          ],
                          "grandparent_rating_key": "1219",
                          "grandparent_thumb": "/library/metadata/1219/thumb/1462175063",
                          "grandparent_title": "Game of Thrones",
                          "guid": "com.plexapp.agents.thetvdb://121361/6/1?lang=en",
                          "labels": [],
                          "last_viewed_at": "1462165717",
                          "library_name": "TV Shows",
                          "media_index": "1",
                          "media_type": "episode",
                          "original_title": "",
                          "originally_available_at": "2016-04-24",
                          "parent_media_index": "6",
                          "parent_rating_key": "153036",
                          "parent_thumb": "/library/metadata/153036/thumb/1462175062",
                          "parent_title": "",
                          "rating": "7.8",
                          "rating_image": "rottentomatoes://image.rating.ripe",
                          "rating_key": "153037",
                          "section_id": "2",
                          "sort_title": "Red Woman",
                          "studio": "HBO",
                          "summary": "Jon Snow is dead. Daenerys meets a strong man. Cersei sees her daughter again.",
                          "tagline": "",
                          "thumb": "/library/metadata/153037/thumb/1462175060",
                          "title": "The Red Woman",
                          "user_rating": "9.0",
                          "updated_at": "1462175060",
                          "writers": [
                             "David Benioff",
                             "D. B. Weiss"
                          ],
                          "year": "2016"
                          },
                         {...},
                         {...}
                         ]
                     }
            ```
        """
        # For backwards compatibility
        if 'type' in kwargs:
            media_type = kwargs['type']

        pms_connect = pmsconnect.PmsConnect()
        result = pms_connect.get_recently_added_details(start=start, count=count, media_type=media_type, section_id=section_id)

        if result:
            return result
        else:
            logger.warn("Unable to retrieve data for get_recently_added_details.")

    @cherrypy.expose
    @cherrypy.tools.json_out()
    @requireAuth(member_of("admin"))
    def get_friends_list(self, **kwargs):
        """ Get the friends list of the server owner for Plex.tv. """

        plex_tv = plextv.PlexTV()
        result = plex_tv.get_plextv_friends('json')

        if result:
            return result
        else:
            logger.warn("Unable to retrieve data for get_friends_list.")

    @cherrypy.expose
    @cherrypy.tools.json_out()
    @requireAuth(member_of("admin"))
    def get_user_details(self, **kwargs):
        """ Get all details about a the server's owner from Plex.tv. """

        plex_tv = plextv.PlexTV()
        result = plex_tv.get_plextv_user_details('json')

        if result:
            return result
        else:
            logger.warn("Unable to retrieve data for get_user_details.")

    @cherrypy.expose
    @cherrypy.tools.json_out()
    @requireAuth(member_of("admin"))
    def get_server_list(self, **kwargs):
        """ Find all servers published on Plex.tv """

        plex_tv = plextv.PlexTV()
        result = plex_tv.get_plextv_server_list('json')

        if result:
            return result
        else:
            logger.warn("Unable to retrieve data for get_server_list.")

    @cherrypy.expose
    @cherrypy.tools.json_out()
    @requireAuth(member_of("admin"))
    def get_sync_lists(self, machine_id='', **kwargs):
        """ Get all items that are currently synced from the PMS. """
        plex_tv = plextv.PlexTV()
        result = plex_tv.get_plextv_sync_lists(machine_id=machine_id, output_format='json')

        if result:
            return result
        else:
            logger.warn("Unable to retrieve data for get_sync_lists.")

    @cherrypy.expose
    @cherrypy.tools.json_out()
    @requireAuth(member_of("admin"))
    def get_servers(self, **kwargs):
        pms_connect = pmsconnect.PmsConnect()
        result = pms_connect.get_server_list(output_format='json')

        if result:
            return result
        else:
            logger.warn("Unable to retrieve data for get_servers.")

    @cherrypy.expose
    @cherrypy.tools.json_out()
    @requireAuth(member_of("admin"))
    @addtoapi()
    def get_servers_info(self, **kwargs):
        """ Get info about the PMS.

            ```
            Required parameters:
                None

            Optional parameters:
                None

            Returns:
                json:
                    [{"port": "32400",
                      "host": "10.0.0.97",
                      "version": "0.9.15.2.1663-7efd046",
                      "name": "Winterfell-Server",
                      "machine_identifier": "ds48g4r354a8v9byrrtr697g3g79w"
                      }
                     ]
            ```
        """
        pms_connect = pmsconnect.PmsConnect()
        result = pms_connect.get_servers_info()

        if result:
            return result
        else:
            logger.warn("Unable to retrieve data for get_servers_info.")

    @cherrypy.expose
    @cherrypy.tools.json_out()
    @requireAuth(member_of("admin"))
    @addtoapi()
    def get_server_identity(self, **kwargs):
        """ Get info about the local server.

            ```
            Required parameters:
                None

            Optional parameters:
                None

            Returns:
                json:
                    [{"machine_identifier": "ds48g4r354a8v9byrrtr697g3g79w",
                      "version": "0.9.15.x.xxx-xxxxxxx"
                      }
                     ]
            ```
        """
        pms_connect = pmsconnect.PmsConnect()
        result = pms_connect.get_server_identity()

        if result:
            return result
        else:
            logger.warn("Unable to retrieve data for get_server_identity.")

    @cherrypy.expose
    @cherrypy.tools.json_out()
    @requireAuth(member_of("admin"))
    @addtoapi()
    def get_server_friendly_name(self, **kwargs):
        """ Get the name of the PMS.

            ```
            Required parameters:
                None

            Optional parameters:
                None

            Returns:
                string:     "Winterfell-Server"
            ```
        """
        result = pmsconnect.get_server_friendly_name()

        if result:
            return result
        else:
            logger.warn("Unable to retrieve data for get_server_friendly_name.")

    @cherrypy.expose
    @cherrypy.tools.json_out()
    @requireAuth()
    @addtoapi()
    def get_activity(self, session_key=None, session_id=None, **kwargs):
        """ Get the current activity on the PMS.

            ```
            Required parameters:
                None

            Optional parameters:
                session_key (int):    Session key for the session info to return, OR
                session_id (str):     Session ID for the session info to return

            Returns:
                json:
                    {"lan_bandwidth": 25318,
                     "sessions": [
                         {
                             "actors": [
                                 "Kit Harington",
                                 "Emilia Clarke",
                                 "Isaac Hempstead-Wright",
                                 "Maisie Williams",
                                 "Liam Cunningham",
                             ],
                             "added_at": "1461572396",
                             "allow_guest": 1,
                             "art": "/library/metadata/1219/art/1503306930",
                             "aspect_ratio": "1.78",
                             "audience_rating": "",
                             "audience_rating_image": "rottentomatoes://image.rating.upright",
                             "audio_bitrate": "384",
                             "audio_bitrate_mode": "",
                             "audio_channel_layout": "5.1(side)",
                             "audio_channels": "6",
                             "audio_codec": "ac3",
                             "audio_decision": "direct play",
                             "audio_language": "",
                             "audio_language_code": "",
                             "audio_profile": "",
                             "audio_sample_rate": "48000",
                             "bandwidth": "25318",
                             "banner": "/library/metadata/1219/banner/1503306930",
                             "bif_thumb": "/library/parts/274169/indexes/sd/1000",
                             "bitrate": "10617",
                             "channel_call_sign": "",
                             "channel_identifier": "",
                             "channel_stream": 0,
                             "channel_thumb": "",
                             "children_count": "",
                             "collections": [],
                             "container": "mkv",
                             "content_rating": "TV-MA",
                             "deleted_user": 0,
                             "device": "Windows",
                             "directors": [
                                 "Jeremy Podeswa"
                             ],
                             "do_notify": 0,
                             "duration": "2998272",
                             "email": "Jon.Snow.1337@CastleBlack.com",
                             "file": "/media/TV Shows/Game of Thrones/Season 06/Game of Thrones - S06E01 - The Red Woman.mkv",
                             "file_size": "3979115377",
                             "friendly_name": "Jon Snow",
                             "full_title": "Game of Thrones - The Red Woman",
                             "genres": [
                                 "Adventure",
                                 "Drama",
                                 "Fantasy"
                             ],
                             "grandparent_guid": "com.plexapp.agents.thetvdb://121361?lang=en",
                             "grandparent_rating_key": "1219",
                             "grandparent_thumb": "/library/metadata/1219/thumb/1503306930",
                             "grandparent_title": "Game of Thrones",
                             "guid": "com.plexapp.agents.thetvdb://121361/6/1?lang=en",
                             "height": "1078",
                             "id": "",
                             "indexes": 1,
                             "ip_address": "10.10.10.1",
                             "ip_address_public": "64.123.23.111",
                             "is_admin": 1,
                             "is_allow_sync": 1,
                             "is_home_user": 1,
                             "is_restricted": 0,
                             "keep_history": 1,
                             "labels": [],
                             "last_viewed_at": "1462165717",
                             "library_name": "TV Shows",
                             "live": 0,
                             "live_uuid": "",
                             "local": "1",
                             "location": "lan",
                             "machine_id": "lmd93nkn12k29j2lnm",
                             "media_index": "1",
                             "media_type": "episode",
                             "optimized_version": 0,
                             "optimized_version_profile": "",
                             "optimized_version_title": "",
                             "original_title": "",
                             "originally_available_at": "2016-04-24",
                             "parent_guid": "com.plexapp.agents.thetvdb://121361/6?lang=en",
                             "parent_media_index": "6",
                             "parent_rating_key": "153036",
                             "parent_thumb": "/library/metadata/153036/thumb/1503889210",
                             "parent_title": "Season 6",
                             "platform": "Plex Media Player",
                             "platform_name": "plex",
                             "platform_version": "2.4.1.787-54a020cd",
                             "player": "Castle-PC",
                             "product": "Plex Media Player",
                             "product_version": "3.35.2",
                             "profile": "Konvergo",
                             "progress_percent": "0",
                             "quality_profile": "Original",
                             "rating": "7.8",
                             "rating_image": "rottentomatoes://image.rating.ripe",
                             "rating_key": "153037",
                             "relay": 0,
                             "section_id": "2",
                             "secure": 1,
                             "session_id": "helf15l3rxgw01xxe0jf3l3d",
                             "session_key": "27",
                             "shared_libraries": [
                                 "10",
                                 "1",
                                 "4",
                                 "5",
                                 "15",
                                 "20",
                                 "2"
                             ],
                             "sort_title": "Red Woman",
                             "state": "playing",
                             "stream_aspect_ratio": "1.78",
                             "stream_audio_bitrate": "384",
                             "stream_audio_bitrate_mode": "",
                             "stream_audio_channel_layout": "5.1(side)",
                             "stream_audio_channel_layout_": "5.1(side)",
                             "stream_audio_channels": "6",
                             "stream_audio_codec": "ac3",
                             "stream_audio_decision": "direct play",
                             "stream_audio_language": "",
                             "stream_audio_language_code": "",
                             "stream_audio_sample_rate": "48000",
                             "stream_bitrate": "10617",
                             "stream_container": "mkv",
                             "stream_container_decision": "direct play",
                             "stream_duration": "2998272",
                             "stream_subtitle_codec": "",
                             "stream_subtitle_container": "",
                             "stream_subtitle_decision": "",
                             "stream_subtitle_forced": 0,
                             "stream_subtitle_format": "",
                             "stream_subtitle_language": "",
                             "stream_subtitle_language_code": "",
                             "stream_subtitle_location": "",
                             "stream_video_bit_depth": "8",
                             "stream_video_bitrate": "10233",
                             "stream_video_chroma_subsampling": "4:2:0",
                             "stream_video_codec": "h264",
                             "stream_video_codec_level": "41",
                             "stream_video_color_primaries": "",
                             "stream_video_color_range": "tv",
                             "stream_video_color_space": "bt709",
                             "stream_video_color_trc": "",
                             "stream_video_decision": "direct play",
                             "stream_video_dynamic_range": "SDR",
                             "stream_video_framerate": "24p",
                             "stream_video_full_resolution": "1080p",
                             "stream_video_height": "1078",
                             "stream_video_language": "",
                             "stream_video_language_code": "",
                             "stream_video_ref_frames": "4",
                             "stream_video_resolution": "1080",
                             "stream_video_scan_type": "progressive",
                             "stream_video_width": "1920",
                             "studio": "HBO",
                             "subtitle_codec": "",
                             "subtitle_container": "",
                             "subtitle_decision": "",
                             "subtitle_forced": 0,
                             "subtitle_format": "",
                             "subtitle_language": "",
                             "subtitle_language_code": "",
                             "subtitle_location": "",
                             "subtitles": 0,
                             "summary": "Jon Snow is dead. Daenerys meets a strong man. Cersei sees her daughter again.",
                             "synced_version": 0,
                             "synced_version_profile": "",
                             "tagline": "",
                             "throttled": "0",
                             "thumb": "/library/metadata/153037/thumb/1503889207",
                             "title": "The Red Woman",
                             "transcode_audio_channels": "",
                             "transcode_audio_codec": "",
                             "transcode_container": "",
                             "transcode_decision": "direct play",
                             "transcode_height": "",
                             "transcode_hw_decode": "",
                             "transcode_hw_decode_title": "",
                             "transcode_hw_decoding": 0,
                             "transcode_hw_encode": "",
                             "transcode_hw_encode_title": "",
                             "transcode_hw_encoding": 0,
                             "transcode_hw_full_pipeline": 0,
                             "transcode_hw_requested": 0,
                             "transcode_key": "",
                             "transcode_progress": 0,
                             "transcode_protocol": "",
                             "transcode_speed": "",
                             "transcode_throttled": 0,
                             "transcode_video_codec": "",
                             "transcode_width": "",
                             "type": "",
                             "updated_at": "1503889207",
                             "user": "LordCommanderSnow",
                             "user_id": 133788,
                             "user_rating": "",
                             "user_thumb": "https://plex.tv/users/k10w42309cynaopq/avatar",
                             "username": "LordCommanderSnow",
                             "video_bit_depth": "8",
                             "video_bitrate": "10233",
                             "video_chroma_subsampling": "4:2:0",
                             "video_codec": "h264",
                             "video_codec_level": "41",
                             "video_color_primaries": "",
                             "video_color_range": "tv",
                             "video_color_space": "bt709",
                             "video_color_trc": ",
                             "video_decision": "direct play",
                             "video_dynamic_range": "SDR",
                             "video_frame_rate": "23.976",
                             "video_framerate": "24p",
                             "video_full_resolution": "1080p",
                             "video_height": "1078",
                             "video_language": "",
                             "video_language_code": "",
                             "video_profile": "high",
                             "video_ref_frames": "4",
                             "video_resolution": "1080",
                             "video_scan_type": "progressive",
                             "video_width": "1920",
                             "view_offset": "1000",
                             "width": "1920",
                             "writers": [
                                 "David Benioff",
                                 "D. B. Weiss"
                             ],
                             "year": "2016"
                         }
                     ],
                     "stream_count": "1",
                     "stream_count_direct_play": 1,
                     "stream_count_direct_stream": 0,
                     "stream_count_transcode": 0,
                     "total_bandwidth": 25318,
                     "wan_bandwidth": 0
                     }
            ```
        """
        try:
            pms_connect = pmsconnect.PmsConnect(token=plexpy.CONFIG.PMS_TOKEN)
            result = pms_connect.get_current_activity()

            if result:
                if session_key:
                    return next((s for s in result['sessions'] if s['session_key'] == session_key), {})
                if session_id:
                    return next((s for s in result['sessions'] if s['session_id'] == session_id), {})

                counts = {'stream_count_direct_play': 0,
                          'stream_count_direct_stream': 0,
                          'stream_count_transcode': 0,
                          'total_bandwidth': 0,
                          'lan_bandwidth': 0,
                          'wan_bandwidth': 0}

                for s in result['sessions']:
                    if s['transcode_decision'] == 'transcode':
                        counts['stream_count_transcode'] += 1
                    elif s['transcode_decision'] == 'copy':
                        counts['stream_count_direct_stream'] += 1
                    else:
                        counts['stream_count_direct_play'] += 1

                    counts['total_bandwidth'] += helpers.cast_to_int(s['bandwidth'])
                    if s['location'] == 'lan':
                        counts['lan_bandwidth'] += helpers.cast_to_int(s['bandwidth'])
                    else:
                        counts['wan_bandwidth'] += helpers.cast_to_int(s['bandwidth'])

                result.update(counts)

                return result
            else:
                logger.warn("Unable to retrieve data for get_activity.")
        except Exception as e:
            logger.exception("Unable to retrieve data for get_activity: %s" % e)

    @cherrypy.expose
    @cherrypy.tools.json_out()
    @requireAuth(member_of("admin"))
    @addtoapi("get_libraries")
    def get_full_libraries_list(self, **kwargs):
        """ Get a list of all libraries on your server.

            ```
            Required parameters:
                None

            Optional parameters:
                None

            Returns:
                json:
                    [{"art": "/:/resources/show-fanart.jpg",
                      "child_count": "3745",
                      "count": "62",
                      "is_active": 1,
                      "parent_count": "240",
                      "section_id": "2",
                      "section_name": "TV Shows",
                      "section_type": "show",
                      "thumb": "/:/resources/show.png"
                      },
                     {...},
                     {...}
                     ]
            ```
        """
        pms_connect = pmsconnect.PmsConnect()
        result = pms_connect.get_library_details()

        if result:
            return result
        else:
            logger.warn("Unable to retrieve data for get_full_libraries_list.")

    @cherrypy.expose
    @cherrypy.tools.json_out()
    @requireAuth(member_of("admin"))
    @addtoapi("get_users")
    def get_full_users_list(self, **kwargs):
        """ Get a list of all users that have access to your server.

            ```
            Required parameters:
                None

            Optional parameters:
                None

            Returns:
                json:
                    [{"allow_guest": 1,
                      "do_notify": 1,
                      "email": "Jon.Snow.1337@CastleBlack.com",
                      "filter_all": "",
                      "filter_movies": "",
                      "filter_music": "",
                      "filter_photos": "",
                      "filter_tv": "",
                      "is_active": 1,
                      "is_admin": 0,
                      "is_allow_sync": 1,
                      "is_home_user": 1,
                      "is_restricted": 0,
                      "keep_history": 1,
                      "row_id": 1,
                      "server_token": "PU9cMuQZxJKFBtGqHk68",
                      "shared_libraries": "1;2;3",
                      "thumb": "https://plex.tv/users/k10w42309cynaopq/avatar",
                      "user_id": "133788",
                      "username": "Jon Snow"
                      },
                     {...},
                     {...}
                     ]
            ```
        """
        user_data = users.Users()
        result = user_data.get_users()

        if result:
            return result
        else:
            logger.warn("Unable to retrieve data for get_full_users_list.")

    @cherrypy.expose
    @cherrypy.tools.json_out()
    @requireAuth(member_of("admin"))
    @sanitize_out()
    @addtoapi()
    def get_synced_items(self, machine_id='', user_id='', **kwargs):
        """ Get a list of synced items on the PMS.

            ```
            Required parameters:
                machine_id (str):       The PMS identifier

            Optional parameters:
                user_id (str):          The id of the Plex user

            Returns:
                json:
                    [{"audio_bitrate": "192",
                      "client_id": "95434se643fsf24f-com-plexapp-android",
                      "content_type": "video",
                      "device_name": "Tyrion's iPad",
                      "failure": "",
                      "item_complete_count": "1",
                      "item_count": "1",
                      "item_downloaded_count": "1",
                      "item_downloaded_percent_complete": 100,
                      "metadata_type": "movie",
                      "photo_quality": "74",
                      "platform": "iOS",
                      "rating_key": "154092",
                      "root_title": "Movies",
                      "state": "complete",
                      "sync_id": "11617019",
                      "sync_title": "Deadpool",
                      "total_size": "560718134",
                      "user": "DrukenDwarfMan",
                      "user_id": "696969",
                      "username": "DrukenDwarfMan",
                      "video_bitrate": "4000"
                      "video_quality": "100"
                      },
                     {...},
                     {...}
                     ]
            ```
        """
        plex_tv = plextv.PlexTV()
        result = plex_tv.get_synced_items(machine_id=machine_id, user_id_filter=user_id)

        if result:
            return result
        else:
            logger.warn("Unable to retrieve data for get_synced_items.")

    @cherrypy.expose
    @cherrypy.tools.json_out()
    @requireAuth(member_of("admin"))
    def get_sync_transcode_queue(self, **kwargs):
        """ Return details for currently syncing items. """
        pms_connect = pmsconnect.PmsConnect()
        result = pms_connect.get_sync_transcode_queue(output_format='json')

        if result:
            return result
        else:
            logger.warn("Unable to retrieve data for get_sync_transcode_queue.")

    @cherrypy.expose
    @cherrypy.tools.json_out()
    @requireAuth(member_of("admin"))
    @addtoapi()
    def get_home_stats(self, time_range=30, stats_type='plays', stats_count=10, grouping=None, **kwargs):
        """ Get the homepage watch statistics.

            ```
            Required parameters:
                None

            Optional parameters:
                grouping (int):         0 or 1
                time_range (str):       The time range to calculate statistics, '30'
                stats_type (str):       plays or duration
                stats_count (str):      The number of top items to list, '5'

            Returns:
                json:
                    [{"stat_id": "top_movies",
                      "stat_type": "total_plays",
                      "rows": [{...}]
                      },
                     {"stat_id": "popular_movies",
                      "rows": [{...}]
                      },
                     {"stat_id": "top_tv",
                      "stat_type": "total_plays",
                      "rows":
                        [{"content_rating": "TV-MA",
                          "friendly_name": "",
                          "grandparent_thumb": "/library/metadata/1219/thumb/1462175063",
                          "guid": "com.plexapp.agents.thetvdb://121361/6/1?lang=en",
                          "labels": [],
                          "last_play": 1462380698,
                          "live": 0,
                          "media_type": "episode",
                          "platform": "",
                          "platform_type": "",
                          "rating_key": 1219,
                          "row_id": 1116,
                          "section_id": 2,
                          "thumb": "",
                          "title": "Game of Thrones",
                          "total_duration": 213302,
                          "total_plays": 69,
                          "user": "",
                          "users_watched": ""
                          },
                         {...},
                         {...}
                         ]
                      },
                     {"stat_id": "popular_tv",
                      "rows": [{...}]
                      },
                     {"stat_id": "top_music",
                      "stat_type": "total_plays",
                      "rows": [{...}]
                      },
                     {"stat_id": "popular_music",
                      "rows": [{...}]
                      },
                     {"stat_id": "last_watched",
                      "rows": [{...}]
                      },
                     {"stat_id": "top_users",
                      "stat_type": "total_plays",
                      "rows": [{...}]
                      },
                     {"stat_id": "top_platforms",
                      "stat_type": "total_plays",
                      "rows": [{...}]
                      },
                     {"stat_id": "most_concurrent",
                      "rows": [{...}]
                      }
                     ]
            ```
        """
        # For backwards compatibility
        if stats_type in (0, "0"):
            stats_type = 'plays'
        elif stats_type in (1, '1'):
            stats_type = 'duration'

        grouping = helpers.bool_true(grouping, return_none=True)

        data_factory = datafactory.DataFactory()
        result = data_factory.get_home_stats(grouping=grouping,
                                             time_range=time_range,
                                             stats_type=stats_type,
                                             stats_count=stats_count)

        if result:
            return result
        else:
            logger.warn("Unable to retrieve data for get_home_stats.")

    @cherrypy.expose
    @requireAuth(member_of("admin"))
    @addtoapi("arnold")
    def random_arnold_quotes(self, **kwargs):
        """ Get to the chopper! """
        import random
        quote_list = ['To crush your enemies, see them driven before you, and to hear the lamentation of their women!',
                      'Your clothes, give them to me, now!',
                      'Do it!',
                      'If it bleeds, we can kill it.',
                      'See you at the party Richter!',
                      'Let off some steam, Bennett.',
                      'I\'ll be back.',
                      'Get to the chopper!',
                      'Hasta La Vista, Baby!',
                      'It\'s not a tumor!',
                      'Dillon, you son of a bitch!',
                      'Benny!! Screw you!!',
                      'Stop whining! You kids are soft. You lack discipline.',
                      'Nice night for a walk.',
                      'Stick around!',
                      'I need your clothes, your boots and your motorcycle.',
                      'No, it\'s not a tumor. It\'s not a tumor!',
                      'I LIED!',
                      'Are you Sarah Connor?',
                      'I\'m a cop you idiot!',
                      'Come with me if you want to live.',
                      'Who is your daddy and what does he do?',
                      'Oh, cookies! I can\'t wait to toss them.',
                      'Make it quick because my horse is getting tired.',
                      'What killed the dinosaurs? The Ice Age!',
                      'That\'s for sleeping with my wife!',
                      'Remember when I said I\'d kill you last... I lied!',
                      'You want to be a farmer? Here\'s a couple of acres.',
                      'Now, this is the plan. Get your ass to Mars.',
                      'I just had a terrible thought... What if this is a dream?',
                      'Well, listen to this one: Rubber baby buggy bumpers!',
                      'Take your toy back to the carpet!',
                      'My name is John Kimble... And I love my car.',
                      'I eat Green Berets for breakfast.',
                      'Put that cookie down! NOW!'
                      ]

        return random.choice(quote_list)

    ### API ###

    @cherrypy.expose
    def api(self, *args, **kwargs):
        if args and 'v2' in args[0]:
            return API2()._api_run(**kwargs)
        else:
            return json.dumps(API2()._api_responds(result_type='error',
                                                   msg='Please use the /api/v2 endpoint.'))

    @cherrypy.expose
    @cherrypy.tools.json_out()
    @requireAuth(member_of("admin"))
    @addtoapi()
    def get_pms_update(self, **kwargs):
        """ Check for updates to the Plex Media Server.

            ```
            Required parameters:
                None

            Optional parameters:
                None

            Returns:
                json:
                    {"update_available": true,
                     "platform": "Windows",
                     "release_date": "1473721409",
                     "version": "1.1.4.2757-24ffd60",
                     "requirements": "...",
                     "extra_info": "...",
                     "changelog_added": "...",
                     "changelog_fixed": "...",
                     "label": "Download",
                     "distro": "english",
                     "distro_build": "windows-i386",
                     "download_url": "https://downloads.plex.tv/...",
                     }
            ```
        """
        plex_tv = plextv.PlexTV()
        result = plex_tv.get_plex_downloads()
        return result

    @cherrypy.expose
    @cherrypy.tools.json_out()
    @requireAuth()
    @addtoapi()
    def get_geoip_lookup(self, ip_address='', **kwargs):
        """ Get the geolocation info for an IP address.

            ```
            Required parameters:
                ip_address

            Optional parameters:
                None

            Returns:
                json:
                    {"code": 'US",
                     "country": "United States",
                     "region": "California",
                     "city": "Mountain View",
                     "postal_code": "94035",
                     "timezone": "America/Los_Angeles",
                     "latitude": 37.386,
                     "longitude": -122.0838,
                     "accuracy": 1000
                     }
            ```
        """
<<<<<<< HEAD
        geo_info = helpers.geoip_lookup(ip_address)
        if isinstance(geo_info, str):
            return {'error': geo_info}
        return geo_info
=======
        message = ''
        if not ip_address:
            message = 'No IP address provided.'
        elif not helpers.is_valid_ip(ip_address):
            message = 'Invalid IP address provided: %s' % ip_address
        elif not helpers.is_public_ip(ip_address):
            message = 'Non-public IP address provided: %s' % ip_address

        if message:
            return {'result': 'error', 'message': message}

        plex_tv = plextv.PlexTV()
        geo_info = plex_tv.get_geoip_lookup(ip_address)
        if geo_info:
            return {'result': 'success', 'data': geo_info}
        return {'result': 'error', 'message': 'Failed to lookup GeoIP info for address: %s' % ip_address}
>>>>>>> fc2faa24

    @cherrypy.expose
    @cherrypy.tools.json_out()
    @requireAuth()
    @addtoapi()
    def get_whois_lookup(self, ip_address='', **kwargs):
        """ Get the connection info for an IP address.

            ```
            Required parameters:
                ip_address

            Optional parameters:
                None

            Returns:
                json:
                    {"host": "google-public-dns-a.google.com",
                     "nets": [{"description": "Google Inc.",
                               "address": "1600 Amphitheatre Parkway",
                               "city": "Mountain View",
                               "state": "CA",
                               "postal_code": "94043",
                               "country": "United States",
                               ...
                               },
                               {...}
                              ]
                json:
                    {"host": "Not available",
                     "nets": [],
                     "error": "IPv4 address 127.0.0.1 is already defined as Loopback via RFC 1122, Section 3.2.1.3."
                     }
            ```
        """
        whois_info = helpers.whois_lookup(ip_address)
        return whois_info

    @cherrypy.expose
    @cherrypy.tools.json_out()
    @requireAuth()
    def get_plexpy_url(self, **kwargs):
        return helpers.get_plexpy_url()

    @cherrypy.expose
    @cherrypy.tools.json_out()
    @requireAuth(member_of("admin"))
    @addtoapi()
    def get_newsletters(self, **kwargs):
        """ Get a list of configured newsletters.

            ```
            Required parameters:
                None

            Optional parameters:
                None

            Returns:
                json:
                    [{"id": 1,
                      "agent_id": 0,
                      "agent_name": "recently_added",
                      "agent_label": "Recently Added",
                      "friendly_name": "",
                      "cron": "0 0 * * 1",
                      "active": 1
                      }
                     ]
            ```
        """
        result = newsletters.get_newsletters()
        return result

    @cherrypy.expose
    @requireAuth(member_of("admin"))
    def get_newsletters_table(self, **kwargs):
        result = newsletters.get_newsletters()
        return serve_template(templatename="newsletters_table.html", newsletters_list=result)

    @cherrypy.expose
    @cherrypy.tools.json_out()
    @requireAuth(member_of("admin"))
    @addtoapi()
    def delete_newsletter(self, newsletter_id=None, **kwargs):
        """ Remove a newsletter from the database.

            ```
            Required parameters:
                newsletter_id (int):        The newsletter to delete

            Optional parameters:
                None

            Returns:
                None
            ```
        """
        result = newsletters.delete_newsletter(newsletter_id=newsletter_id)
        if result:
            return {'result': 'success', 'message': 'Newsletter deleted successfully.'}
        else:
            return {'result': 'error', 'message': 'Failed to delete newsletter.'}

    @cherrypy.expose
    @cherrypy.tools.json_out()
    @requireAuth(member_of("admin"))
    @addtoapi()
    def get_newsletter_config(self, newsletter_id=None, **kwargs):
        """ Get the configuration for an existing notification agent.

            ```
            Required parameters:
                newsletter_id (int):        The newsletter config to retrieve

            Optional parameters:
                None

            Returns:
                json:
                    {"id": 1,
                     "agent_id": 0,
                     "agent_name": "recently_added",
                     "agent_label": "Recently Added",
                     "friendly_name": "",
                     "id_name": "",
                     "cron": "0 0 * * 1",
                     "active": 1,
                     "subject": "Recently Added to {server_name}! ({end_date})",
                     "body": "View the newsletter here: {newsletter_url}",
                     "message": "",
                     "config": {"custom_cron": 0,
                                "filename": "newsletter_{newsletter_uuid}.html",
                                "formatted": 1,
                                "incl_libraries": ["1", "2"],
                                "notifier_id": 1,
                                "save_only": 0,
                                "time_frame": 7,
                                "time_frame_units": "days"
                                },
                     "email_config": {...},
                     "config_options": [{...}, ...],
                     "email_config_options": [{...}, ...]
                     }
            ```
        """
        result = newsletters.get_newsletter_config(newsletter_id=newsletter_id, mask_passwords=True)
        return result

    @cherrypy.expose
    @requireAuth(member_of("admin"))
    def get_newsletter_config_modal(self, newsletter_id=None, **kwargs):
        result = newsletters.get_newsletter_config(newsletter_id=newsletter_id, mask_passwords=True)
        return serve_template(templatename="newsletter_config.html", newsletter=result)

    @cherrypy.expose
    @cherrypy.tools.json_out()
    @requireAuth(member_of("admin"))
    @addtoapi()
    def add_newsletter_config(self, agent_id=None, **kwargs):
        """ Add a new notification agent.

            ```
            Required parameters:
                agent_id (int):           The newsletter type to add

            Optional parameters:
                None

            Returns:
                None
            ```
        """
        result = newsletters.add_newsletter_config(agent_id=agent_id, **kwargs)

        if result:
            return {'result': 'success', 'message': 'Added newsletter.', 'newsletter_id': result}
        else:
            return {'result': 'error', 'message': 'Failed to add newsletter.'}

    @cherrypy.expose
    @cherrypy.tools.json_out()
    @requireAuth(member_of("admin"))
    @addtoapi()
    def set_newsletter_config(self, newsletter_id=None, agent_id=None, **kwargs):
        """ Configure an existing newsletter agent.

            ```
            Required parameters:
                newsletter_id (int):    The newsletter config to update
                agent_id (int):         The newsletter type of the newsletter

            Optional parameters:
                Pass all the config options for the agent with the 'newsletter_config_' and 'newsletter_email_' prefix.

            Returns:
                None
            ```
        """
        result = newsletters.set_newsletter_config(newsletter_id=newsletter_id,
                                                   agent_id=agent_id,
                                                   **kwargs)

        if result:
            return {'result': 'success', 'message': 'Saved newsletter.'}
        else:
            return {'result': 'error', 'message': 'Failed to save newsletter.'}

    @cherrypy.expose
    @cherrypy.tools.json_out()
    @requireAuth(member_of("admin"))
    def send_newsletter(self, newsletter_id=None, subject='', body='', message='', notify_action='', **kwargs):
        """ Send a newsletter using Tautulli.

            ```
            Required parameters:
                newsletter_id (int):      The ID number of the newsletter

            Optional parameters:
                None

            Returns:
                None
            ```
        """
        cherrypy.response.headers['Cache-Control'] = "max-age=0,no-cache,no-store"

        test = 'test ' if notify_action == 'test' else ''

        if newsletter_id:
            newsletter = newsletters.get_newsletter_config(newsletter_id=newsletter_id)

            if newsletter:
                logger.debug("Sending %s%s newsletter." % (test, newsletter['agent_label']))
                newsletter_handler.add_newsletter_each(newsletter_id=newsletter_id,
                                                       notify_action=notify_action,
                                                       subject=subject,
                                                       body=body,
                                                       message=message,
                                                        **kwargs)
                return {'result': 'success', 'message': 'Newsletter queued.'}
            else:
                logger.debug("Unable to send %snewsletter, invalid newsletter_id %s." % (test, newsletter_id))
                return {'result': 'error', 'message': 'Invalid newsletter id %s.' % newsletter_id}
        else:
            logger.debug("Unable to send %snotification, no newsletter_id received." % test)
            return {'result': 'error', 'message': 'No newsletter id received.'}

    @cherrypy.expose
    def newsletter(self, *args, **kwargs):
        request_uri = cherrypy.request.wsgi_environ['REQUEST_URI']
        if plexpy.CONFIG.NEWSLETTER_AUTH == 2:
            redirect_uri = request_uri.replace('/newsletter', '/newsletter_auth')
            raise cherrypy.HTTPRedirect(redirect_uri)

        elif plexpy.CONFIG.NEWSLETTER_AUTH == 1 and plexpy.CONFIG.NEWSLETTER_PASSWORD:
            if len(args) >= 2 and args[0] == 'image':
                return self.newsletter_auth(*args, **kwargs)
            elif kwargs.pop('key', None) == plexpy.CONFIG.NEWSLETTER_PASSWORD:
                return self.newsletter_auth(*args, **kwargs)
            else:
                return serve_template(templatename="newsletter_auth.html",
                                      title="Newsletter Login",
                                      uri=request_uri)

        else:
            return self.newsletter_auth(*args, **kwargs)

    @cherrypy.expose
    @requireAuth()
    def newsletter_auth(self, *args, **kwargs):
        if args:
            # Keep this for backwards compatibility for images through /newsletter/image
            if len(args) >= 2 and args[0] == 'image':
                if args[1] == 'images':
                    resource_dir = os.path.join(str(plexpy.PROG_DIR), 'data/interfaces/default/')
                    try:
                        return serve_file(path=os.path.join(resource_dir, *args[1:]), content_type='image/png')
                    except NotFound:
                        return

                return self.image(args[1])

            if len(args) >= 2 and args[0] == 'id':
                newsletter_id_name = args[1]
                newsletter_uuid = None
            else:
                newsletter_id_name = None
                newsletter_uuid = args[0]

            newsletter = newsletter_handler.get_newsletter(newsletter_uuid=newsletter_uuid,
                                                           newsletter_id_name=newsletter_id_name)
            return newsletter

    @cherrypy.expose
    @requireAuth(member_of("admin"))
    def newsletter_preview(self, **kwargs):
        kwargs['preview'] = 'true'
        return serve_template(templatename="newsletter_preview.html",
                              title="Newsletter",
                              kwargs=kwargs)

    @cherrypy.expose
    @requireAuth(member_of("admin"))
    def real_newsletter(self, newsletter_id=None, start_date=None, end_date=None,
                        preview=False, raw=False, **kwargs):
        if newsletter_id and newsletter_id != 'None':
            newsletter = newsletters.get_newsletter_config(newsletter_id=newsletter_id)

            if newsletter:
                newsletter_agent = newsletters.get_agent_class(newsletter_id=newsletter_id,
                                                               newsletter_id_name=newsletter['id_name'],
                                                               agent_id=newsletter['agent_id'],
                                                               config=newsletter['config'],
                                                               start_date=start_date,
                                                               end_date=end_date,
                                                               subject=newsletter['subject'],
                                                               body=newsletter['body'],
                                                               message=newsletter['message'])
                preview = helpers.bool_true(preview)
                raw = helpers.bool_true(raw)

                if raw:
                    cherrypy.response.headers['Content-Type'] = 'application/json;charset=UTF-8'
                    return json.dumps(newsletter_agent.raw_data(preview=preview))

                return newsletter_agent.generate_newsletter(preview=preview)

            logger.error("Failed to retrieve newsletter: Invalid newsletter_id %s" % newsletter_id)
            return "Failed to retrieve newsletter: invalid newsletter_id parameter"

        logger.error("Failed to retrieve newsletter: Missing newsletter_id parameter.")
        return "Failed to retrieve newsletter: missing newsletter_id parameter"

    @cherrypy.expose
    @requireAuth()
    def support(self, **kwargs):
        return serve_template(templatename="support.html", title="Support")

    @cherrypy.expose
    @cherrypy.tools.json_out()
    @addtoapi()
    def status(self, *args, **kwargs):
        """ Get the current status of Tautulli.

            ```
            Required parameters:
                None

            Optional parameters:
                check (str):        database

            Returns:
                json:
                    {"result": "success",
                     "message": "Ok",
                     }
            ```
        """
        cherrypy.response.headers['Cache-Control'] = "max-age=0,no-cache,no-store"
        status = {'result': 'success', 'message': 'Ok'}

        if args or kwargs:
            if not cherrypy.request.path_info == '/api/v2' and plexpy.AUTH_ENABLED:
                cherrypy.request.config['auth.require'] = []
                check_auth()

            if 'database' in (args[:1] or kwargs.get('check')):
                result = database.integrity_check()
                status.update(result)
                if result['integrity_check'] == 'ok':
                    status['message'] = 'Database ok'
                else:
                    status['result'] = 'error'
                    status['message'] = 'Database not ok'

        return status<|MERGE_RESOLUTION|>--- conflicted
+++ resolved
@@ -5801,12 +5801,6 @@
                      }
             ```
         """
-<<<<<<< HEAD
-        geo_info = helpers.geoip_lookup(ip_address)
-        if isinstance(geo_info, str):
-            return {'error': geo_info}
-        return geo_info
-=======
         message = ''
         if not ip_address:
             message = 'No IP address provided.'
@@ -5823,7 +5817,6 @@
         if geo_info:
             return {'result': 'success', 'data': geo_info}
         return {'result': 'error', 'message': 'Failed to lookup GeoIP info for address: %s' % ip_address}
->>>>>>> fc2faa24
 
     @cherrypy.expose
     @cherrypy.tools.json_out()
