--- conflicted
+++ resolved
@@ -24,18 +24,11 @@
 import datetime
 
 import plexpy
-<<<<<<< HEAD
 from plexpy import common
 from plexpy import database
 from plexpy import logger
+from plexpy import libraries
 from plexpy import session
-=======
-import common
-import database
-import libraries
-import logger
-import session
->>>>>>> 96500f75
 
 
 class Graphs(object):
