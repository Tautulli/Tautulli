--- conflicted
+++ resolved
@@ -1,7 +1,5 @@
 # Changelog
 
-<<<<<<< HEAD
-=======
 ## v2.0.0-beta (2017-12-18)
 
 * Monitoring:
@@ -74,7 +72,6 @@
   * Change: The dev branch has been depreciated. A master/beta/nightly system is used instead.
 
   
->>>>>>> 824e9755
 ## v1.4.25 (2017-10-02)
 
 * Fix: Tab instead of spaces preventing startup.
