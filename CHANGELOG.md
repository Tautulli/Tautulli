--- conflicted
+++ resolved
@@ -1,7 +1,5 @@
 # Changelog
 
-<<<<<<< HEAD
-=======
 ## v1.4.24 (2017-10-01)
 
 * Fix: New Plex Web urls. (Thanks @Joshua1337)
@@ -9,7 +7,6 @@
 * New: Added no forking option to startup arguments. (Thanks @Vashypooh)
 
 
->>>>>>> 54177474
 ## v1.4.23 (2017-09-30)
 
 * Fix: Playstation 4 platform name.
