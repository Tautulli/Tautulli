--- conflicted
+++ resolved
@@ -845,7 +845,6 @@
             $('#nav-tabs-total').tab('show');
         }
 
-<<<<<<< HEAD
         function loadGraphsTab4(time_range, yaxis) {
             $('#days-selection').show();
             $('#months-selection').hide();
@@ -972,8 +971,6 @@
         if (current_tab === '#tabs-total') { loadGraphsTab3(current_month_range, yaxis); }
         if (current_tab === '#tabs-library-statistics') { loadGraphsTab4(current_day_range, yaxis); }
 
-=======
->>>>>>> 571a6b6d
         // Tab1 opened
         $('#nav-tabs-plays').on('shown.bs.tab', function (e) {
             e.preventDefault();
@@ -1014,12 +1011,8 @@
             setLocalStorage('graph_days', current_day_range);
             if (current_tab === '#tabs-plays') { loadGraphsTab1(current_day_range, yaxis); }
             if (current_tab === '#tabs-stream') { loadGraphsTab2(current_day_range, yaxis); }
-<<<<<<< HEAD
             if (current_tab === '#tabs-library-statistics') { loadGraphsTab4(current_day_range, yaxis); }
-            $('.days').html(current_day_range);
-=======
             $('.days').text(current_day_range);
->>>>>>> 571a6b6d
         });
         
         // Month range changed
