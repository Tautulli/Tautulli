function initConfigCheckbox(elem) {
    var config = $(elem).closest('div').next();
    config.css('overflow', 'hidden');
    if ($(elem).is(":checked")) {
        config.show();
    } else {
        config.hide();
    }
    $(elem).click(function () {
        var config = $(this).closest('div').next();
        if ($(this).is(":checked")) {
            config.slideDown();
        } else {
            config.slideUp();
        }
    });
}

function refreshTab() {
    var url = $(location).attr('href');
    var tabId = $('.ui-tabs-panel:visible').attr("id");
    $('.ui-tabs-panel:visible').load(url + " #" + tabId, function () {
        initThisPage();
    });
}

function showMsg(msg, loader, timeout, ms, error) {
    var feedback = $("#ajaxMsg");
    update = $("#updatebar");
    if (update.is(":visible")) {
        var height = update.height() + 35;
        feedback.css("bottom", height + "px");
    } else {
        feedback.removeAttr("style");
    }
    var message = $("<div class='msg'>" + msg + "</div>");
    if (loader) {
        var message = $("<i class='fa fa-refresh fa-spin'></i> " + msg + "</div>");
        feedback.css("padding", "14px 10px")
    }
    if (error) {
        feedback.css("background-color", "rgba(255,0,0,0.5)");
    }
    $(feedback).html(message);
    feedback.fadeIn();
    if (timeout) {
        setTimeout(function () {
            message.fadeOut(function () {
                $(this).remove();
                feedback.fadeOut();
                feedback.css("background-color", "");
            });
        }, ms);
    }
}

function confirmAjaxCall(url, msg, data, loader_msg, callback) {
    $("#confirm-message").html(msg);
    $('#confirm-modal').modal();
    $('#confirm-modal').one('click', '#confirm-button', function () {
        if (loader_msg) {
            showMsg(loader_msg, true, false)
        }
        $.ajax({
            url: url,
            type: 'POST',
            cache: false,
            async: true,
            data: data,
            complete: function (xhr, status) {
                var result = $.parseJSON(xhr.responseText);
                var msg = result.message;
                if (result.result == 'success') {
                    showMsg('<i class="fa fa-check"></i> ' + msg, false, true, 5000)
                } else {
                    showMsg('<i class="fa fa-times"></i> ' + msg, false, true, 5000, true)
                }
                if (typeof callback === "function") {
                    callback(result);
                }
            }
        });
    });
}

function doAjaxCall(url, elem, reload, form, showMsg, callback) {
    // Set Message
    feedback = (showMsg) ? $("#ajaxMsg") : $();
    update = $("#updatebar");
    if (update.is(":visible")) {
        var height = update.height() + 35;
        feedback.css("bottom", height + "px");
    } else {
        feedback.removeAttr("style");
    }
    feedback.fadeIn();
    // Get Form data
    var formID = "#" + url;
    if (form == true) {
        var dataString = $(formID).serialize();
    }
    // Loader Image
    var loader = $("<i class='fa fa-refresh fa-spin'></i>");
    // Data Success Message
    var dataSucces = $(elem).data('success');
    if (typeof dataSucces === "undefined") {
        // Standard Message when variable is not set
        var dataSucces = "Success!";
    }
    // Data Errror Message
    var dataError = $(elem).data('error');
    if (typeof dataError === "undefined") {
        // Standard Message when variable is not set
        var dataError = "There was an error";
    }
    // Get Success & Error message from inline data, else use standard message
    var succesMsg = $("<div class='msg'><i class='fa fa-check'></i> " + dataSucces + "</div>");
    var errorMsg = $("<div class='msg'><i class='fa fa-exclamation-triangle'></i> " + dataError + "</div>");
    // Check if checkbox is selected
    if (form) {
        if ($('td#select input[type=checkbox]').length > 0 && !$('td#select input[type=checkbox]').is(':checked') ||
            $('#importLastFM #username:visible').length > 0 && $("#importLastFM #username").val().length === 0) {
            feedback.addClass('error')
            $(feedback).prepend(errorMsg);
            setTimeout(function () {
                errorMsg.fadeOut(function () {
                    $(this).remove();
                    feedback.fadeOut(function () {
                        feedback.removeClass('error');
                    });
                })
                $(formID + " select").children('option[disabled=disabled]').attr('selected', 'selected');
            }, 2000);
            return false;
        }
    }
    // Ajax Call
    $.ajax({
        url: url,
        data: dataString,
        type: 'post',
        beforeSend: function (jqXHR, settings) {
            // Start loader etc.
            feedback.prepend(loader);
        },
        error: function (jqXHR, textStatus, errorThrown) {
            feedback.addClass('error')
            feedback.prepend(errorMsg);
            setTimeout(function () {
                errorMsg.fadeOut(function () {
                    $(this).remove();
                    feedback.fadeOut(function () {
                        feedback.removeClass('error')
                    });
                })
            }, 2000);
        },
        success: function (data, jqXHR) {
            feedback.prepend(succesMsg);
            feedback.addClass('success')
            setTimeout(function (e) {
                succesMsg.fadeOut(function () {
                    $(this).remove();
                    feedback.fadeOut(function () {
                        feedback.removeClass('success');
                    });
                    if (reload == true) refreshSubmenu();
                    if (reload == "table") {
                        refreshTable();
                    }
                    if (reload == "tabs") refreshTab();
                    if (reload == "page") location.reload();
                    if (reload == "submenu&table") {
                        refreshSubmenu();
                        refreshTable();
                    }
                    if (form) {
                        // Change the option to 'choose...'
                        $(formID + " select").children('option[disabled=disabled]').attr(
                            'selected', 'selected');
                    }
                })
            }, 2000);
        },
        complete: function (jqXHR, textStatus) {
            // Remove loaders and stuff, ajax request is complete!
            loader.remove();
            if (typeof callback === "function") {
                callback(jqXHR);
            }
        }
    });
}

function doSimpleAjaxCall(url) {
    $.ajax(url);
}

function resetFilters(text) {
    if ($(".dataTables_filter").length > 0) {
        $(".dataTables_filter input").attr("placeholder", "filter " + text + "");
    }
}

function getPlatformImagePath(platformName) {
    if (platformName.indexOf("Roku") > -1) {
        return 'images/platforms/roku.png';
    } else if (platformName.indexOf("Apple TV") > -1) {
        return 'images/platforms/atv.png';
    } else if (platformName.indexOf("tvOS") > -1) {
        return 'images/platforms/atv.png';
    } else if (platformName.indexOf("Firefox") > -1) {
        return 'images/platforms/firefox.png';
    } else if (platformName.indexOf("Chromecast") > -1) {
        return 'images/platforms/chromecast.png';
    } else if (platformName.indexOf("Chrome") > -1) {
        return 'images/platforms/chrome.png';
    } else if (platformName.indexOf("Android") > -1) {
        return 'images/platforms/android.png';
    } else if (platformName.indexOf("Nexus") > -1) {
        return 'images/platforms/android.png';
    } else if (platformName.indexOf("iPad") > -1) {
        return 'images/platforms/ios.png';
    } else if (platformName.indexOf("iPhone") > -1) {
        return 'images/platforms/ios.png';
    } else if (platformName.indexOf("iOS") > -1) {
        return 'images/platforms/ios.png';
    } else if (platformName.indexOf("Plex Home Theater") > -1) {
        return 'images/platforms/pht.png';
    } else if (platformName.indexOf("Linux/RPi-XMBC") > -1) {
        return 'images/platforms/xbmc.png';
    } else if (platformName.indexOf("Safari") > -1) {
        return 'images/platforms/safari.png';
    } else if (platformName.indexOf("Internet Explorer") > -1) {
        return 'images/platforms/ie.png';
    } else if (platformName.indexOf("Microsoft Edge") > -1) {
        return 'images/platforms/msedge.png';
    } else if (platformName.indexOf("Unknown Browser") > -1) {
        return 'images/platforms/dafault.png';
    } else if (platformName.indexOf("Windows-XBMC") > -1) {
        return 'images/platforms/xbmc.png';
    } else if (platformName.indexOf("Xbox") > -1) {
        return 'images/platforms/xbox.png';
    } else if (platformName.indexOf("Samsung") > -1) {
        return 'images/platforms/samsung.png';
    } else if (platformName.indexOf("Opera") > -1) {
        return 'images/platforms/opera.png';
    } else if (platformName.indexOf("KODI") > -1) {
        return 'images/platforms/kodi.png';
    } else if (platformName.indexOf("Playstation 3") > -1) {
        return 'images/platforms/playstation.png';
    } else if (platformName.indexOf("Playstation 4") > -1) {
        return 'images/platforms/playstation.png';
    } else if (platformName.indexOf("Xbox 360") > -1) {
        return 'images/platforms/xbox.png';
    } else if (platformName.indexOf("Windows") > -1) {
        return 'images/platforms/win8.png';
    } else if (platformName.indexOf("Windows phone") > -1) {
        return 'images/platforms/wp.png';
    } else if (platformName.indexOf("Plex Media Player") > -1) {
        return 'images/platforms/pmp.png';
<<<<<<< HEAD
    } else if (platformName.indexOf("DLNA") > -1) {
        return 'images/platforms/dlna.png';
=======
    } else if (platformName.indexOf("PlexTogether") > -1) {
        return 'images/platforms/plextogether.png';
>>>>>>> af77e513
    } else {
        return 'images/platforms/default.png';
    }
}

$.cachedScript = function (url) {
    return $.ajax({
        dataType: "script",
        cache: true,
        url: url
    });
};

function isPrivateIP(ip_address) {
    var defer = $.Deferred();

    $.cachedScript('js/ipaddr.min.js').done(function () {
        if (ipaddr.isValid(ip_address)) {
            var addr = ipaddr.process(ip_address)

            if (addr.kind() === 'ipv4') {
                var rangeList = [
                    ipaddr.parseCIDR('127.0.0.0/8'),
                    ipaddr.parseCIDR('10.0.0.0/8'),
                    ipaddr.parseCIDR('172.16.0.0/12'),
                    ipaddr.parseCIDR('192.168.0.0/16')
                ]
            } else {
                var rangeList = [
                    ipaddr.parseCIDR('fd00::/8')
                ]
            }

            if (ipaddr.subnetMatch(addr, rangeList, -1) >= 0) {
                defer.resolve();
            } else {
                defer.reject();
            }
        } else {
            defer.resolve('n/a');
        }
    })

    return defer.promise();
}

function humanTime(seconds) {
    if (seconds >= 86400) {
        text = '<h3>' + Math.floor(moment.duration(seconds, 'seconds').asDays()) + '</h3><p> days</p>' + '<h3>' +
            Math.floor(moment.duration((seconds % 86400), 'seconds').asHours()) + '</h3><p> hrs</p>' + '<h3>' +
            Math.floor(moment.duration(((seconds % 86400) % 3600), 'seconds').asMinutes()) + '</h3><p> mins</p>';
        return text;
    } else if (seconds >= 3600) {
        text = '<h3>' + Math.floor(moment.duration((seconds % 86400), 'seconds').asHours()) + '</h3><p> hrs</p>' +
            '<h3>' + Math.floor(moment.duration(((seconds % 86400) % 3600), 'seconds').asMinutes()) +
            '</h3><p> mins</p>';
        return text;
    } else if (seconds >= 60) {
        text = '<h3>' + Math.floor(moment.duration(((seconds % 86400) % 3600), 'seconds').asMinutes()) +
            '</h3><p> mins</p>';
        return text;
    } else {
        text = '<h3>0</h3><p> mins</p>';
        return text;
    }
}

function humanTimeClean(seconds) {
    if (seconds >= 86400) {
        text = Math.floor(moment.duration(seconds, 'seconds').asDays()) + ' days ' + Math.floor(moment.duration((
            seconds % 86400), 'seconds').asHours()) + ' hrs ' + Math.floor(moment.duration(
            ((seconds % 86400) % 3600), 'seconds').asMinutes()) + ' mins';
        return text;
    } else if (seconds >= 3600) {
        text = Math.floor(moment.duration((seconds % 86400), 'seconds').asHours()) + ' hrs ' + Math.floor(moment.duration(
            ((seconds % 86400) % 3600), 'seconds').asMinutes()) + ' mins';
        return text;
    } else if (seconds >= 60) {
        text = Math.floor(moment.duration(((seconds % 86400) % 3600), 'seconds').asMinutes()) + ' mins';
        return text;
    } else {
        text = '0';
        return text;
    }
}
String.prototype.toProperCase = function () {
    return this.replace(/\w\S*/g, function (txt) {
        return txt.charAt(0).toUpperCase() + txt.substr(1).toLowerCase();
    });
};

function millisecondsToMinutes(ms, roundToMinute) {
    if (ms > 0) {
        seconds = ms / 1000;
        minutes = seconds / 60;
        if (roundToMinute) {
            output = Math.round(minutes, 0)
        } else {
            minutesFloor = Math.floor(minutes);
            secondsReal = Math.round((seconds - (minutesFloor * 60)), 0);
            if (secondsReal < 10) {
                secondsReal = '0' + secondsReal;
            }
            output = minutesFloor + ':' + secondsReal;
        }
        return output;
    } else {
        if (roundToMinute) {
            return '0';
        } else {
            return '0:00';
        }
    }
}
// Our countdown plugin takes a callback, a duration, and an optional message
$.fn.countdown = function (callback, duration, message) {
    // If no message is provided, we use an empty string
    message = message || "";
    // Get reference to container, and set initial content
    var container = $(this[0]).html(duration + message);
    // Get reference to the interval doing the countdown
    var countdown = setInterval(function () {
        // If seconds remain
        if (--duration) {
            // Update our container's message
            container.html(duration + message);
            // Otherwise
        } else {
            // Clear the countdown interval
            clearInterval(countdown);
            // And fire the callback passing our container as `this`
            callback.call(container);
        }
        // Run interval every 1000ms (1 second)
    }, 1000);
};

function setCookie(cname, cvalue, exdays) {
    var d = new Date();
    d.setTime(d.getTime() + (exdays * 24 * 60 * 60 * 1000));
    var expires = "expires=" + d.toUTCString();
    document.cookie = cname + "=" + cvalue + "; " + expires;
}

function getCookie(cname) {
    var name = cname + "=";
    var ca = document.cookie.split(';');
    for (var i = 0; i < ca.length; i++) {
        var c = ca[i];
        while (c.charAt(0) == ' ') c = c.substring(1);
        if (c.indexOf(name) == 0) return c.substring(name.length, c.length);
    }
    return "";
}
var Accordion = function (el, multiple) {
    this.el = el || {};
    this.multiple = multiple || false;
    // Variables privadas
    var links = this.el.find('.link');
    // Evento
    links.on('click', {
        el: this.el,
        multiple: this.multiple
    }, this.dropdown)
}
Accordion.prototype.dropdown = function (e) {
    var $el = e.data.el;
    $this = $(this),
        $next = $this.next();
    $next.slideToggle();
    $this.parent().toggleClass('open');
    if (!e.data.multiple) {
        $el.find('.submenu').not($next).slideUp().parent().removeClass('open');
    };
}

function clearSearchButton(tableName, table) {
    $('#' + tableName + '_filter').find('input[type=search]').wrap(
        '<div class="input-group" role="group" aria-label="Search"></div>').after(
        '<span class="input-group-btn"><button class="btn btn-form" data-toggle="button" aria-pressed="false" autocomplete="off" id="clear-search-' +
        tableName + '"><i class="fa fa-remove"></i></button></span>')
    $('#clear-search-' + tableName).click(function () {
        table.search('').draw();
    });
}
// Taken from https://github.com/Hellowlol/HTPC-Manager
window.onerror = function (message, file, line) {
    var e = {
        'page': window.location.href,
        'message': message,
        'file': file,
        'line': line
    };
    $.post("log_js_errors", e, function (data) { });
};

$('*').on('click', '.refresh_pms_image', function (e) {
    e.preventDefault();
    e.stopPropagation();

    var background_div = $(this).parent().siblings(['style*=pms_image_proxy']).first();
    var pms_proxy_url = background_div.css('background-image');
    pms_proxy_url = /^url\((['"]?)(.*)\1\)$/.exec(pms_proxy_url);
    pms_proxy_url = pms_proxy_url ? pms_proxy_url[2] : ""; // If matched, retrieve url, otherwise ""

    if (pms_proxy_url.indexOf('pms_image_proxy') == -1) {
        console.log('PMS image proxy url not found.');
    } else {
        if (pms_proxy_url.indexOf('refresh=true') > -1) {
            pms_proxy_url = pms_proxy_url.replace("&refresh=true", "");
            console.log(pms_proxy_url)
            background_div.css('background-image', 'url(' + pms_proxy_url + ')');
            background_div.css('background-image', 'url(' + pms_proxy_url + '&refresh=true)');
        } else {
            background_div.css('background-image', 'url(' + pms_proxy_url + '&refresh=true)');
        }
    }
});

// Taken from http://stackoverflow.com/questions/10420352/converting-file-size-in-bytes-to-human-readable#answer-14919494
function humanFileSize(bytes, si) {
    var thresh = si ? 1000 : 1024;
    if (Math.abs(bytes) < thresh) {
        return bytes + ' B';
    }
    var units = si
        ? ['kB', 'MB', 'GB', 'TB', 'PB', 'EB', 'ZB', 'YB']
        : ['KiB', 'MiB', 'GiB', 'TiB', 'PiB', 'EiB', 'ZiB', 'YiB'];
    var u = -1;
    do {
        bytes /= thresh;
        ++u;
    } while (Math.abs(bytes) >= thresh && u < units.length - 1);
    return bytes.toFixed(1) + '&nbsp;' + units[u];
}

// Force max/min in number inputs
function forceMinMax(elem) {
    var min = parseInt(elem.attr('min'));
    var max = parseInt(elem.attr('max'));
    var val = parseInt(elem.val());
    var default_val = parseInt(elem.data('default'));
    if (isNaN(val)) {
        elem.val(default_val);
    }
    else if (min != undefined && val < min) {
        elem.val(min);
    }
    else if (max != undefined && val > max) {
        elem.val(max);
    }
    else {
        elem.val(val);
    }
}<|MERGE_RESOLUTION|>--- conflicted
+++ resolved
@@ -259,13 +259,10 @@
         return 'images/platforms/wp.png';
     } else if (platformName.indexOf("Plex Media Player") > -1) {
         return 'images/platforms/pmp.png';
-<<<<<<< HEAD
     } else if (platformName.indexOf("DLNA") > -1) {
         return 'images/platforms/dlna.png';
-=======
     } else if (platformName.indexOf("PlexTogether") > -1) {
         return 'images/platforms/plextogether.png';
->>>>>>> af77e513
     } else {
         return 'images/platforms/default.png';
     }
