var date_format = 'YYYY-MM-DD';
var time_format = 'hh:mm a';
var history_to_delete = [];

$.ajax({
    url: 'get_date_formats',
    type: 'GET',
    success: function(data) {
        date_format = data.date_format;
        time_format = data.time_format;
    }
});

history_table_options = {
    "destroy": true,
    "language": {
        "search": "Search: ",
        "lengthMenu":"Show _MENU_ entries per page",
        "info":"Showing _START_ to _END_ of _TOTAL_ history items",
        "infoEmpty":"Showing 0 to 0 of 0 entries",
        "infoFiltered":"(filtered from _MAX_ total entries)",
        "emptyTable": "No data in table"
    },
    "pagingType": "bootstrap",
    "stateSave": true,
    "processing": false,
    "serverSide": true,
    "pageLength": 25,
    "order": [ 1, 'desc'],
    "autoWidth": false,
    "columnDefs": [
        {
            "targets": [0],
            "data": null,
            "createdCell": function (td, cellData, rowData, row, col) {
                $(td).html('<button class="btn btn-xs btn-warning" data-id="' + rowData['id'] + '"><i class="fa fa-trash-o fa-fw"></i> Delete</button>');
            },
            "width": "5%",
            "className": "delete-control no-wrap hidden",
            "searchable": false,
            "orderable": false
        },
        {
            "targets": [1],
            "data":"date",
            "createdCell": function (td, cellData, rowData, row, col) {
                if (rowData['stopped'] === null) {
                    $(td).html('Currently watching...');
                } else if (rowData['group_count'] > 1) {
                    date = moment(cellData, "X").format(date_format);
                    expand_history = '<span class="expand-history-tooltip" data-toggle="tooltip" title="Show Detailed History"><i class="fa fa-info-circle fa-fw"></i></span>';
                    $(td).html('<div><a href="#"><div style="float: left;">' + expand_history + '&nbsp;' + date + '</div></a></div>');
                } else {
                    $(td).html(moment(cellData, "X").format(date_format));
                }
            },
            "searchable": false,
            "width": "8%",
            "className": "no-wrap expand-history"
        },
        {
            "targets": [2],
            "data":"friendly_name",
            "createdCell": function (td, cellData, rowData, row, col) {
                if (cellData !== '') {
                    if (rowData['user_id']) {
                        $(td).html('<a href="user?user_id=' + rowData['user_id'] + '">' + cellData + '</a>');
                    } else {
                        $(td).html('<a href="user?user=' + rowData['user'] + '">' + cellData + '</a>');
                    }
                } else {
                    $(td).html(cellData);
                }
            },
            "width": "8%",
            "className": "no-wrap hidden-xs"
        },
        {
            "targets": [3],
            "data": "ip_address",
            "createdCell": function (td, cellData, rowData, row, col) {
                if (cellData) {
                    if (isPrivateIP(cellData)) {
                        if (cellData != '') {
                            $(td).html(cellData);
                        } else {
                            $(td).html('n/a');
                        }
                    } else {
                        external_ip = '<span class="external-ip-tooltip" data-toggle="tooltip" title="External IP"><i class="fa fa-map-marker fa-fw"></i></span>';
                        $(td).html('<a href="javascript:void(0)" data-toggle="modal" data-target="#ip-info-modal">'+ external_ip + cellData + '</a>');
                    }
                } else {
                    $(td).html('n/a');
                }
            },
            "width": "8%",
            "className": "no-wrap hidden-md hidden-sm hidden-xs modal-control-ip"
        },
        {
            "targets": [4],
            "data":"player",
            "createdCell": function (td, cellData, rowData, row, col) {
                if (cellData !== '') {
                    var transcode_dec = '';
                    if (rowData['video_decision'] === 'transcode' || rowData['audio_decision'] === 'transcode') {
                        transcode_dec = '<span class="transcode-tooltip" data-toggle="tooltip" title="Transcode"><i class="fa fa-server fa-fw"></i></span>';
                    } else if (rowData['video_decision'] === 'copy' || rowData['audio_decision'] === 'copy') {
                        transcode_dec = '<span class="transcode-tooltip" data-toggle="tooltip" title="Direct Stream"><i class="fa fa-video-camera fa-fw"></i></span>';
                    } else if (rowData['video_decision'] === 'direct play' || rowData['audio_decision'] === 'direct play') {
                        transcode_dec = '<span class="transcode-tooltip" data-toggle="tooltip" title="Direct Play"><i class="fa fa-play-circle fa-fw"></i></span>';
<<<<<<< HEAD
                    }
                    $(td).html('<div><a href="#" data-target="#info-modal" data-toggle="modal"><div style="float: left;">' + transcode_dec + '&nbsp;' + cellData + '</div></a></div>');
=======
                    } 
                    $(td).html('<div><a href="#" data-target="#info-modal" data-toggle="modal"><div style="float: left;">' + transcode_dec + '&nbsp' + cellData + '</div></a></div>');
>>>>>>> 6e2fa9a3
                }
            },
            "width": "15%",
            "className": "no-wrap hidden-md hidden-sm hidden-xs modal-control"
        },
        {
            "targets": [5],
            "data":"full_title",
            "createdCell": function (td, cellData, rowData, row, col) {
                if (cellData !== '') {
                    var media_type = '';
                    var thumb_popover = '';
                    if (rowData['media_type'] === 'movie') {
                        media_type = '<span class="media-type-tooltip" data-toggle="tooltip" title="Movie"><i class="fa fa-film fa-fw"></i></span>';
                        thumb_popover = '<span class="thumb-tooltip" data-toggle="popover" data-img="pms_image_proxy?img=' + rowData['thumb'] + '&width=300&height=450&fallback=poster" data-height="120">' + cellData + ' (' + rowData['year'] + ')</span>'
                        $(td).html('<div class="history-title"><a href="info?source=history&item_id=' + rowData['id'] + '"><div style="float: left;">' + media_type + '&nbsp;' + thumb_popover + '</div></a></div>');
                    } else if (rowData['media_type'] === 'episode') {
                        media_type = '<span class="media-type-tooltip" data-toggle="tooltip" title="Episode"><i class="fa fa-television fa-fw"></i></span>';
                        thumb_popover = '<span class="thumb-tooltip" data-toggle="popover" data-img="pms_image_proxy?img=' + rowData['thumb'] + '&width=300&height=450&fallback=poster" data-height="120">' + cellData + ' \
                            (S' + rowData['parent_media_index'] + '&middot; E' + rowData['media_index'] + ')</span>'
                        $(td).html('<div class="history-title"><a href="info?source=history&item_id=' + rowData['id'] + '"><div style="float: left;" >' + media_type + '&nbsp;' + thumb_popover + '</div></a></div>');
                    } else if (rowData['media_type'] === 'track') {
                        media_type = '<span class="media-type-tooltip" data-toggle="tooltip" title="Track"><i class="fa fa-music fa-fw"></i></span>';
                        thumb_popover = '<span class="thumb-tooltip" data-toggle="popover" data-img="pms_image_proxy?img=' + rowData['thumb'] + '&width=300&height=300&fallback=poster" data-height="80">' + cellData + ' (' + rowData['parent_title'] + ')</span>'
                        $(td).html('<div class="history-title"><a href="info?source=history&item_id=' + rowData['id'] + '"><div style="float: left;">' + media_type + '&nbsp;' + thumb_popover + '</div></a></div>');
                    } else {
                        $(td).html('<a href="info?item_id=' + rowData['id'] + '">' + cellData + '</a>');
                    }
                }
            },
            "width": "35%"
        },
        {
            "targets": [6],
            "data":"started",
            "createdCell": function (td, cellData, rowData, row, col) {
                if (cellData === null) {
                    $(td).html('n/a');
                } else {
                    $(td).html(moment(cellData,"X").format(time_format));
                }
            },
            "searchable": false,
            "width": "5%",
            "className": "no-wrap hidden-sm hidden-xs"
        },
        {
            "targets": [7],
            "data":"paused_counter",
            "render": function (data, type, full) {
                if (data !== null) {
                    return Math.round(moment.duration(data, 'seconds').as('minutes')) + ' mins';
                } else {
                    return '0 mins';
                }
            },
            "searchable": false,
            "width": "5%",
            "className": "no-wrap hidden-md hidden-sm hidden-xs"
        },
        {
            "targets": [8],
            "data":"stopped",
            "createdCell": function (td, cellData, rowData, row, col) {
                if (cellData === null) {
                    $(td).html('n/a');
                } else {
                    $(td).html(moment(cellData,"X").format(time_format));
                }
            },
            "searchable": false,
            "width": "5%",
            "className": "no-wrap hidden-sm hidden-xs"
        },
        {
            "targets": [9],
            "data":"duration",
            "render": function (data, type, full) {
                if (data !== null) {
                    return Math.round(moment.duration(data, 'seconds').as('minutes')) + ' mins';
                } else {
                    return data;
                }
            },
            "searchable": false,
            "width": "5%",
            "className": "no-wrap hidden-xs"
        },
        {
            "targets": [10],
            "data": "watched_status",
            "render": function (data, type, full) {
                if (data == 1) {
                    return '<span class="watched-tooltip" data-toggle="tooltip" title="Watched"><i class="fa fa-lg fa-circle"></i></span>'
                } else if (data == 0.5) {
                    return '<span class="watched-tooltip" data-toggle="tooltip" title="Partial"><i class="fa fa-lg fa-adjust fa-rotate-180"></i></span>'
                } else {
                    return '<span class="watched-tooltip" data-toggle="tooltip" title="Unwatched"><i class="fa fa-lg fa-circle-o"></i></span>'
                }
            },
            "searchable": false,
            "orderable": false,
            "className": "no-wrap hidden-md hidden-sm hidden-xs",
            "width": "1%"
        },
    ],
    "drawCallback": function (settings) {
        // Jump to top of page
        // $('html,body').scrollTop(0);
        $('#ajaxMsg').fadeOut();

        // Create the tooltips.
        $('.expand-history-tooltip').tooltip({ container: 'body' });
        $('.external-ip-tooltip').tooltip();
        $('.transcode-tooltip').tooltip();
        $('.media-type-tooltip').tooltip();
        $('.watched-tooltip').tooltip();
        $('.thumb-tooltip').popover({
            html: true,
            trigger: 'hover',
            placement: 'right',
            content: function () {
                return '<div class="history-thumbnail" style="background-image: url(' + $(this).data('img') + '); height: ' + $(this).data('height') + 'px;" />';
            }
        });

        if ($('#row-edit-mode').hasClass('active')) {
            $('.delete-control').each(function () {
                $(this).removeClass('hidden');
            });
        }

        history_table.rows().every(function () {
            var rowData = this.data();
            if (rowData['group_count'] != 1 && rowData['reference_id'] in history_child_table) {
                // if grouped row and a child table was already created
                this.child(childTableFormat(rowData)).show();
                createChildTable(this, rowData)
            }
        });
    },
<<<<<<< HEAD
    "preDrawCallback": function (settings) {
        var msg = "<div class='msg'><i class='fa fa-refresh fa-spin'></i>&nbspFetching rows...</div>";
=======
    "preDrawCallback": function(settings) {
        var msg = "<i class='fa fa-refresh fa-spin'></i>&nbspFetching rows...";
>>>>>>> 6e2fa9a3
        showMsg(msg, false, false, 0)
    },
    "rowCallback": function (row, rowData, rowIndex) {
        if (rowData['group_count'] == 1) {
            // if no grouped rows simply toggle the delete button
            if ($.inArray(rowData['id'], history_to_delete) !== -1) {
                $(row).find('button[data-id="' + rowData['id'] + '"]').toggleClass('btn-warning').toggleClass('btn-danger');
            }
        } else {
            // if grouped rows
            // toggle the parent button to danger
            $(row).find('button[data-id="' + rowData['id'] + '"]').toggleClass('btn-warning').toggleClass('btn-danger');
            // check if any child rows are not selected
            for (var i = rowData['reference_id']; i <= rowData['id']; i++) {
                var index = $.inArray(i, history_to_delete);
                if (index == -1) {
                    // if any child row is not selected, toggle parent button to warning
                    $(row).find('button[data-id="' + rowData['id'] + '"]').toggleClass('btn-warning').toggleClass('btn-danger');
                    break;
                }
            }
        }

        if (rowData['group_count'] != 1 && rowData['reference_id'] in history_child_table) {
            // if grouped row and a child table was already created
            $(row).addClass('shown')
            history_table.row(row).child(childTableFormat(rowData)).show();
        }

    }
}

// Parent table platform modal
$('#history_table').on('click', '> tbody > tr > td.modal-control', function () {
    var tr = $(this).closest('tr');
    var row = history_table.row( tr );
    var rowData = row.data();

    function showStreamDetails() {
        $.ajax({
            url: 'get_stream_data',
            data: {row_id: rowData['id'], user: rowData['friendly_name']},
            cache: false,
            async: true,
            complete: function(xhr, status) {
                $("#info-modal").html(xhr.responseText);
            }
        });
    }
    showStreamDetails();
});

// Parent table ip address modal
$('#history_table').on('click', '> tbody > tr > td.modal-control-ip', function () {
    var tr = $(this).closest('tr');
    var row = history_table.row( tr );
    var rowData = row.data();

    function getUserLocation(ip_address) {
        if (isPrivateIP(ip_address)) {
            return "n/a"
        } else {
            $.ajax({
                url: 'get_ip_address_details',
                data: {ip_address: ip_address},
                async: true,
                complete: function(xhr, status) {
                    $("#ip-info-modal").html(xhr.responseText);
                }
            });
        }
    }
    getUserLocation(rowData['ip_address']);
});

// Parent table delete mode
$('#history_table').on('click', '> tbody > tr > td.delete-control > button', function () {
    var tr = $(this).closest('tr');
    var row = history_table.row( tr );
    var rowData = row.data();

    if (rowData['group_count'] == 1) {
        // if no grouped rows simply add or remove row from history_to_delete
        var index = $.inArray(rowData['id'], history_to_delete);
        if (index === -1) {
            history_to_delete.push(rowData['id']);
        } else {
            history_to_delete.splice(index, 1);
        }
        $(this).toggleClass('btn-warning').toggleClass('btn-danger');
    } else {
        // if grouped rows
        if ($(this).hasClass('btn-warning')) {
            // add all grouped rows to history_to_delete
            for (var i = rowData['reference_id']; i <= rowData['id']; i++) {
                var index = $.inArray(i, history_to_delete);
                if (index == -1) {
                    history_to_delete.push(i);
                }
            }
            $(this).toggleClass('btn-warning').toggleClass('btn-danger');
            if (row.child.isShown()) {
                // if child table is visible, toggle all child buttons to danger
                tr.next().find('td.delete-control > button.btn-warning').toggleClass('btn-warning').toggleClass('btn-danger');
            }
        } else {
            // remove all grouped rows to history_to_delete
            for (var i = rowData['reference_id']; i <= rowData['id']; i++) {
                var index = $.inArray(i, history_to_delete);
                if (index != -1) {
                    history_to_delete.splice(index, 1);
                }
            }
            $(this).toggleClass('btn-warning').toggleClass('btn-danger');
            if (row.child.isShown()) {
                // if child table is visible, toggle all child buttons to warning
                tr.next().find('td.delete-control > button.btn-danger').toggleClass('btn-warning').toggleClass('btn-danger');
            }
        }
    }
});

// Parent table expand detailed history
$('#history_table').on('click', '> tbody > tr > td.expand-history a', function () {
    var tr = $(this).closest('tr');
    var row = history_table.row(tr);
    var rowData = row.data();

    if (row.child.isShown()) {
        $('div.slider', row.child()).slideUp(function () {
            row.child.hide();
            tr.removeClass('shown');
            delete history_child_table[rowData['reference_id']];
        });
    } else {
        tr.addClass('shown');
        row.child(childTableFormat(rowData)).show();
        createChildTable(row, rowData);
    }
});


// Initialize the detailed history child table options using the parent table options
function childTableOptions(rowData) {
    history_child_options = history_table_options;
    // Remove settings that are not necessary
    history_child_options.searching = false;
    history_child_options.lengthChange = false;
    history_child_options.info = false;
    history_child_options.pageLength = 10;
    history_child_options.bStateSave = false;
    history_child_options.ajax = {
        "url": "get_history",
        type: "post",
        data: function (d) {
            return {
                'json_data': JSON.stringify(d),
                'grouping': false,
                'reference_id': rowData['reference_id']
            };
        }
    }
    history_child_options.fnDrawCallback = function (settings) {
        $('#ajaxMsg').fadeOut();

        // Create the tooltips.
        $('.expand-history-tooltip').tooltip({ container: 'body' });
        $('.external-ip-tooltip').tooltip();
        $('.transcode-tooltip').tooltip();
        $('.media-type-tooltip').tooltip();
        $('.watched-tooltip').tooltip();
        $('.thumb-tooltip').popover({
            html: true,
            trigger: 'hover',
            placement: 'right',
            content: function () {
                return '<div class="history-thumbnail" style="background-image: url(' + $(this).data('img') + '); height: ' + $(this).data('height') + 'px;" />';
            }
        });

        if ($('#row-edit-mode').hasClass('active')) {
            $('.delete-control').each(function () {
                $(this).removeClass('hidden');
            });
        }

        $(this).closest('div.slider').slideDown();
    }

    return history_child_options;
}

// Format the detailed history child table
function childTableFormat(rowData) {
    return '<div class="slider">' +
            '<table id="history_child-' + rowData['reference_id'] + '">' +
            '<thead>' +
            '<tr>' +
                '<th align="left" id="delete_row">Delete</th>' +
                '<th align="left" id="time">Time</th>' +
                '<th align="left" id="friendly_name">User</th>' +
                '<th align="left" id="ip_address">IP Address</th>' +
                '<th align="left" id="platform">Platform</th>' +
                '<th align="left" id="title">Title</th>' +
                '<th align="left" id="started">Started</th>' +
                '<th align="left" id="paused_counter">Paused</th>' +
                '<th align="left" id="stopped">Stopped</th>' +
                '<th align="left" id="duration">Duration</th>' +
                '<th align="left" id="percent_complete"></th>' +
            '</tr>' +
            '</thead>' +
            '<tbody>' +
            '</tbody>' +
            '</table>' +
            '</div>';
}

// Create the detailed history child table
history_child_table = {};
function createChildTable(row, rowData) {
    history_child_options = childTableOptions(rowData);
    // initialize the child table
    history_child_table[rowData['reference_id']] = $('#history_child-' + rowData['reference_id']).DataTable(history_child_options);

    // Set child table column visibility to match parent table
    var visibility = history_table.columns().visible();
    for (var i = 0; i < visibility.length; i++) {
        if (!(visibility[i])) { history_child_table[rowData['reference_id']].column(i).visible(visibility[i]); }
    }
    history_table.on('column-visibility', function (e, settings, colIdx, visibility) {
        if (row.child.isShown()) {
            history_child_table[rowData['reference_id']].column(colIdx).visible(visibility);
        }
    });

    // Child table platform modal
    $('#history_child-' + rowData['reference_id']).on('click', 'td.modal-control', function () {
        var tr = $(this).closest('tr');
        var childRow = history_child_table[rowData['reference_id']].row(tr);
        var childRowData = childRow.data();

        function showStreamDetails() {
            $.ajax({
                url: 'get_stream_data',
                data: { row_id: childRowData['id'], user: childRowData['friendly_name'] },
                cache: false,
                async: true,
                complete: function (xhr, status) {
                    $("#info-modal").html(xhr.responseText);
                }
            });
        }
        showStreamDetails();
    });

    // Child table ip address modal
    $('#history_child-' + rowData['reference_id']).on('click', 'td.modal-control-ip', function () {
        var tr = $(this).closest('tr');
        var childRow = history_child_table[rowData['reference_id']].row(tr);
        var childRowData = childRow.data();

        function getUserLocation(ip_address) {
            if (isPrivateIP(ip_address)) {
                return "n/a"
            } else {
                $.ajax({
                    url: 'get_ip_address_details',
                    data: { ip_address: ip_address },
                    async: true,
                    complete: function (xhr, status) {
                        $("#ip-info-modal").html(xhr.responseText);
                    }
                });
            }
        }
        getUserLocation(childRowData['ip_address']);
    });

    // Child table delete mode
    $('#history_child-' + rowData['reference_id']).on('click', 'td.delete-control > button', function () {
        var tr = $(this).closest('tr');
        var childRow = history_child_table[rowData['reference_id']].row(tr);
        var childRowData = childRow.data();

        // add or remove row from history_to_delete
        var index = $.inArray(childRowData['id'], history_to_delete);
        if (index === -1) {
            history_to_delete.push(childRowData['id']);
        } else {
            history_to_delete.splice(index, 1);
        }
        $(this).toggleClass('btn-warning').toggleClass('btn-danger');

        tr.parents('tr').prev().find('td.delete-control > button.btn-warning').toggleClass('btn-warning').toggleClass('btn-danger');
        // check if any child rows are not selected
        for (var i = rowData['reference_id']; i <= rowData['id']; i++) {
            var index = $.inArray(i, history_to_delete);
            if (index == -1) {
                // if any child row is not selected, toggle parent button to warning
                tr.parents('tr').prev().find('td.delete-control > button.btn-danger').toggleClass('btn-warning').toggleClass('btn-danger');
                break;
            }
        }
    });
}
<|MERGE_RESOLUTION|>--- conflicted
+++ resolved
@@ -109,13 +109,8 @@
                         transcode_dec = '<span class="transcode-tooltip" data-toggle="tooltip" title="Direct Stream"><i class="fa fa-video-camera fa-fw"></i></span>';
                     } else if (rowData['video_decision'] === 'direct play' || rowData['audio_decision'] === 'direct play') {
                         transcode_dec = '<span class="transcode-tooltip" data-toggle="tooltip" title="Direct Play"><i class="fa fa-play-circle fa-fw"></i></span>';
-<<<<<<< HEAD
                     }
                     $(td).html('<div><a href="#" data-target="#info-modal" data-toggle="modal"><div style="float: left;">' + transcode_dec + '&nbsp;' + cellData + '</div></a></div>');
-=======
-                    } 
-                    $(td).html('<div><a href="#" data-target="#info-modal" data-toggle="modal"><div style="float: left;">' + transcode_dec + '&nbsp' + cellData + '</div></a></div>');
->>>>>>> 6e2fa9a3
                 }
             },
             "width": "15%",
@@ -257,13 +252,8 @@
             }
         });
     },
-<<<<<<< HEAD
-    "preDrawCallback": function (settings) {
-        var msg = "<div class='msg'><i class='fa fa-refresh fa-spin'></i>&nbspFetching rows...</div>";
-=======
     "preDrawCallback": function(settings) {
         var msg = "<i class='fa fa-refresh fa-spin'></i>&nbspFetching rows...";
->>>>>>> 6e2fa9a3
         showMsg(msg, false, false, 0)
     },
     "rowCallback": function (row, rowData, rowIndex) {
