--- conflicted
+++ resolved
@@ -17,13 +17,6 @@
     <link href="${http_root}css/pnotify.custom.min.css" rel="stylesheet" />
     <link href="${http_root}css/tautulli.css${cache_param}" rel="stylesheet">
     <link href="${http_root}css/opensans.min.css" rel="stylesheet">
-<<<<<<< HEAD
-    <link href="${http_root}css/font-awesome.min.css" rel="stylesheet">
-    % if plexpy.CONFIG.HTTP_CUSTOM_CSS:
-    <link href="${plexpy.CONFIG.HTTP_CUSTOM_CSS}" rel="stylesheet">
-    % endif
-=======
->>>>>>> 37bd0059
     ${next.headIncludes()}
 
     <!-- Favicons -->
