--- conflicted
+++ resolved
@@ -455,34 +455,9 @@
 a .poster-face:hover,
 a .cover-face:hover,
 a .users-poster-face:hover {
-<<<<<<< HEAD
-    -webkit-box-shadow: inset 0 0 0 2px #e9a049;
-    -moz-box-shadow: inset 0 0 0 2px #e9a049;
-    box-shadow: inset 0 0 0 2px #e9a049;
-}
-.users-poster-face img {
-    bottom: 0;
-    overflow: hidden;
-    float: left;
-    background-color: #323232;
-    background-position: center;
-    background-size: cover;
-    -webkit-border-radius: 1000px;
-    -moz-border-radius: 1000px;
-    border-radius: 1000px;
-    -webkit-box-shadow: 0 0 4px rgba(0,0,0,.3),inset 0 0 0 1px rgba(255,255,255,.1);
-    box-shadow: 0 0 4px rgba(0,0,0,.3),inset 0 0 0 1px rgba(255,255,255,.1);
-    width: 40px;
-    height: 40px;
-}
-.users-poster-face img:hover{
-    -webkit-box-shadow: 0 0 4px rgba(0,0,0,.3),inset 0 0 0 2px #F9AA03;
-    box-shadow: 0 0 4px rgba(0,0,0,.3),inset 0 0 0 2px #F9AA03;
-=======
     webkit-box-shadow: inset 0 0 0 2px #e9a049;
     -moz-box-shadow: inset 0 0 0 2px #e9a049;
     box-shadow: inset 0 0 0 2px #e9a049;
->>>>>>> 60380c6a
 }
 .users-name {
     position: relative;
@@ -513,7 +488,6 @@
     background-color: rgba(255,255,255,.03);
     margin-bottom: 11px;
     text-align: center;
-<<<<<<< HEAD
     overflow: hidden;
 }
 .dashboard-activity-poster-face {
@@ -529,10 +503,8 @@
     text-align: center;
 }
 .dashboard-activity-cover-face-bg {
-=======
 }
 .dashboard-activity-poster-music-bg {
->>>>>>> 60380c6a
     background-position: center;
     background-size: cover;
     background-repeat: no-repeat;
@@ -1212,7 +1184,6 @@
     -moz-box-shadow: 0 0 4px rgba(0,0,0,.3),inset 0 0 0 1px rgba(255,255,255,.1);
     box-shadow: 0 0 4px rgba(0,0,0,.3),inset 0 0 0 1px rgba(255,255,255,.1);
 }
-<<<<<<< HEAD
 .season-episodes-poster-face img {
     bottom: 0;
     overflow: hidden;
@@ -1224,8 +1195,6 @@
     -moz-box-shadow: 0 0 0 2px #F9AA03;
     box-shadow: 0 0 0 2px #F9AA03;
 }
-=======
->>>>>>> 60380c6a
 .season-episodes-card-overlay {
     position: absolute;
     left: 0;
@@ -1286,7 +1255,6 @@
 .season-episodes a:hover {
     color: #F9AA03;
 }
-<<<<<<< HEAD
 .season-episodes-season {
     color: #aaa;
     font-size: 12px;
@@ -1323,8 +1291,6 @@
     top: 5px;
     left: 12px;
 }
-=======
->>>>>>> 60380c6a
 .user-info-wrapper {
     height: 113px;
 }
