<%inherit file="base.html"/>
<%!
import plexpy
from plexpy import notifiers, common, versioncheck

available_notification_agents = notifiers.available_notification_agents()
%>
<%def name="headIncludes()">
</%def>

<%def name="headerIncludes()">
</%def>

<%def name="body()">
<div class="container">
    <div class="row">
        <div class="col-md-12">
            <div class='card-back-full'>
                <div class="header-bar">
                    <span><i class="fa fa-cog"></i> Settings</span>
                </div>
                <div class="button-bar">
                    % if config['check_github']:
                    <button id="menu_link_update_check" class="btn btn-dark"><i class="fa fa-arrow-circle-up"></i> Check for Updates</button>
                    % endif
                    <button id="menu_link_restart" class="btn btn-dark"><i class="fa fa-refresh"></i> Restart</button>
                    <button id="menu_link_shutdown" class="btn btn-dark"><i class="fa fa-power-off"></i> Shut Down</button>
                </div>
            </div>
        </div>
    </div>
    <div class="row">
        <!-- Nav tabs -->
        <div class="col-md-4">
            <ul class="nav-settings list-unstyled" role="tablist">
                <li role="presentation" class="active"><a href="#tabs-1" aria-controls="tabs-1" role="tab" data-toggle="tab">General</a></li>
                <li role="presentation"><a href="#tabs-2" aria-controls="tabs-2" role="tab" data-toggle="tab">Web Interface</a></li>
                <li role="presentation"><a href="#tabs-3" aria-controls="tabs-3" role="tab" data-toggle="tab">Access Control</a></li>
                <li role="presentation"><a href="#tabs-4" aria-controls="tabs-4" role="tab" data-toggle="tab">Plex Media Server</a></li>
                <li role="presentation"><a href="#tabs-5" aria-controls="tabs-5" role="tab" data-toggle="tab">Plex.tv Account</a></li>
                <li role="presentation"><a href="#tabs-6" aria-controls="tabs-6" role="tab" data-toggle="tab">Extra Settings</a></li>
                <li role="presentation"><a href="#tabs-7" aria-controls="tabs-7" role="tab" data-toggle="tab">Monitoring</a></li>
                <li role="presentation"><a href="#tabs-8" aria-controls="tabs-8" role="tab" data-toggle="tab">Notifications</a></li>
                <li role="presentation"><a href="#tabs-9" aria-controls="tabs-9" role="tab" data-toggle="tab">Notification Agents</a></li>
            </ul>
        </div>
        <div class="col-md-8">
            <form action="configUpdate" method="post" class="form" id="configUpdate" data-parsley-validate>
                <div class="tab-content">
                    <div role="tabpanel" class="tab-pane active" id="tabs-1">
                        % if common.VERSION_NUMBER:
                        <div class="padded-header">
                            <h3>Version ${common.VERSION_NUMBER} <small><a href="#changelog-modal" data-toggle="modal"><i class="fa fa-info-circle"></i> Changelog</a></small></h3>
                        </div>
                        % endif
                        <div class="checkbox">
                            <label>
                                <input type="checkbox" id="check_github" name="check_github" value="1" ${config['check_github']}> Enable Updates
                            </label>
                            <p class="help-block">If you have Git installed, allow periodic checks for updates.</p>
                        </div>
                        % if plexpy.CURRENT_VERSION:
                        <p class="help-block">Git hash: ${plexpy.CURRENT_VERSION}</p>
                        % endif
                        <div class="padded-header">
                            <h3>Display Settings</h3>
                        </div>
                        <div class="form-group">
                            <label for="date_format">Date Format</label>
                            <div class="row">
                                <div class="col-md-4">
                                    <input type="text" class="form-control" id="date_format" name="date_format" value="${config['date_format']}" data-parsley-trigger="change" required>
                                </div>
                            </div>
                            <p class="help-block">Set your preferred date format. <a href="javascript:void(0)" data-target="#dateTimeOptionsModal" data-toggle="modal">Click here</a> to see the parameter list.</p>
                        </div>
                        <div class="form-group">
                            <label for="date_format">Time Format</label>
                            <div class="row">
                                <div class="col-md-2">
                                    <input type="text" class="form-control" id="time_format" name="time_format" value="${config['time_format']}" data-parsley-trigger="change" required>
                                </div>
                            </div>
                            <p class="help-block">Set your preferred time format. <a href="javascript:void(0)" data-target="#dateTimeOptionsModal" data-toggle="modal">Click here</a> to see the parameter list.</p>
                        </div>
                        <div class="padded-header">
                            <h3>Homepage Statistics</h3>
                        </div>

                        <div class="form-group">
                            <label for="home_stats_length">Time Frame</label>
                            <div class="row">
                                <div class="col-md-2">
                                    <input type="text" class="form-control" data-parsley-type="integer" id="home_stats_length" name="home_stats_length" value="${config['home_stats_length']}" size="3" data-parsley-min="0" data-parsley-trigger="change" data-parsley-errors-container="#home_stats_length_error" required>
                                </div>
<<<<<<< HEAD
                                <div id="home_stats_length_error" class="alert alert-danger settings-alert"></div>
=======
                                <div id="home_stats_length_error" class="alert alert-danger settings-alert" role="alert"></div>
>>>>>>> b91a4844
                            </div>
                            <p class="help-block">Specify the number of days for the statistics on the home page. Default is 30 days.</p>
                        </div>
                        <div class="form-group">
                            <label for="home_stats_count">Top Lists</label>
                            <div class="row">
                                <div class="col-md-2">
                                    <input type="text" class="form-control" data-parsley-type="integer" id="home_stats_count" name="home_stats_count" value="${config['home_stats_count']}" size="3" data-parsley-range="[0,10]" data-parsley-trigger="change" data-parsley-errors-container="#home_stats_count_error" required>
                                </div>
                                <div id="home_stats_count_error" class="alert alert-danger settings-alert" role="alert"></div>
                            </div>
                            <p class="help-block">Specify the number of items to show in the top lists for the statistics on the home page. Max is 10 items, default is 5 items, 0 to disable.</p>
                        </div>
                        <div class="checkbox">
                            <label>
                                <input type="checkbox" id="home_stats_type" name="home_stats_type" value="1" ${config['home_stats_type']}> Use play duration
                            </label>
                            <p class="help-block">Use play duration instead of play count to generate statistics.</p>
                        </div>
                        <p><input type="button" class="btn btn-bright save-button" value="Save" data-success="Changes saved successfully"></p>
                    </div>
                    <div role="tabpanel" class="tab-pane" id="tabs-2">
                        <div class="padded-header">
                            <h3>Web Interface</h3>
                        </div>
                        <p class="help-block">Web interface changes require a restart.</p>
                        <div class="form-group">
                            <label for="http_host">HTTP Host</label>
                            <div class="row">
                                <div class="col-md-6">
                                    <input type="text" class="form-control" id="http_host" name="http_host" value="${config['http_host']}" data-parsley-trigger="change" required>
                                </div>
                            </div>
                            <p class="help-block">e.g. localhost or an IP, such as 0.0.0.0</p>
                        </div>
                        <div class="form-group">
                            <label for="http_port">HTTP Port</label>
                            <div class="row">
                                <div class="col-md-2">
                                    <input type="text" class="form-control" data-parsley-type="integer" id="http_port" name="http_port" value="${config['http_port']}" data-parsley-trigger="change" data-parsley-errors-container="#http_port_error" required>
                                </div>
<<<<<<< HEAD
                                <div id="http_port_error" class="alert alert-danger settings-alert"></div>
=======
                                <div id="http_port_error" class="alert alert-danger settings-alert" role="alert"></div>
>>>>>>> b91a4844
                            </div>
                            <p class="help-block">Port to bind web server to. Note that ports below 1024 may require root.</p>
                        </div>
                        <div class="checkbox">
                            <label>
                                <input type="checkbox" name="launch_browser" value="1" ${config['launch_browser']}> Launch Browser on Startup
                            </label>
                            <p class="help-block">Launch browser pointed to PlexPy, on startup.</p>
                        </div>
                        <div class="checkbox">
                            <label>
                                <input type="checkbox" name="enable_https" id="enable_https" value="1" ${config['enable_https']} /> Enable HTTPS
                            </label>
                            <p class="help-block">Enable HTTPS for web server for encrypted communication.</p>
                        </div>
                        <div id="https_options">
                            <div class="form-group">
                                <label for="https_cert">HTTPS Cert</label>
                                <input type="text" class="form-control" id="https_cert" name="https_cert" value="${config['https_cert']}">
                            </div>
                            <div class="form-group">
                                <label for="https_key">HTTPS Key</label>
                                <input type="text" class="form-control" id="https_key" name="https_key" value="${config['https_key']}">
                            </div>
                        </div>

                        <p><input type="button" class="btn btn-bright save-button" value="Save" data-success="Changes saved successfully"></p>
                    </div>
                    <div role="tabpanel" class="tab-pane" id="tabs-3">

                        <div class="padded-header">
                            <h3>Authentication</h3>
                        </div>
                        <p class="help-block">Authentication changes require a restart.</p>
                        <div class="form-group">
                            <label for="http_username">HTTP Username</label>
                            <div class="row">
                                <div class="col-md-4">
                                    <input type="text" class="form-control" id="http_username" name="http_username" value="${config['http_username']}" size="30">
                                </div>
                            </div>
                            <p class="help-block">Username for web server authentication. Leave empty to disable.</p>
                        </div>
                        <div class="form-group">
                            <label for="http_password">HTTP Password</label>
                            <div class="row">
                                <div class="col-md-4">
                                    <input type="password" class="form-control" id="http_password" name="http_password" value="${config['http_password']}" size="30">
                                </div>
                            </div>
                            <p class="help-block">Password for web server authentication. Leave empty to disable.</p>
                        </div>


                        <div class="padded-header">
                            <h3>API</h3>
                        </div>
                        <div class="checkbox">
                            <label>
                                <input type="checkbox" id="api_enabled" name="api_enabled" value="1" ${config['api_enabled']}> Enable API
                            </label>
                            <p class="help-block">Allow remote applications to interface with PlexPy.</p>
                        </div>
                        <div id="apioptions" class="form-group">
                            <label for="api_key">API key</label>
                            <div class="row">
                                <div class="col-md-6">
                                    <div class="input-group">
                                        <input class="form-control" type="text" name="api_key" id="api_key" value="${config['api_key']}" size="20">
                                        <span class="input-group-btn">
                                            <button class="btn btn-form" type="button" id="generate_api">Generate</button>
                                        </span>
                                    </div>
                                </div>
                            </div>
                            <p class="help-block">Current API key: <strong><br/>${config['api_key']}</strong></p>
                        </div>

                        <p><input type="button" class="btn btn-bright save-button" value="Save" data-success="Changes saved successfully"></p>
                    </div>
                    <div role="tabpanel" class="tab-pane" id="tabs-4">

                        <div class="padded-header">
                            <h3>Plex Media Server</h3>
                        </div>
                        <div class="form-group has-feedback" id="pms-ip-group">
                            <label for="pms_ip">Plex IP or Hostname</label>
                            <div class="row">
                                <div class="col-md-6">
                                    <input type="text" class="pms-settings form-control" id="pms_ip" name="pms_ip" value="${config['pms_ip']}" size="30" data-parsley-trigger="change" aria-describedby="server-verified" required>
                                    <span class="form-control-feedback" id="pms-verify" aria-hidden="true" style="display: none;"></span>
                                </div>
                            </div>
                            <p class="help-block">IP Address or hostname for Plex Media Server.</p>
                        </div>
                        <div class="form-group">
                            <label for="pms_port">Plex Port</label>
                            <div class="row">
                                <div class="col-md-2">
                                    <input data-parsley-type="integer" class="pms-settings form-control" type="text" id="pms_port" name="pms_port" value="${config['pms_port']}" size="30" data-parsley-trigger="change" data-parsley-errors-container="#pms_port_error" required>
                                </div>
<<<<<<< HEAD
                                <div id="pms_port_error" class="alert alert-danger settings-alert"></div>
=======
                                <div id="pms_port_error" class="alert alert-danger settings-alert" role="alert"></div>
>>>>>>> b91a4844
                            </div>
                            <p class="help-block">Port that Plex Media Server is listening on.</p>
                        </div>
                        <div class="checkbox">
                            <label>
                                <input type="checkbox" id="pms_is_remote" name="pms_is_remote" value="1" ${config['pms_is_remote']}> Remote Server
                            </label>
                            <p class="help-block">Check this is your Plex Server is not on the same local network as PlexPy.</p>
                        </div>
                        <div class="checkbox">
                            <label>
                                <input type="checkbox" id="pms_ssl" name="pms_ssl" value="1" ${config['pms_ssl']}> Force SSL
                            </label>
                            <p class="help-block">Force PlexPy to connect to your Plex Server via SSL. Your server needs to have remote access enabled.</p>
                        </div>
                        <div class="padded-header">
                            <h3>Plex Logs</h3>
                        </div>

                        <div class="form-group">
                            <label for="pms_logs_folder">Logs Folder</label>
                            <div class="row">
                                <div class="col-md-6">
                                    <input type="text" class="form-control" id="pms_logs_folder" name="pms_logs_folder" value="${config['pms_logs_folder']}" size="30" data-parsley-trigger="change">
                                </div>
                            </div>
                            <p class="help-block">Set the folder where your Plex Server logs are. This is required if you enable IP logging.<br /><a href="https://support.plex.tv/hc/en-us/articles/200250417-Plex-Media-Server-Log-Files" target="_blank">Click here</a> for help.</p>
                        </div>

                        <input type="hidden" id="pms_identifier" name="pms_identifier" value="${config['pms_identifier']}">

                        <input type="button" class="btn btn-bright save-button" value="Save" data-success="Changes saved successfully">

                    </div>
                    <div role="tabpanel" class="tab-pane" id="tabs-5">

                        <div class="padded-header">
                            <h3>Plex.tv Authentication</h3>
                        </div>
                        <div class="form-group">
                            <label for="pms_token">PMS Token</label>
                            <div class="row">
                                <div class="col-md-6">
                                    <div class="input-group">
                                        <input type="text" class="form-control" id="pms_token" name="pms_token" value="${config['pms_token']}" data-parsley-trigger="change" required>
                                        <span class="input-group-btn">
                                            <button class="btn btn-form" type="button" data-toggle="modal" data-target="#pms-auth-modal">Fetch Token</button>
                                        </span>
                                    </div>
                                </div>
                            </div>
                            <p class="help-block">Token for Plex.tv authentication.</p>
                        </div>

                        <div class="padded-header">
                            <h3>Friends List</h3>
                        </div>
                        <div class="form-group">
                            <label for="refresh_users_interval">User list Refresh Interval</label>
                            <div class="row">
                                <div class="col-md-2">
                                    <input type="text" class="form-control" data-parsley-type="integer" id="refresh_users_interval" name="refresh_users_interval" value="${config['refresh_users_interval']}" size="5" data-parsley-range="[1,24]" data-parsley-trigger="change" data-parsley-errors-container="#refresh_users_interval_error" required>
                                </div>
<<<<<<< HEAD
                                <div id="refresh_users_interval_error" class="alert alert-danger settings-alert"></div>
=======
                                <div id="refresh_users_interval_error" class="alert alert-danger settings-alert" role="alert"></div>
>>>>>>> b91a4844
                            </div>
                            <p class="help-block">The interval (in hours) PlexPy will request an updated friends list from Plex.tv. 1 minimum, 24 maximum.</p>
                        </div>
                        <div class="checkbox">
                            <label>
                                <input type="checkbox" id="refresh_users_on_startup" name="refresh_users_on_startup" value="1" ${config['refresh_users_on_startup']}> Refresh user list on startup
                            </label>
                            <p class="help-block">Refresh the user list when PlexPy starts.</p>
                        </div>

                        <p><input type="button" class="btn btn-bright save-button" value="Save" data-success="Changes saved successfully"></p>
                    </div>
                    <div role="tabpanel" class="tab-pane" id="tabs-6">
                        <div class="padded-header">
                            <h3>Extra Settings</h3>
                        </div>

                        <div class="checkbox">
                            <label>
                                <input type="checkbox" id="pms_use_bif" name="pms_use_bif" value="1" ${config['pms_use_bif']}> Use BIF thumbs
                            </label>
                            <p class="help-block">If you have media indexing enabled on your server, use these on the activity pane.</p>
                        </div>

                        <div class="padded-header">
                            <h3>PlexWatch Import Tool</h3>
                        </div>
                        <p class="help-block"><a href="javascript:void(0)" id="toggle-plexwatch-import-modal" data-target="#plexwatch-import-modal" data-toggle="modal">Click here to Import an existing Plexwatch database.</a></p>

                        <p><input type="button" class="btn btn-bright save-button" value="Save" data-success="Changes saved successfully"></p>
                    </div>
                    <div role="tabpanel" class="tab-pane" id="tabs-7">

                        <div class="padded-header">
                            <h3>Monitoring Settings</h3>
                        </div>
                        <div class="form-group">
                            <label for="monitoring_interval">Monitoring Interval</label>
                            <div class="row">
                                <div class="col-md-2">
                                    <input type="text" class="form-control" data-parsley-type="integer" id="monitoring_interval" name="monitoring_interval" value="${config['monitoring_interval']}" size="5" data-parsley-min="30" data-parsley-trigger="change" data-parsley-errors-container="#monitoring_interval_error" required>
                                </div>
<<<<<<< HEAD
                                <div id="monitoring_interval_error" class="alert alert-danger settings-alert"></div>
=======
                                <div id="monitoring_interval_error" class="alert alert-danger settings-alert" role="alert"></div>
>>>>>>> b91a4844
                            </div>
                            <p class="help-block">The interval (in seconds) PlexPy will ping your Plex Server. Min 30 seconds, recommended 60 seconds.</p>
                        </div>

                        <div class="padded-header">
                            <h3>History Logging</h3>
                        </div>
                        <div class="checkbox">
                            <label>
                                <input type="checkbox" id="video_logging_enable" name="video_logging_enable" value="1" ${config['video_logging_enable']}> Log Movies and TV
                            </label>
                            <p class="help-block">Keep records of all video items played from your Plex Media Server.</p>
                        </div>
                        <div class="form-group">
                            <label for="logging_ignore_interval">Ignore Interval</label>
                            <div class="row">
                                <div class="col-md-2">
                                    <input type="text" class="form-control" data-parsley-type="integer" id="logging_ignore_interval" name="logging_ignore_interval" value="${config['logging_ignore_interval']}" size="5" data-parsley-min="0" data-parsley-trigger="change" data-parsley-errors-container="#logging_ignore_interval_error" required>
                                </div>
<<<<<<< HEAD
                                <div id="logging_ignore_interval_error" class="alert alert-danger settings-alert"></div>
=======
                                <div id="logging_ignore_interval_error" class="alert alert-danger settings-alert" role="alert"></div>
>>>>>>> b91a4844
                            </div>
                            <p class="help-block">The interval (in seconds) PlexPy will wait for a video item to be active before logging it. 0 to disable.</p>
                        </div>
                        <div class="checkbox">
                            <label>
                                <input type="checkbox" id="music_logging_enable" name="music_logging_enable" value="1" ${config['music_logging_enable']}> Log Music
                            </label>
                            <p class="help-block">Keep records of all audio items played from your Plex Media Server. VERY experimental.</p>
                        </div>

                        <div class="padded-header">
                            <h3>IP Logging</h3>
                        </div>
                        <div class="checkbox">
                            <label>
                                <input type="checkbox" id="ip_logging_enable" name="ip_logging_enable" value="1" ${config['ip_logging_enable']}> Enable IP Logging
                            </label>
                            <span id="debugLogCheck" style="color: #eb8600; padding-left: 10px;"></span>
                            <p class="help-block">
                                Enable this to attempt to log the IP address of the user.
                            </p>
                        </div>

                        <div class="padded-header">
                            <h3>Buffer Warnings</h3>
                        </div>
                        <p class="help-block">Note: Buffer warnings only work on certain Plex clients. Android and PlexWeb do not report buffer events accurately or at all.</p>
                        <div class="form-group">
                            <label for="buffer_threshold">Buffer Threshold</label>
                            <div class="row">
                                <div class="col-md-2">
                                    <input type="text" class="form-control" data-parsley-type="integer" id="buffer_threshold" name="buffer_threshold" value="${config['buffer_threshold']}" data-parsley-range="[0,50]" data-parsley-trigger="change" data-parsley-errors-container="#buffer_threshold_error" required>
                                </div>
<<<<<<< HEAD
                                <div id="buffer_threshold_error" class="alert alert-danger settings-alert"></div>
=======
                                <div id="buffer_threshold_error" class="alert alert-danger settings-alert" role="alert"></div>
>>>>>>> b91a4844
                            </div>
                            <p class="help-block">How many buffer events should we wait before triggering the first warning. Buffer events increment on each monitor ping if play state is buffering. 0 to disable buffer warnings.</p>
                        </div>
                        <div class="form-group">
                            <label for="buffer_wait">Buffer Wait</label>
                            <div class="row">
                                <div class="col-md-2">
                                    <input type="text" class="form-control" data-parsley-type="integer" id="buffer_wait" name="buffer_wait" value="${config['buffer_wait']}" data-parsley-min="0" data-parsley-trigger="change" data-parsley-errors-container="#buffer_wait_error" required>
                                </div>
<<<<<<< HEAD
                                <div id="buffer_wait_error" class="alert alert-danger settings-alert"></div>
=======
                                <div id="buffer_wait_error" class="alert alert-danger settings-alert" role="alert"></div>
>>>>>>> b91a4844
                            </div>
                            <p class="help-block">The value (in seconds) PlexPy should wait before triggering the next buffer warning. 0 to always trigger.</p>
                        </div>

                        <p><input type="button" class="btn btn-bright save-button" value="Save" data-success="Changes saved successfully"></p>
                    </div>
                    <div role="tabpanel" class="tab-pane" id="tabs-8">

                        <div class="padded-header">
                            <h3>Global Notification Toggles</h3>
                        </div>
                        <div class="checkbox">
                            <label>
                                <input type="checkbox" name="movie_notify_enable" id="movie_notify_enable" value="1" ${config['movie_notify_enable']}> Enable Movie and TV Notifications
                            </label>
                        </div>
                        <div class="checkbox">
                            <label>
                                <input type="checkbox" name="music_notify_enable" id="music_notify_enable" value="1" ${config['music_notify_enable']}> Enable Music Notifications
                            </label>
                        </div>

                        <div class="padded-header">
                            <h3>Notification Tuning</h3>
                        </div>

                        <div class="form-group">
                            <label for="notify_watched_percent">Watched Percent</label>
                            <div class="row">
                                <div class="col-md-2">
                                    <input type="text" class="form-control" data-parsley-type="integer" id="notify_watched_percent" name="notify_watched_percent" value="${config['notify_watched_percent']}" size="5" data-parsley-range="[50,95]" data-parsley-trigger="change" data-parsley-errors-container="#notify_watched_percent_error" required>
                                </div>
<<<<<<< HEAD
                                <div id="notify_watched_percent_error" class="alert alert-danger settings-alert"></div>
=======
                                <div id="notify_watched_percent_error" class="alert alert-danger settings-alert" role="alert"></div>
>>>>>>> b91a4844
                            </div>
                            <p class="help-block">Set the progress percentage of when a watched notification should be triggered. Minimum 50, Maximum 95.</p>
                        </div>

                        <div class="padded-header">
                            <h3>Custom Notification Messages</h3>
                        </div>
                        <p class="help-block">
                            You can set custom formatted text for each type of notification.
                            Click <a href="#notify-text-sub-modal" data-toggle="modal">here</a> for a list of available parameters which can be used.
                        </p>
                        <p class="help-block">
                            You can also add tags to exclude certain text depending on the media type. Click
                            <a href="#notify-text-tags-modal" data-toggle="modal">here</a> to view usage information.
                        </p>
                        <br/>
                        <ul id="accordion" class="accordion list-unstyled">
                            <li>
                                <div class="link"><i class="fa fa-play"></i>Playback Start<i class="fa fa-chevron-down"></i></div>
                                <ul class="submenu">
                                    <li>
                                        <div class="form-group">
                                            <label for="notify_on_start_subject_text">Subject Line</label>
                                            <input class="form-control" type="text" id="notify_on_start_subject_text" name="notify_on_start_subject_text" value="${config['notify_on_start_subject_text']}" data-parsley-trigger="change" required>
                                            <p class="help-block">Set a custom subject line.</p>
                                        </div>
                                        <div class="form-group">
                                            <label for="notify_on_start_body_text">Message Body</label>
                                            <input class="form-control" type="text" id="notify_on_start_body_text" name="notify_on_start_body_text" value="${config['notify_on_start_body_text']}" data-parsley-trigger="change" required>
                                            <p class="help-block">Set a custom body.</p>
                                        </div>
                                    </li>
                                </ul>
                            </li>
                            <li>
                                <div class="link"><i class="fa fa-stop"></i>Playback Stop<i class="fa fa-chevron-down"></i></div>
                                <ul class="submenu">
                                    <li>
                                        <div class="form-group">
                                            <label for="notify_on_stop_subject_text">Subject Line</label>
                                            <input class="form-control" type="text" id="notify_on_stop_subject_text" name="notify_on_stop_subject_text" value="${config['notify_on_stop_subject_text']}" data-parsley-trigger="change" required>
                                            <p class="help-block">Set a custom subject line.</p>
                                        </div>
                                        <div class="form-group">
                                            <label for="notify_on_stop_body_text">Message Body</label>
                                            <input class="form-control" type="text" id="notify_on_stop_body_text" name="notify_on_stop_body_text" value="${config['notify_on_stop_body_text']}" data-parsley-trigger="change" required>
                                            <p class="help-block">Set a custom body.</p>
                                        </div>
                                    </li>
                                </ul>
                            </li>
                            <li>
                                <div class="link"><i class="fa fa-pause"></i>Playback Pause<i class="fa fa-chevron-down"></i></div>
                                <ul class="submenu">
                                    <li>
                                        <div class="form-group">
                                            <label for="notify_on_pause_subject_text">Subject Line</label>
                                            <input class="form-control" type="text" id="notify_on_pause_subject_text" name="notify_on_pause_subject_text" value="${config['notify_on_pause_subject_text']}" data-parsley-trigger="change" required>
                                            <p class="help-block">Set a custom subject line.</p>
                                        </div>
                                        <div class="form-group">
                                            <label for="notify_on_pause_body_text">Message Body</label>
                                            <input class="form-control" type="text" id="notify_on_pause_body_text" name="notify_on_pause_body_text" value="${config['notify_on_pause_body_text']}" data-parsley-trigger="change" required>
                                            <p class="help-block">Set a custom body.</p>
                                        </div>
                                    </li>
                                </ul>
                            </li>
                            <li>
                                <div class="link"><i class="fa fa-play"></i>Playback Resume<i class="fa fa-chevron-down"></i></div>
                                <ul class="submenu">
                                    <li>
                                        <div class="form-group">
                                            <label for="notify_on_resume_subject_text">Subject Line</label>
                                            <input class="form-control" type="text" id="notify_on_resume_subject_text" name="notify_on_resume_subject_text" value="${config['notify_on_resume_subject_text']}" data-parsley-trigger="change" required>
                                            <p class="help-block">Set a custom subject line.</p>
                                        </div>
                                        <div class="form-group">
                                            <label for="notify_on_resume_body_text">Message Body</label>
                                            <input class="form-control" type="text" id="notify_on_resume_body_text" name="notify_on_resume_body_text" value="${config['notify_on_resume_body_text']}" data-parsley-trigger="change" required>
                                            <p class="help-block">Set a custom body.</p>
                                        </div>
                                    </li>
                                </ul>
                            </li>
                            <li>
                                <div class="link"><i class="fa fa-eye"></i>Watched<i class="fa fa-chevron-down"></i></div>
                                <ul class="submenu">
                                    <li>
                                        <div class="form-group">
                                            <label for="notify_on_watched_subject_text">Subject Line</label>
                                            <input class="form-control" type="text" id="notify_on_watched_subject_text" name="notify_on_watched_subject_text" value="${config['notify_on_watched_subject_text']}" data-parsley-trigger="change" required>
                                            <p class="help-block">Set a custom subject line.</p>
                                        </div>
                                        <div class="form-group">
                                            <label for="notify_on_watched_body_text">Message Body</label>
                                            <input class="form-control" type="text" id="notify_on_watched_body_text" name="notify_on_watched_body_text" value="${config['notify_on_watched_body_text']}" data-parsley-trigger="change" required>
                                            <p class="help-block">Set a custom body.</p>
                                        </div>
                                    </li>
                                </ul>
                            </li>
                            <li>
                                <div class="link"><i class="fa fa-spinner"></i>Buffer Warnings<i class="fa fa-chevron-down"></i></div>
                                <ul class="submenu">
                                    <li>
                                        <div class="form-group">
                                            <label for="notify_on_buffer_subject_text">Subject Line</label>
                                            <input class="form-control" type="text" id="notify_on_buffer_subject_text" name="notify_on_buffer_subject_text" value="${config['notify_on_buffer_subject_text']}" data-parsley-trigger="change" required>
                                            <p class="help-block">Set a custom subject line.</p>
                                        </div>
                                        <div class="form-group">
                                            <label for="notify_on_buffer_body_text">Message Body</label>
                                            <input class="form-control" type="text" id="notify_on_buffer_body_text" name="notify_on_buffer_body_text" value="${config['notify_on_buffer_body_text']}" data-parsley-trigger="change" required>
                                            <p class="help-block">Set a custom body.</p>
                                        </div>
                                    </li>
                                </ul>
                            </li>
                        </ul>

                        <p><input type="button" class="btn btn-bright save-button" value="Save" data-success="Changes saved successfully"></p>
                    </div>
                    <div role="tabpanel" class="tab-pane" id="tabs-9">

                        <div class="padded-header">
                            <h3>Notification Agents</h3>
                        </div>
                        <p class="help-block">
                            Toggle the desired notification options by clicking the bell icon and configure it by clicking the settings icon to the right.
                        </p>
                        <br/>
                        <ul class="stacked-configs list-unstyled">
                            % for agent in available_notification_agents:
                            <li>
                                <span>
                                    % if agent['on_play'] or agent['on_stop'] or agent['on_pause'] or agent['on_resume'] or agent['on_buffer'] or agent['on_watched']:
                                    <a href="javascript:void(0)" data-target="#notification-triggers-modal" data-id="${agent['id']}" class="toggle-notification-triggers-modal toggle-left active" data-toggle="modal"><i class="fa fa-lg fa-bell"></i></a>
                                    % else:
                                    <a href="javascript:void(0)" data-target="#notification-triggers-modal" data-id="${agent['id']}" class="toggle-notification-triggers-modal toggle-left" data-toggle="modal"><i class="fa fa-lg fa-bell"></i></a>
                                    % endif
                                    ${agent['name']}
                                    % if agent['has_config']:
                                    <a href="javascript:void(0)" rel="tooltip" data-target="#notification-config-modal" data-placement="top" title data-title="Open configuration" data-id="${agent['id']}" class="toggle-notification-config-modal toggle-right" data-toggle="modal"><i class="fa fa-lg fa-cog"></i></a>
                                    % endif
                                </span>
                            </li>
                            % endfor
                        </ul>

                    </div>
                </div>
            </form>
        </div>
    </div>

    <div id="dateTimeOptionsModal" class="modal fade" tabindex="-1" role="dialog" aria-labelledby="dateTimeOptionsModal">
        <div class="modal-dialog" role="document">
            <div class="modal-content">
                <div class="modal-header">
                    <button type="button" class="close" data-dismiss="modal" aria-hidden="true">
                        <i class="fa fa-remove"></i>
                    </button>
                    <h4 class="modal-title">Date &amp; Time Format Options</h4>
                </div>
                <div class="modal-body">
                    <table>
                        <tbody>
                        <tr>
                            <td align="center" colspan="3"><h5>Day</h5></td>
                        </tr>
                        <tr>
                            <td width="100"><strong>DD</strong></td>
                            <td width="300">Numeric, with leading zeros</td>
                            <td>01 to 31</td>
                        </tr>
                        <tr>
                            <td><strong>D</strong></td>
                            <td>Numeric, without leading zeros</td>
                            <td>1 to 31</td>
                        </tr>
                        <tr>
                            <td><strong>Do</strong></td>
                            <td>The English suffix for the day of the month</td>
                            <td>st, nd or th in the 1st, 2nd or 15th.</td>
                        </tr>

                        <tr>
                            <td align="center" colspan="3"><h5>Month</h5></td>
                        </tr>
                        <tr>
                            <td><strong>MM</strong></td>
                            <td>Numeric, with leading zeros</td>
                            <td>01 to 31</td>
                        </tr>
                        <tr>
                            <td><strong>M</strong></td>
                            <td>Numeric, without leading zeros</td>
                            <td>1 to 31</td>
                        </tr>
                        <tr>
                            <td><strong>MMMM</strong></td>
                            <td>Textual full</td>
                            <td>January to December</td>
                        </tr>
                        <tr>
                            <td><strong>MMM</strong></td>
                            <td>Textual three letters</td>
                            <td>Jan to Dec</td>
                        </tr>

                        <tr>
                            <td align="center" colspan="3"><h5>Year</h5></td>
                        </tr>
                        <tr>
                            <td><strong>YYYY</strong></td>
                            <td>Numeric, 4 digits</td>
                            <td>Eg., 1999, 2003</td>
                        </tr>
                        <tr>
                            <td><strong>YY</strong></td>
                            <td>Numeric, 2 digits</td>
                            <td>Eg., 99, 03</td>
                        </tr>

                        <tr>
                            <td align="center" colspan="3"><h5>Time</h5></td>
                        </tr>
                        <tr>
                            <td><strong>a</strong></td>
                            <td width="300">am/pm Lowercase</td>
                            <td>am, pm</td>
                        </tr>
                        <tr>
                            <td><strong>A</strong></td>
                            <td>AM/PM Uppercase</td>
                            <td>AM, PM</td>
                        </tr>
                        <tr>
                            <td><strong>h</strong></td>
                            <td>Hour, 12-hour, without leading zeros</td>
                            <td>1-12</td>
                        </tr>
                        <tr>
                            <td><strong>hh</strong></td>
                            <td>Hour, 12-hour, with leading zeros</td>
                            <td>01-12</td>
                        </tr>
                        <tr>
                            <td><strong>H</strong></td>
                            <td>Hour, 24-hour, without leading zeros</td>
                            <td>0-23</td>
                        </tr>
                        <tr>
                            <td><strong>HH</strong></td>
                            <td>Hour, 24-hour, with leading zeros</td>
                            <td>00-23</td>
                        </tr>
                        <tr>
                            <td><strong>mm</strong></td>
                            <td>Minutes, with leading zeros</td>
                            <td>00-59</td>
                        </tr>
                        <tr>
                            <td><strong>ss</strong></td>
                            <td>Seconds, with leading zeros</td>
                            <td>00-59</td>
                        </tr>
                        <tr>
                            <td><strong>zz</strong></td>
                            <td>Timezone abbreviation</td>
                            <td>Eg., EST, MDT ...</td>
                        </tr>
                        </tbody>
                    </table>
                </div>
                <div class="modal-footer"></div>
            </div>
        </div>
    </div>
    <div id="pms-auth-modal" class="modal fade" tabindex="-1" role="dialog"
         aria-labelledby="ip-info-modal">
        <div class="modal-dialog" role="document">
            <div class="modal-content">
                <div class="modal-header">
                    <button type="button" class="close" data-dismiss="modal" aria-hidden="true"><i
                            class="fa fa-remove"></i></button>
                    <h4 class="modal-title">Fetch Plex.tv Token</h4>
                </div>
                <div class="modal-body" id="modal-text">
                    <div>
                        <p class="help-block">
                            This will attempt to fetch your token for you. This will not work on Internet Explorer 9 or lower.
                            PlexPy does not store your username and password.
                        </p>
                        <div class="form-group">
                            <label for="pms_username">PMS Username</label>
                            <div class="row">
                                <div class="col-md-6">
                                    <input type="text" class="form-control" id="pms_username" name="pms_username" size="30">
                                </div>
                            </div>
                            <p class="help-block">Username for Plex.tv authentication.</p>
                        </div>
                        <div class="form-group">
                            <label for="pms_password">PMS Password</label>
                            <div class="row">
                                <div class="col-md-6">
                                    <input type="password" class="form-control" id="pms_password" name="pms_password" size="30">
                                </div>
                            </div>
                            <p class="help-block">Password for Plex.tv authentication.</p>
                        </div>
                    </div>
                </div>
                <div class="modal-footer">
                    <div style="float: left;">
                        <strong><span id="pms-token-status"></span></strong>
                    </div>
                    <input type="button" id="get-pms-auth-token" class="btn btn-bright" value="Fetch Token">
                </div>
            </div>
        </div>
    </div>
    <div id="plexwatch-import-modal" class="modal fade" tabindex="-1" role="dialog" aria-labelledby="plexwatch-import-modal"></div>
    <div id="notification-config-modal" class="modal fade" tabindex="-1" role="dialog" aria-labelledby="notification-config-modal"></div>
    <div id="notification-triggers-modal" class="modal fade" tabindex="-1" role="dialog" aria-labelledby="notification-triggers-modal"></div>
    <div id="notify-text-sub-modal" class="modal fade" tabindex="-1" role="dialog" aria-labelledby="notify-text-sub-modal">
        <div class="modal-dialog" role="document">
            <div class="modal-content">
                <div class="modal-header">
                    <button type="button" class="close" data-dismiss="modal" aria-hidden="true"><i
                            class="fa fa-remove"></i></button>
                    <h4 class="modal-title">Notification string substitutions</h4>
                </div>
                <div class="modal-body">
                    <div>
                        <p class="help-block">
                            If a value for a selected parameter cannot be provided nothing will be outputted for it.
                        </p>
                        <table>
                            <tbody>
                            <tr>
                                <td width="150"><strong>{user}</strong></td>
                                <td>The username of the person streaming.</td>
                            </tr>
                            <tr>
                                <td width="150"><strong>{server_name}</strong></td>
                                <td>The name of your Plex Server.</td>
                            </tr>
                            <tr>
                                <td width="150"><strong>{player}</strong></td>
                                <td>The name of the device being used for playback.</td>
                            </tr>
                            <tr>
                                <td width="150"><strong>{platform}</strong></td>
                                <td>The type of client being used for playback.</td>
                            </tr>
                            <tr>
                                <td width="150"><strong>{title}</strong></td>
                                <td>The title of the item being played back.</td>
                            </tr>
                            <tr>
                                <td width="150"><strong>{show_name}</strong></td>
                                <td>The title of the TV series being played back.</td>
                            </tr>
                            <tr>
                                <td width="150"><strong>{episode_name}</strong></td>
                                <td>The title of the episode being played back.</td>
                            </tr>
                            <tr>
                                <td width="150"><strong>{album_name}</strong></td>
                                <td>The title of the album being played back if item is track.</td>
                            </tr>
                            <tr>
                                <td width="150"><strong>{transcode_decision}</strong></td>
                                <td>The transcode decisions for the media item.</td>
                            </tr>
                            <tr>
                                <td width="150"><strong>{year}</strong></td>
                                <td>The release year for the media item.</td>
                            </tr>
                            <tr>
                                <td width="150"><strong>{studio}</strong></td>
                                <td>The studio for the media item.</td>
                            </tr>
                            <tr>
                                <td width="150"><strong>{content_rating}</strong></td>
                                <td>The content rating for the media item. E.g. TV-MA, TV-PG, etc.</td>
                            </tr>
                            <tr>
                                <td width="150"><strong>{summary}</strong></td>
                                <td>A short plot summary for the media item.</td>
                            </tr>
                            <tr>
                                <td width="150"><strong>{season_num}</strong></td>
                                <td>The season number for the media item if item is episode.</td>
                            </tr>
                            <tr>
                                <td width="150"><strong>{season_num00}</strong></td>
                                <td>The two digit season number.</td>
                            </tr>
                            <tr>
                                <td width="150"><strong>{episode_num}</strong></td>
                                <td>The episode number for the media item if item is episode.</td>
                            </tr>
                            <tr>
                                <td width="150"><strong>{episode_num00}</strong></td>
                                <td>The two digit episode number.</td>
                            </tr>
                            <tr>
                                <td width="150"><strong>{rating}</strong></td>
                                <td>The rating (out of 10) for the item.</td>
                            </tr>
                            <tr>
                                <td width="150"><strong>{duration}</strong></td>
                                <td>The duration (in minutes) for the item.</td>
                            </tr>
                                <tr>
                                    <td width="150"><strong>{stream_duration}</strong></td>
                                    <td>The stream duration (in minutes) for the item.</td>
                                </tr>
                            <tr>
                                <td width="150"><strong>{progress}</strong></td>
                                <td>The last reported offset (in minutes) for the item.</td>
                            </tr>
                            <tr>
                                <td width="150"><strong>{progress_percent}</strong></td>
                                <td>The last reported progress percent for the item.</td>
                            </tr>
                            </tbody>
                        </table>
                    </div>
                </div>
                <div class="modal-footer"></div>
            </div>
        </div>
    </div>
    <div id="notify-text-tags-modal" class="modal fade" tabindex="-1" role="dialog" aria-labelledby="notify-text-tags-modal">
        <div class="modal-dialog" role="document">
            <div class="modal-content">
                <div class="modal-header">
                    <button type="button" class="close" data-dismiss="modal" aria-hidden="true"><i class="fa fa-remove"></i></button>
                    <h4 class="modal-title">Notification exclusion tags</h4>
                </div>
                <div class="modal-body">
                    <div>
                        <div class="wellheader">
                            <h4>Movie Tag <strong>&lt;movie&gt;&lt;/movie&gt;</strong></h4>
                        </div>
                        <div>
                            <p class="help-block">All text inside a <strong>movie</strong> tag will only be sent when the media item being played back is a movie.</p>
                            <pre>Example: {user} has started playing {title} &lt;movie&gt;({year})&lt;/movie&gt;</pre>
                        </div>
                        <div class="wellheader">
                            <h4>TV Tag <strong>&lt;tv&gt;&lt;/tv&gt;</strong></h4>
                        </div>
                        <div>
                            <p class="help-block">All text inside a <strong>tv</strong> tag will only be sent when the media item being played back is an episode.</p>
                            <pre>Example: {user} has started playing {title} &lt;tv&gt;(S{season_num}E{episode_num})&lt;/tv&gt;</pre>
                        </div>
                        <div class="wellheader">
                            <h4>Music Tag <strong>&lt;music&gt;&lt;/music&gt;</strong></h4>
                        </div>
                        <div>
                            <p class="help-block">All text inside a <strong>music</strong> tag will only be sent when the media item being played back is a music track.</p>
                            <pre>Example: {user} has started playing {title} &lt;music&gt;(Track {episode_num})&lt;/music&gt;</pre>
                        </div>
                    </div>
                </div>
                <div class="modal-footer">
                </div>
            </div>
        </div>
    </div>
    <div id="changelog-modal" class="modal fade" tabindex="-1" role="dialog" aria-labelledby="changelog-modal">
        <div class="modal-dialog" role="document">
            <div class="modal-content">
                <div class="modal-header">
                    <button type="button" class="close" data-dismiss="modal" aria-hidden="true"><i class="fa fa-remove"></i></button>
                    <h4 class="modal-title">Changelog</h4>
                </div>
                <div class="modal-body">
                    ${versioncheck.read_changelog()}
                </div>
                <div class="modal-footer">
                </div>
            </div>
        </div>
    </div>
</div>
</%def>

<%def name="javascriptIncludes()">
<script src="interfaces/default/js/parsley.min.js"></script>
<script>
$(document).ready(function() {

    // Javascript to enable link to tab
    var hash = document.location.hash;
    var prefix = "tab_";
    if (hash) {
        $('.nav-settings a[href='+hash.replace(prefix,"")+']').tab('show');
    }

    // Change hash for page-reload
    $('.nav-settings a').on('shown.bs.tab', function (e) {
        window.location.hash = e.target.hash.replace("#", "#" + prefix);
    });

    var configForm = $("#configUpdate");
    $('.save-button').click(function() {
        if ($("#pms_identifier").val() == "") {
            showMsg('<i class="fa fa-exclamation-circle"></i>&nbspPlease verify your server.',false,true,2000,true)
        } else {
            if (configForm.parsley().validate()) {
                doAjaxCall('configUpdate',$(this),'tabs',true);
                return false;
            } else {
                showMsg('<i class="fa fa-exclamation-circle"></i>&nbspPlease verify your settings.',false,true,2000,true)
            }
        }
    });

    $("#menu_link_shutdown").click(function() {
        var r = confirm("Are you sure you want to shutdown PlexPy?");
        if (r == true) {
            window.location.href = "shutdown";
        }
    });

    $("#menu_link_restart").click(function() {
        window.location.href = "restart";
    });

    $("#menu_link_update_check").click(function() {
        // Allow the update bar to show again if previously dismissed.
        setCookie('updateDismiss', 'true', 0);
        $(this).html('<i class="fa fa-spin fa-refresh"></i> Checking</button>');
        $(this).prop('disabled', true);
        window.location.href = "checkGithub";
    });

    if ($("#api_enabled").is(":checked")) {
        $("#apioptions").show();
    } else {
        $("#apioptions").hide();
    }

    $("#api_enabled").click(function(){
        if ($("#api_enabled").is(":checked")) {
            $("#apioptions").slideDown();
        } else {
            $("#apioptions").slideUp();
        }
    });

    $('#api_key').click(function(){ $('#api_key').select() });
        $("#generate_api").click(function() {
            $.get('generateAPI',
                function(data){
                    if (data.error != undefined) {
                        alert(data.error);
                        return;
                    }
                    $('#api_key').val(data);
            });
        });

    if ($("#enable_https").is(":checked")) {
            $("#https_options").show();
        } else {
            $("#https_options").hide();
        }

    $("#enable_https").click(function(){
        if ($("#enable_https").is(":checked")) {
            $("#https_options").slideDown();
        } else {
            $("#https_options").slideUp();
        }
    });

    $( ".pms-settings" ).change(function() {
        $("#pms_identifier").val("");
        $("#pms-verify-status").html("");
        verifyServer();
    });

    function verifyServer() {
        var pms_ip = $("#pms_ip").val()
        var pms_port = $("#pms_port").val()
        if (($("#pms_ip").val() !== '') || ($("#pms_port").val() !== '')) {
            $("#pms-verify").html('<i class="fa fa-refresh fa-spin"></i>');
            $('#pms-verify').fadeIn('fast');
            $.ajax({
                url: 'get_server_id',
                data : { hostname: pms_ip, port: pms_port },
                cache: true,
                async: true,
                timeout: 5000,
                error: function(jqXHR, textStatus, errorThrown) {
                    $("#pms-verify").html('<i class="fa fa-close"></i>');
                    $('#pms-verify').fadeIn('fast');
                    $("#pms-ip-group").addClass("has-error");
                },
                success: function (xml) {
                    if ($(xml).find('MediaContainer').attr('machineIdentifier')) {
                        $("#pms_identifier").val($(xml).find('MediaContainer').attr('machineIdentifier'));
                        $("#pms-verify").html('<i class="fa fa-check"></i>');
                        $('#pms-verify').fadeIn('fast');
                        $("#pms-ip-group").removeClass("has-error");
                    } else {
                        $("#pms-verify").html('<i class="fa fa-close"></i>');
                        $('#pms-verify').fadeIn('fast');
                        $("#pms-ip-group").addClass("has-error");
                    }
                }
            });
        } else {
            $("#pms-verify").html('<i class="fa fa-close"></i>');
            $('#pms-verify').fadeIn('fast');
            $("#pms-ip-group").addClass("has-error");
        }
    }

    // Plex.tv auth token fetch
    $("#get-pms-auth-token").click(function() {
        $("#pms-token-status").html('<i class="fa fa-refresh fa-spin"></i> Fetching token...');
        if (($("#pms_username").val() !== '') || ($("#pms_password").val() !== '')) {
            $.ajax({
                type: "post",
                url: "https://plex.tv/users/sign_in.xml",
                dataType: 'xml',
                async: true,
                headers: {'Content-Type': 'application/xml; charset=utf-8',
                          'X-Plex-Device-Name': 'PlexPy',
                          'X-Plex-Product': 'PlexPy',
                          'X-Plex-Version': '${common.VERSION_NUMBER}',
                          'X-Plex-Platform': '${common.PLATFORM}',
                          'X-Plex-Platform-Version': '${common.PLATFORM_VERSION}',
                          'X-Plex-Client-Identifier': '${config['pms_uuid']}',
                          'Authorization': 'Basic ' + btoa($("#pms_username").val() + ':' + $("#pms_password").val())
                },
                error: function(jqXHR, textStatus, errorThrown) {
                    $("#pms-token-status").html('<i class="fa fa-exclamation-circle"></i> Authentation failed!');
                },
                success: function (xml) {
                    var authToken = $(xml).find('user').attr('authenticationToken');
                    $("#pms-token-status").html('<i class="fa fa-check"></i> Authentation successful!');
                    $("#pms_token").val(authToken);
                    $('#pms-auth-modal').modal('hide');
                }
            });
        } else {
            $("#pms-token-status").html("You must enter both fields.");
        }
    });

    // Load PlexWatch import modal
    $("#toggle-plexwatch-import-modal").click(function() {
        $.ajax({
            url: 'plexwatch_import',
            cache: false,
            async: true,
            complete: function(xhr, status) {
                $("#plexwatch-import-modal").html(xhr.responseText);
            }
        });
    });

    // Load notification agent config modal
    $(".toggle-notification-config-modal").click(function() {
        var configId = $(this).data('id');
        $.ajax({
            url: 'get_notification_agent_config',
            data: { config_id: configId },
            cache: false,
            async: true,
            complete: function(xhr, status) {
                $("#notification-config-modal").html(xhr.responseText);
            }
        });
    });

    // Load notification triggers config modal
    $(".toggle-notification-triggers-modal").click(function() {
        var configId = $(this).data('id');
        $.ajax({
            url: 'get_notification_agent_triggers',
            data: { config_id: configId },
            cache: false,
            async: true,
            complete: function(xhr, status) {
                $("#notification-triggers-modal").html(xhr.responseText);
            }
        });
    });

    $('#osxnotifyregister').click(function () {
        var osx_notify_app = $("#osx_notify_reg").val();
        $.get("/osxnotifyregister", {'app': osx_notify_app}, function (data) { $('#ajaxMsg').html("<div class='msg'><span class='ui-icon ui-icon-check'></span>"+data+"</div>"); });
        $('#ajaxMsg').addClass('success').fadeIn().delay(3000).fadeOut()
    })

    $.ajax({
        url: 'get_server_pref',
        data: { pref: 'logDebug' },
        async: true,
        success: function(data) {
            if (data !== 'true') {
                $("#debugLogCheck").html("Debug logging must be enabled on your Plex Server. <a target='_blank' href='https://support.plex.tv/hc/en-us/articles/201643703-Reporting-issues-with-Plex-Media-Server'> More..</a>");
                $("#ip_logging_enable").attr("disabled", true);
            }
        }
    });

    // Check to see if our logs folder is set before allowing IP logging to be enabled.
    checkLogsPath();

    $("#pms_logs_folder").change(function() {
        checkLogsPath();
    });

    function checkLogsPath() {
        if ($("#pms_logs_folder").val() == '') {
            $("#debugLogCheck").html("You must first define your Plex Server Logs folder path under the Extra Settings tab.");
            $("#ip_logging_enable").attr("disabled", true);
        } else {
            $("#ip_logging_enable").attr("disabled", false);
            $("#debugLogCheck").html("");
        }
    }

    var accordion = new Accordion($('#accordion'), false);
});
</script>
</%def><|MERGE_RESOLUTION|>--- conflicted
+++ resolved
@@ -93,11 +93,7 @@
                                 <div class="col-md-2">
                                     <input type="text" class="form-control" data-parsley-type="integer" id="home_stats_length" name="home_stats_length" value="${config['home_stats_length']}" size="3" data-parsley-min="0" data-parsley-trigger="change" data-parsley-errors-container="#home_stats_length_error" required>
                                 </div>
-<<<<<<< HEAD
-                                <div id="home_stats_length_error" class="alert alert-danger settings-alert"></div>
-=======
                                 <div id="home_stats_length_error" class="alert alert-danger settings-alert" role="alert"></div>
->>>>>>> b91a4844
                             </div>
                             <p class="help-block">Specify the number of days for the statistics on the home page. Default is 30 days.</p>
                         </div>
@@ -139,11 +135,7 @@
                                 <div class="col-md-2">
                                     <input type="text" class="form-control" data-parsley-type="integer" id="http_port" name="http_port" value="${config['http_port']}" data-parsley-trigger="change" data-parsley-errors-container="#http_port_error" required>
                                 </div>
-<<<<<<< HEAD
-                                <div id="http_port_error" class="alert alert-danger settings-alert"></div>
-=======
                                 <div id="http_port_error" class="alert alert-danger settings-alert" role="alert"></div>
->>>>>>> b91a4844
                             </div>
                             <p class="help-block">Port to bind web server to. Note that ports below 1024 may require root.</p>
                         </div>
@@ -245,11 +237,7 @@
                                 <div class="col-md-2">
                                     <input data-parsley-type="integer" class="pms-settings form-control" type="text" id="pms_port" name="pms_port" value="${config['pms_port']}" size="30" data-parsley-trigger="change" data-parsley-errors-container="#pms_port_error" required>
                                 </div>
-<<<<<<< HEAD
-                                <div id="pms_port_error" class="alert alert-danger settings-alert"></div>
-=======
                                 <div id="pms_port_error" class="alert alert-danger settings-alert" role="alert"></div>
->>>>>>> b91a4844
                             </div>
                             <p class="help-block">Port that Plex Media Server is listening on.</p>
                         </div>
@@ -313,11 +301,7 @@
                                 <div class="col-md-2">
                                     <input type="text" class="form-control" data-parsley-type="integer" id="refresh_users_interval" name="refresh_users_interval" value="${config['refresh_users_interval']}" size="5" data-parsley-range="[1,24]" data-parsley-trigger="change" data-parsley-errors-container="#refresh_users_interval_error" required>
                                 </div>
-<<<<<<< HEAD
-                                <div id="refresh_users_interval_error" class="alert alert-danger settings-alert"></div>
-=======
                                 <div id="refresh_users_interval_error" class="alert alert-danger settings-alert" role="alert"></div>
->>>>>>> b91a4844
                             </div>
                             <p class="help-block">The interval (in hours) PlexPy will request an updated friends list from Plex.tv. 1 minimum, 24 maximum.</p>
                         </div>
@@ -360,11 +344,7 @@
                                 <div class="col-md-2">
                                     <input type="text" class="form-control" data-parsley-type="integer" id="monitoring_interval" name="monitoring_interval" value="${config['monitoring_interval']}" size="5" data-parsley-min="30" data-parsley-trigger="change" data-parsley-errors-container="#monitoring_interval_error" required>
                                 </div>
-<<<<<<< HEAD
-                                <div id="monitoring_interval_error" class="alert alert-danger settings-alert"></div>
-=======
                                 <div id="monitoring_interval_error" class="alert alert-danger settings-alert" role="alert"></div>
->>>>>>> b91a4844
                             </div>
                             <p class="help-block">The interval (in seconds) PlexPy will ping your Plex Server. Min 30 seconds, recommended 60 seconds.</p>
                         </div>
@@ -384,11 +364,7 @@
                                 <div class="col-md-2">
                                     <input type="text" class="form-control" data-parsley-type="integer" id="logging_ignore_interval" name="logging_ignore_interval" value="${config['logging_ignore_interval']}" size="5" data-parsley-min="0" data-parsley-trigger="change" data-parsley-errors-container="#logging_ignore_interval_error" required>
                                 </div>
-<<<<<<< HEAD
-                                <div id="logging_ignore_interval_error" class="alert alert-danger settings-alert"></div>
-=======
                                 <div id="logging_ignore_interval_error" class="alert alert-danger settings-alert" role="alert"></div>
->>>>>>> b91a4844
                             </div>
                             <p class="help-block">The interval (in seconds) PlexPy will wait for a video item to be active before logging it. 0 to disable.</p>
                         </div>
@@ -422,11 +398,7 @@
                                 <div class="col-md-2">
                                     <input type="text" class="form-control" data-parsley-type="integer" id="buffer_threshold" name="buffer_threshold" value="${config['buffer_threshold']}" data-parsley-range="[0,50]" data-parsley-trigger="change" data-parsley-errors-container="#buffer_threshold_error" required>
                                 </div>
-<<<<<<< HEAD
-                                <div id="buffer_threshold_error" class="alert alert-danger settings-alert"></div>
-=======
                                 <div id="buffer_threshold_error" class="alert alert-danger settings-alert" role="alert"></div>
->>>>>>> b91a4844
                             </div>
                             <p class="help-block">How many buffer events should we wait before triggering the first warning. Buffer events increment on each monitor ping if play state is buffering. 0 to disable buffer warnings.</p>
                         </div>
@@ -436,11 +408,7 @@
                                 <div class="col-md-2">
                                     <input type="text" class="form-control" data-parsley-type="integer" id="buffer_wait" name="buffer_wait" value="${config['buffer_wait']}" data-parsley-min="0" data-parsley-trigger="change" data-parsley-errors-container="#buffer_wait_error" required>
                                 </div>
-<<<<<<< HEAD
-                                <div id="buffer_wait_error" class="alert alert-danger settings-alert"></div>
-=======
                                 <div id="buffer_wait_error" class="alert alert-danger settings-alert" role="alert"></div>
->>>>>>> b91a4844
                             </div>
                             <p class="help-block">The value (in seconds) PlexPy should wait before triggering the next buffer warning. 0 to always trigger.</p>
                         </div>
@@ -473,11 +441,7 @@
                                 <div class="col-md-2">
                                     <input type="text" class="form-control" data-parsley-type="integer" id="notify_watched_percent" name="notify_watched_percent" value="${config['notify_watched_percent']}" size="5" data-parsley-range="[50,95]" data-parsley-trigger="change" data-parsley-errors-container="#notify_watched_percent_error" required>
                                 </div>
-<<<<<<< HEAD
-                                <div id="notify_watched_percent_error" class="alert alert-danger settings-alert"></div>
-=======
                                 <div id="notify_watched_percent_error" class="alert alert-danger settings-alert" role="alert"></div>
->>>>>>> b91a4844
                             </div>
                             <p class="help-block">Set the progress percentage of when a watched notification should be triggered. Minimum 50, Maximum 95.</p>
                         </div>
