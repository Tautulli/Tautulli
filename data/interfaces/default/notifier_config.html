--- conflicted
+++ resolved
@@ -275,30 +275,18 @@
     function saveCallback(jqXHR) {
         if (jqXHR) {
             var result = $.parseJSON(jqXHR.responseText);
-<<<<<<< HEAD
-            msg = result.message;
-=======
             var msg = result.message;
->>>>>>> e49517ef
             if (result.result == 'success') {
                 showMsg('<i class="fa fa-check"></i> ' + msg, false, true, 5000)
             } else {
                 showMsg('<i class="fa fa-times"></i> ' + msg, false, true, 5000, true)
             }
         }
-<<<<<<< HEAD
+
         getNotifiersTable();
     }
 
-    function deleteCallback(jqXHR) {
-        $('#notifier-config-modal').modal('hide');
-=======
-
->>>>>>> e49517ef
-        getNotifiersTable();
-    }
-
-    function deleteCallback() {
+    function deleteCallback(result) {
         $('#notifier-config-modal').modal('hide');
         getNotifiersTable();
     }
@@ -332,13 +320,6 @@
         var msg = 'Are you sure you want to delete this <strong>${notifier["agent_label"]}</strong> notification agent?';
         var url = 'delete_notifier';
         confirmAjaxCall(url, msg, { notifier_id: '${notifier["id"]}' }, null, deleteCallback);
-<<<<<<< HEAD
-    });
-
-    $('#save-notifier-item').click(function () {
-        doAjaxCall('set_notifier_config', $(this), 'tabs', true, true, saveCallback);
-        return false;
-=======
     });
 
     $('#duplicate-notifier-item').click(function() {
@@ -349,7 +330,6 @@
 
     $('#save-notifier-item').click(function () {
         saveNotifier();
->>>>>>> e49517ef
     });
 
     % if notifier['agent_name'] == 'facebook':
