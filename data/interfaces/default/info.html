--- conflicted
+++ resolved
@@ -962,14 +962,11 @@
     $.ajax({
         url: 'item_user_stats',
         async: true,
-<<<<<<< HEAD
-        data: { rating_key: "${data['rating_key']}", show_all_users: $('#switch-show-all-users').prop('checked') },
-=======
         data: { 
             rating_key: "${data['rating_key']}",
-            media_type: "${data['media_type']}"    
+            media_type: "${data['media_type']}",
+            show_all_users: $('#switch-show-all-users').prop('checked')    
         },
->>>>>>> 571a6b6d
         complete: function(xhr, status) {
             $("#user-stats").html(xhr.responseText);
         }
