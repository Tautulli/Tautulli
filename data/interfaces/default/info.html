<%doc>
USAGE DOCUMENTATION :: PLEASE LEAVE THIS AT THE TOP OF THIS FILE

For Mako templating syntax documentation please visit: http://docs.makotemplates.org/en/latest/

Filename:           info.html
Version:            0.1
Variable names:     data [list]

data :: Usable parameters (if not applicable for media type, blank value will be returned)

== Global keys ==
rating_key              Returns the unique identifier for the media item.
media_type              Returns the type of media. Either 'movie', 'show', 'season', 'episode', 'artist', 'album', or 'track'.
art                     Returns the location of the item's artwork
title                   Returns the name of the movie, show, episode, artist, album, or track.
duration                Returns the standard runtime of the media.
content_rating          Returns the age rating for the media.
summary                 Returns a brief description of the media plot.
grandparent_title       Returns the name of the show, or artist.
parent_media_index      Returns the index number of the season.
media_index             Returns the index number of the episode, or track.
parent_thumb            Returns the location of the item's thumbnail. Use with pms_image_proxy.
writers                 Returns an array of writers.
thumb                   Returns the location of the item's thumbnail. Use with pms_image_proxy.
parent_title            Returns the name of the show, or artist.
rating                  Returns the 5 star rating value for the movie. Between 1 and 5.
year                    Returns the release year of the movie, or show.
genres                  Returns an array of genres.
actors                  Returns an array of actors.
directors               Returns an array of directors.
studio                  Returns the name of the studio.
originally_available_at Returns the air date of the item.

DOCUMENTATION :: END
</%doc>

<%!
    import re

    from plexpy import common

    # Get audio codec file
    def af(codec):
        for pattern, file in common.MEDIA_FLAGS_AUDIO.iteritems():
            if re.match(pattern, codec):
                return file
        return codec

    # Get audio codec file
    def vf(codec):
        for pattern, file in common.MEDIA_FLAGS_VIDEO.iteritems():
            if re.match(pattern, codec):
                return file
        return codec

    def br(text):
        return text.replace('\n', '<br /><br />')
%>

<%inherit file="base.html"/>

<%def name="headIncludes()">
<link rel="stylesheet" href="${http_root}css/dataTables.bootstrap.css">
<link rel="stylesheet" href="${http_root}css/dataTables.colVis.css">
<link rel="stylesheet" href="${http_root}css/plexpy-dataTables.css">
</%def>

<%def name="body()">
% if data:
<% media_info = data['media_info'][0] if data['media_info'] else {} %>
<div class="container-fluid">
    <div class="row">
        <div class="art-face" style="background-image:url(pms_image_proxy?img=${data['art']}&width=1920&height=1080)"></div>
        % if _session['user_group'] == 'admin':
        <span class="overlay-refresh-image info-art" title="Refresh background image"><i class="fa fa-refresh refresh_pms_image"></i></span>
        % endif
        <div class="summary-container">
            <div class="summary-navbar">
                <div class="col-md-12">
                    <div class="summary-navbar-list">
                        <ul class="list-unstyled breadcrumb">
                        % if data['media_type'] == 'movie':
                        <li><a href="library?section_id=${data['section_id']}">${data['library_name']}</a></li>
                        <li class="active">${data['title']}</li>
                        % elif data['media_type'] == 'show':
                        <li><a href="library?section_id=${data['section_id']}">${data['library_name']}</a></li>
                        <li class="active">${data['title']}</li>
                        % elif data['media_type'] == 'season':
                        <li class="hidden-xs hidden-sm"><a href="library?section_id=${data['section_id']}">${data['library_name']}</a></li>
                        <li><a href="info?rating_key=${data['parent_rating_key']}">${data['parent_title']}</a></li>
                        <li class="active">Season ${data['media_index']}</li>
                        % elif data['media_type'] == 'episode':
                        <li class="hidden-xs hidden-sm"><a href="library?section_id=${data['section_id']}">${data['library_name']}</a></li>
                        <li class="hidden-xs hidden-sm"><a href="info?rating_key=${data['grandparent_rating_key']}">${data['grandparent_title']}</a></li>
                        <li><a href="info?rating_key=${data['parent_rating_key']}">Season ${data['parent_media_index']}</a></li>
                        <li class="active">Episode ${data['media_index']} - ${data['title']}</li>
                        % elif data['media_type'] == 'artist':
                        <li><a href="library?section_id=${data['section_id']}">${data['library_name']}</a></li>
                        <li class="active">${data['title']}</li>
                        % elif data['media_type'] == 'album':
                        <li class="hidden-xs hidden-sm"><a href="library?section_id=${data['section_id']}">${data['library_name']}</a></li>
                        <li><a href="info?rating_key=${data['parent_rating_key']}">${data['parent_title']}</a></li>
                        <li class="active">${data['title']}</li>
                        % elif data['media_type'] == 'track':
                        <li class="hidden-xs hidden-sm"><a href="library?section_id=${data['section_id']}">${data['library_name']}</a></li>
                        <li class="hidden-xs hidden-sm"><a href="info?rating_key=${data['grandparent_rating_key']}">${data['grandparent_title']}</a></li>
                        <li><a href="info?rating_key=${data['parent_rating_key']}">${data['parent_title']}</a></li>
                        <li class="active">Track ${data['media_index']} - ${data['title']}</li>
                        % endif
                        </ul>
                    </div>
                </div>
            </div>
            <div class="summary-content-title-wrapper">
                <div class="col-md-9">
                    <div class="summary-content-poster hidden-xs hidden-sm">
                        % if data['media_type'] == 'track':
<<<<<<< HEAD
                        <a href="https://app.plex.tv/web/app#!/server/${config['pms_identifier']}/details?key=%2Flibrary%2Fmetadata%2F${data['parent_rating_key']}" target="_blank" title="View on Plex Web">
                        % else:
                        <a href="https://app.plex.tv/web/app#!/server/${config['pms_identifier']}/details?key=%2Flibrary%2Fmetadata%2F${data['rating_key']}" target="_blank" title="View on Plex Web">
=======
                        <a href="https://app.plex.tv/web/app#!/server/${config['pms_identifier']}/details?key=%2Flibrary%2Fmetadata%2F${data['parent_rating_key']}" target="_blank" title="View in Plex Web">
                        % else:
                        <a href="https://app.plex.tv/web/app#!/server/${config['pms_identifier']}/details?key=%2Flibrary%2Fmetadata%2F${data['rating_key']}" target="_blank" title="View in Plex Web">
>>>>>>> e85cdd56
                        % endif
                            % if data['media_type'] == 'episode':
                            <div class="summary-poster-face-episode" style="background-image: url(pms_image_proxy?img=${data['thumb']}&width=500&height=280&fallback=art);">
                                <div class="summary-poster-face-overlay">
                                    <span></span>
                                </div>
                            </div>
                            % if _session['user_group'] == 'admin':
                            <span class="overlay-refresh-image" title="Refresh image"><i class="fa fa-refresh refresh_pms_image"></i></span>
                            % endif
                            % elif data['media_type'] == 'artist' or data['media_type'] == 'album' or data['media_type'] == 'track':
                            <div class="summary-poster-face-track" style="background-image: url(pms_image_proxy?img=${data['thumb']}&width=500&height=500&fallback=cover);">
                                <div class="summary-poster-face-overlay">
                                    <span></span>
                                </div>
                            </div>
                            % if _session['user_group'] == 'admin':
                            <span class="overlay-refresh-image" title="Refresh image"><i class="fa fa-refresh refresh_pms_image"></i></span>
                            % endif
                            % else:
                            <div class="summary-poster-face" style="background-image: url(pms_image_proxy?img=${data['thumb']}&width=300&height=450&fallback=poster);">
                                <div class="summary-poster-face-overlay">
                                    <span></span>
                                </div>
                            </div>
                            % if _session['user_group'] == 'admin':
                            <span class="overlay-refresh-image" title="Refresh image"><i class="fa fa-refresh refresh_pms_image"></i></span>
                            % endif
                            % endif
                        </a>
                    </div>
                    <div class="summary-content-title">
                        % if data['media_type'] in ('movie', 'show', 'artist'):
                        <h1>&nbsp;</h1><h1>${data['title']}</h1>
                        % elif data['media_type'] == 'season':
                        <h1>&nbsp;</h1><h1><a href="info?rating_key=${data['parent_rating_key']}">${data['parent_title']}</a></h1>
                        <h3 class="hidden-xs">S${data['media_index']}</h3>
                        % elif data['media_type'] == 'episode':
                        <h1><a href="info?rating_key=${data['grandparent_rating_key']}">${data['grandparent_title']}</a></h1>
                        <h2>${data['title']}</h2>
                        <h3 class="hidden-xs">S${data['parent_media_index']} &middot; E${data['media_index']}</h3>
                        % elif data['media_type'] == 'album':
                        <h1><a href="info?rating_key=${data['parent_rating_key']}">${data['parent_title']}</a></h1>
                        <h2>${data['title']}</h2>
                        % elif data['media_type'] == 'track':
                        <h1><a href="info?rating_key=${data['grandparent_rating_key']}">${data['grandparent_title']}</a></h1>
                        <h2><a href="info?rating_key=${data['parent_rating_key']}">${data['parent_title']}</a> - ${data['title']}</h2>
                        <h3 class="hidden-xs">T${data['media_index']}</h3>
                        % endif
                    </div>
                </div>
            </div>
            <div class="summary-content-wrapper">
                <div class="col-md-9">
                    % if data['media_type'] == 'movie':
                    <div class="summary-content-padding hidden-xs hidden-sm" style="height: 305px;">
                    % elif data['media_type'] == 'show' or data['media_type'] == 'season':
                    <div class="summary-content-padding hidden-xs hidden-sm" style="height: 270px;">
                    % elif data['media_type'] == 'episode':
                    <div class="summary-content-padding hidden-xs hidden-sm" style="height: 70px;">
                    % elif data['media_type'] == 'artist' or data['media_type'] == 'album':
                    <div class="summary-content-padding hidden-xs hidden-sm" style="height: 150px;">
                    % elif data['media_type'] == 'track':
                    <div class="summary-content-padding hidden-xs hidden-sm" style="height: 180px;">
                    % else:
                    <div class="summary-content-padding hidden-xs hidden-sm">
                    % endif
                        % if data['media_type'] in ('movie', 'episode', 'track'):
                        <div class="summary-content-media-info-wrapper">
                            % if data['media_type'] != 'track' and media_info['video_codec']:
                            <img class="summary-content-media-flag" title="${media_info['video_codec']}" src="${http_root}images/media_flags/video_codec/${media_info['video_codec'] | vf}.png" />
                            % endif
                            % if data['media_type'] != 'track' and media_info['video_resolution']:
                            <img class="summary-content-media-flag" title="${media_info['video_resolution']}" src="${http_root}images/media_flags/video_resolution/${media_info['video_resolution']}.png" />
                            % endif
                            % if media_info['audio_codec']:
                            <img class="summary-content-media-flag" title="${media_info['audio_codec']}" src="${http_root}images/media_flags/audio_codec/${media_info['audio_codec'] | af}.png" />
                            % endif
                            % if media_info['audio_channels']:
                            <img class="summary-content-media-flag" title="${media_info['audio_channels']}" src="${http_root}images/media_flags/audio_channels/${media_info['audio_channels']}.png" />
                            % endif
                        </div>
                        % endif
                    </div>
                    <div class="summary-content">
                        <div class="summary-content-details-wrapper">
                            % if data['rating']:
                            <div class="star-rating hidden-xs hidden-sm" title="${data['rating']}">
                                % for i in range(0,5):
                                % if round(float(data['rating']) / 2) > i:
                                <i class="star-icon fa fa-star"></i>
                                % else:
                                <i class="star-icon-o fa fa-star-o"></i>
                                % endif
                                % endfor
                            </div>
                            % endif
                            <div class="summary-content-details-tag">
                                % if data['directors']:
                                Directed by <strong> ${data['directors'][0]}</strong>
                                % endif
                            </div>
                            <div class="summary-content-details-tag">
                                % if data['studio']:
                                Studio <strong> ${data['studio']}</strong>
                                % endif
                            </div>
                            <div class="summary-content-details-tag">
                                % if data['media_type'] == 'movie':
                                Year <strong> ${data['year']}</strong>
                                % elif data['media_type'] == 'show':
                                Aired <strong> ${data['year']}</strong>
                                % elif data['media_type'] == 'episode':
                                Aired <strong> <span id="airdate">${data['originally_available_at']}</span></strong>
                                % elif data['media_type'] == 'album' or data['media_type'] == 'track':
                                Released <strong> ${data['year']}</strong>
                                % endif
                            </div>
                            <div class="summary-content-details-tag">
                                % if data['duration']:
                                Runtime <strong> <span id="runtime">${data['duration']}</span> mins</strong>
                                % endif
                            </div>
                            <div class="summary-content-details-tag">
                                % if data['content_rating']:
                                Rated <strong> ${data['content_rating']} </strong>
                                % endif
                            </div>
                        </div>
                        % if data['tagline']:
                        <div class="summary-content-summary">
                            <p><strong> ${data['tagline']} </strong></p>
                        </div>
                        % endif
                        <div class="summary-content-summary">
                            <p> ${data['summary'] | br, n} </p>
                        </div>
                    </div>
                </div>
                <div class="col-md-3">
                    <div class="summary-content-people-wrapper hidden-xs hidden-sm">
                        % if data['writers']:
                        <div class="summary-content-writers">
                            <strong>Written by</strong>
                            <ul>
                                % for writer in data['writers']:
                                % if loop.index < 5:
                                <li>
                                    ${writer}
                                </li>
                                % endif
                                % endfor
                            </ul>
                        </div>
                        % endif
                        % if data['actors']:
                        <div class="summary-content-actors">
                            <strong>Starring</strong>
                            <ul>
                                % for actor in data['actors']:
                                % if loop.index < 5:
                                <li>
                                    ${actor}
                                </li>
                                % endif
                                % endfor
                            </ul>
                        </div>
                        % endif
                    </div>
                    <div class="summary-content-people-wrapper hidden-xs hidden-sm">
                        % if data['genres']:
                        <div class="summary-content-genres">
                            <strong>Genres</strong>
                            <ul>
                                % for genre in data['genres']:
                                % if loop.index < 5:
                                <li>
                                    ${genre}
                                </li>
                                % endif
                                % endfor
                            </ul>
                        </div>
                        % endif
                    </div>
                </div>
                % if data['media_type'] == 'show':
                <div class="col-md-12">
                    <div class='table-card-header'>
                        <div class="header-bar">
                            <span>Season List for <strong>${data['title']}</strong></span>
                        </div>
                    </div>
                    <div class='table-card-back'>
                        <div id="children-list"><i class="fa fa-refresh fa-spin"></i>&nbsp; Loading season list...</div>
                    </div>
                </div>
                % elif data['media_type'] == 'season':
                <div class="col-md-12">
                    <div class='table-card-header'>
                        <div class="header-bar">
                            <span>Episode List for <strong>${data['title']}</strong></span>
                        </div>
                    </div>
                    <div class='table-card-back'>
                        <div id="children-list"><i class="fa fa-refresh fa-spin"></i>&nbsp; Loading episode list...</div>
                    </div>
                </div>
                % elif data['media_type'] == 'artist':
                <div class="col-md-12">
                    <div class='table-card-header'>
                        <div class="header-bar">
                            <span>Album List for <strong>${data['title']}</strong></span>
                        </div>
                    </div>
                    <div class='table-card-back'>
                        <div id="children-list"><i class="fa fa-refresh fa-spin"></i>&nbsp; Loading album list...</div>
                    </div>
                </div>
                % elif data['media_type'] == 'album':
                <div class="col-md-12">
                    <div class='table-card-header'>
                        <div class="header-bar">
                            <span>Track List for <strong>${data['title']}</strong></span>
                        </div>
                    </div>
                    <div class='table-card-back'>
                        <div id="children-list"><i class="fa fa-refresh fa-spin"></i>&nbsp; Loading track list...</div>
                    </div>
                </div>
                % endif
                <div class="col-md-12">
                    <div class='table-card-header'>
                        <div class="header-bar">
                            <span>Watch History for <strong>${data['title']}</strong></span>
                        </div>
                        <div class="button-bar">
                            % if _session['user_group'] == 'admin':
                            <div class="alert alert-danger alert-edit" role="alert" id="row-edit-mode-alert"><i class="fa fa-exclamation-triangle"></i>&nbspSelect rows to delete. Data is deleted upon exiting delete mode.</div>
                            <div class="btn-group">
                                <button class="btn btn-danger btn-edit" data-toggle="button" aria-pressed="false" autocomplete="off" id="row-edit-mode">
                                    <i class="fa fa-trash-o"></i> Delete mode
                                </button>&nbsp;
                            </div>
                            % if source == 'history':
                            <div class="btn-group">
                                <a href="update_metadata?rating_key=${data['rating_key']}&update=True" class="btn btn-danger btn-edit" id="fix-metadata">
                                    <i class="fa fa-wrench"></i> Fix Metadata
                                </a>
                            </div>
                            % endif
                            % if data.get('poster_url'):
                            <div class="btn-group">
                                % if data['media_type'] == 'artist' or data['media_type'] == 'album' or data['media_type'] == 'track':
                                <span class="imgur-poster-tooltip" data-toggle="popover" data-img="${data['poster_url']}" data-height="80" data-width="80" style="display: inline-flex;">
                                % else:
                                <span class="imgur-poster-tooltip" data-toggle="popover" data-img="${data['poster_url']}" data-height="120" data-width="80" style="display: inline-flex;">
                                % endif
                                    <button class="btn btn-danger btn-edit" data-toggle="button" aria-pressed="false" autocomplete="off" id="delete-imgur-poster"
                                            data-id="${data['parent_rating_key'] if data['media_type'] in ('episode', 'track') else data['rating_key']}">
                                        <i class="fa fa-picture-o"></i> Reset Imgur Poster
                                    </button>
                                </span>
                            </div>
                            % endif
                            % endif
                            <div class="btn-group colvis-button-bar"></div>
                        </div>
                    </div>
                    <div class="table-card-back">
                        <table class="display history_table" id="history_table-RK-${data['rating_key']}" width="100%">
                            <thead>
                                <tr>
                                    <th align="left" id="delete">Delete</th>
                                    <th align="left" id="time">Time</th>
                                    <th align="left" id="friendly_name">User</th>
                                    <th align="left" id="ip_address">IP Address</th>
                                    <th align="left" id="platform">Platform</th>
                                    <th align="left" id="player">Player</th>
                                    <th align="left" id="title">Title</th>
                                    <th align="left" id="started">Started</th>
                                    <th align="left" id="paused_counter">Paused</th>
                                    <th align="left" id="stopped">Stopped</th>
                                    <th align="left" id="duration">Duration</th>
                                    <th align="left" id="percent_complete"></th>
                                </tr>
                            </thead>
                            <tbody></tbody>
                        </table>
                    </div>
                </div>
            </div>
        </div>
    </div>
</div>
% endif
</%def>

<%def name="modalIncludes()">
<div id="info-modal" class="modal fade" tabindex="-1" role="dialog" aria-labelledby="info-modal">
</div>
<div class="modal fade" id="ip-info-modal" tabindex="-1" role="dialog" aria-labelledby="ip-info-modal">
</div>
<div class="modal fade" id="confirm-modal-delete" tabindex="-1" role="dialog" aria-labelledby="confirm-modal-delete">
    <div class="modal-dialog">
        <div class="modal-content">
            <div class="modal-header">
                <button type="button" class="close" data-dismiss="modal" aria-hidden="true"><i class="fa fa-remove"></i></button>
                <h4 class="modal-title" id="myModalLabel">Confirm Delete</h4>
            </div>
            <div class="modal-body" style="text-align: center;">
                <p>Are you REALLY sure you want to delete <strong><span id="deleteCount"></span></strong> history item(s)?</p>
                <p>This is permanent and cannot be undone!</p>
            </div>
            <div class="modal-footer">
                <button type="button" class="btn btn-dark" data-dismiss="modal">Cancel</button>
                <button type="button" class="btn btn-danger btn-ok" data-dismiss="modal" id="confirm-delete">Delete</button>
            </div>
        </div>
    </div>
</div>
</%def>

<%def name="javascriptIncludes()">
<script src="${http_root}js/jquery.dataTables.min.js"></script>
<script src="${http_root}js/dataTables.colVis.js"></script>
<script src="${http_root}js/dataTables.bootstrap.min.js"></script>
<script src="${http_root}js/dataTables.bootstrap.pagination.js"></script>
<script src="${http_root}js/moment-with-locale.js"></script>

% if data:
<script src="${http_root}js/tables/history_table.js"></script>
% if data['media_type'] in ('show', 'artist'):
<script>
    function get_history() {
        history_table_options.ajax = {
            url: 'get_history',
            type: 'post',
            data: function ( d ) {
                return { 
                    json_data: JSON.stringify( d ),
                    grandparent_rating_key: "${data['rating_key']}",
                    user_id: "${_session['user_id']}" == "None" ? null : "${_session['user_id']}"
                };
            }
        }
    }
</script>
% elif data['media_type'] in ('season', 'album'):
<script>
    function get_history() {
        history_table_options.ajax = {
            url: 'get_history',
            type: 'post',
            data: function ( d ) {
                return { 
                    json_data: JSON.stringify( d ),
                    parent_rating_key: "${data['rating_key']}",
                    user_id: "${_session['user_id']}" == "None" ? null : "${_session['user_id']}"
                };
            }
        }
    }
</script>
% elif data['media_type'] in ('movie', 'episode', 'track'):
<script>
    function get_history() {
        history_table_options.ajax = {
            url: 'get_history',
            type: 'post',
            data: function ( d ) {
                return { 
                    json_data: JSON.stringify( d ),
                    rating_key: "${data['rating_key']}",
                    user_id: "${_session['user_id']}" == "None" ? null : "${_session['user_id']}"
                };
            }
        }
    }
</script>
% endif
<script>
    $(document).ready(function () {
        get_history();
        history_table = $('#history_table-RK-${data["rating_key"]}').DataTable(history_table_options);
        var colvis = new $.fn.dataTable.ColVis(history_table, { buttonText: '<i class="fa fa-columns"></i> Select columns', buttonClass: 'btn btn-dark', exclude: [0, 11] });
        $(colvis.button()).appendTo('div.colvis-button-bar');

        clearSearchButton('history_table-RK-${data["rating_key"]}', history_table);

        $('#row-edit-mode').on('click', function() {
            $('#row-edit-mode-alert').fadeIn(200);

            if ($(this).hasClass('active')) {
                if (history_to_delete.length > 0) {
                    $('#deleteCount').text(history_to_delete.length);
                    $('#confirm-modal-delete').modal();
                    $('#confirm-modal-delete').one('click', '#confirm-delete', function () {
                        for (var i = 0; i < history_to_delete.length; i++) {
                            $.ajax({
                                url: 'delete_history_rows',
                                data: { row_id: history_to_delete[i] },
                                async: true,
                                success: function (data) {
                                    var msg = "History deleted";
                                    showMsg(msg, false, true, 2000);
                                }
                            });
                        }
                        history_table.draw();
                    });
                }

                $('.delete-control').each(function () {
                    $(this).addClass('hidden');
                    $('#row-edit-mode-alert').fadeOut(200);
                });

            } else {
                history_to_delete = [];
                $('.delete-control').each(function() {
                    $(this).find('button.btn-danger').toggleClass('btn-warning').toggleClass('btn-danger');
                    $(this).removeClass('hidden');
                });
            }
        });
    });
</script>
% if data['media_type'] in ('show', 'season', 'artist', 'album'):
<script>
    $.ajax({
        url: 'get_item_children',
        type: 'GET',
        async: true,
        data: { rating_key : "${data['rating_key']}" },
        complete: function(xhr, status) {
        $("#children-list").html(xhr.responseText); }
    });
</script>
% endif
<script>
    $("#airdate").html(moment($("#airdate").text()).format('MMM DD, YYYY'));
    $("#runtime").html(millisecondsToMinutes($("#runtime").text(), true));
    $('div.art-face').animate({ opacity: 0.2 }, { duration: 1000 });
</script>
% if data.get('poster_url'):
<script>
    $('.imgur-poster-tooltip').popover({
        html: true,
        container: 'body',
        trigger: 'hover',
        placement: 'top',
        template: '<div class="popover history-thumbnail-popover" role="tooltip"><div class="arrow" style="top: 50%;"></div><div class="popover-content"></div></div>',
        content: function () {
            return '<div class="history-thumbnail" style="background-image: url(' + $(this).data('img') + '); height: ' + $(this).data('height') + 'px; width: ' + $(this).data('width') + 'px;" />';
        }
    });

    $('#delete-imgur-poster').on('click', function () {
        var msg = 'Are you sure you want to reset the Imgur poster for <strong>${data["poster_title"]}</strong>?';
        var url = 'delete_poster_url';
        var data = { rating_key: $(this).data('id') }
        var callback = function () {
            $('.imgur-poster-tooltip').popover('destroy');
            $('#delete-imgur-poster').closest('span').remove();
        }
        confirmAjaxCall(url, msg, data, false, callback);
    });
</script>
% endif
% endif
</%def><|MERGE_RESOLUTION|>--- conflicted
+++ resolved
@@ -116,15 +116,9 @@
                 <div class="col-md-9">
                     <div class="summary-content-poster hidden-xs hidden-sm">
                         % if data['media_type'] == 'track':
-<<<<<<< HEAD
-                        <a href="https://app.plex.tv/web/app#!/server/${config['pms_identifier']}/details?key=%2Flibrary%2Fmetadata%2F${data['parent_rating_key']}" target="_blank" title="View on Plex Web">
-                        % else:
-                        <a href="https://app.plex.tv/web/app#!/server/${config['pms_identifier']}/details?key=%2Flibrary%2Fmetadata%2F${data['rating_key']}" target="_blank" title="View on Plex Web">
-=======
                         <a href="https://app.plex.tv/web/app#!/server/${config['pms_identifier']}/details?key=%2Flibrary%2Fmetadata%2F${data['parent_rating_key']}" target="_blank" title="View in Plex Web">
                         % else:
                         <a href="https://app.plex.tv/web/app#!/server/${config['pms_identifier']}/details?key=%2Flibrary%2Fmetadata%2F${data['rating_key']}" target="_blank" title="View in Plex Web">
->>>>>>> e85cdd56
                         % endif
                             % if data['media_type'] == 'episode':
                             <div class="summary-poster-face-episode" style="background-image: url(pms_image_proxy?img=${data['thumb']}&width=500&height=280&fallback=art);">
