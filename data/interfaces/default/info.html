<%doc>
USAGE DOCUMENTATION :: PLEASE LEAVE THIS AT THE TOP OF THIS FILE

For Mako templating syntax documentation please visit: http://docs.makotemplates.org/en/latest/

Filename:           info.html
Version:            0.1
Variable names:     data [list]

data :: Usable parameters (if not applicable for media type, blank value will be returned)

== Global keys ==
rating_key              Returns the unique identifier for the media item.
type                    Returns the type of media. Either 'movie', 'episode' or 'show' or 'season'.
art                     Returns the location of the item's artwork
title                   Returns the name of the episode, show, season or movie.
duration                Returns the standard runtime of the media.
content_rating          Returns the age rating for the media.
summary                 Returns a brief description of the media plot.
grandparent_title       Returns the name of the TV show.
parent_index            Returns the season number of the TV show.
index                   Returns the episode number.
parent_thumb            Returns the location of the item's thumbnail. Use with pms_image_proxy.
writers                 Returns an array of writers.
thumb                   Returns the location of the item's thumbnail. Use with pms_image_proxy.
parent_title            Returns the name of the TV show.
rating                  Returns the 5 star rating value for the movie. Between 1 and 5.
year                    Returns the release year of the movie.
genres                  Returns an array of genres.
actors                  Returns an array of actors.
directors               Returns an array of directors.
studio                  Returns the name of the studio.
originally_available_at Returns the air date of the item.

DOCUMENTATION :: END
</%doc>

<%inherit file="base.html"/>

<%def name="headIncludes()">
<link rel="stylesheet" href="interfaces/default/css/dataTables.bootstrap.css">
<link rel="stylesheet" href="interfaces/default/css/dataTables.colVis.css">
<link rel="stylesheet" href="interfaces/default/css/plexpy-dataTables.css">
</%def>

<%def name="body()">
% if data:
<div class="container-fluid">
    <div class="row">
        <div class="art-face" style="background-image:url(pms_image_proxy?img=${data['art']}&width=1920&height=1080)"></div>
        <div class="summary-container">
            <div class="summary-navbar">
                <div class="col-md-12">
                    <div class="summary-navbar-list">
                        % if data['type'] == 'movie':
                        <span>Movies</span>
                        <span><i class="fa fa-chevron-right"></i></span>
                        <span><a href="#">${data['title']}</a></span>
                        % elif data['type'] == 'show':
                        <span>TV Shows</span>
                        <span><i class="fa fa-chevron-right"></i></span>
                        <span><a href="#">${data['title']}</a></span>
                        % elif data['type'] == 'season':
                        <span>TV Shows</span>
                        <span><i class="fa fa-chevron-right"></i></span>
                        <span><a href="info?item_id=${data['parent_rating_key']}">${data['parent_title']}</a></span>
                        <span><i class="fa fa-chevron-right"></i></span>
                        <span><a href="#">Season ${data['index']}</a></span>
                        % elif data['type'] == 'episode':
                        <span>TV Shows</span>
                        <span><i class="fa fa-chevron-right"></i></span>
                        <span><a href="info?item_id=${data['grandparent_rating_key']}">${data['grandparent_title']}</a></span>
                        <span><i class="fa fa-chevron-right"></i></span>
                        <span><a href="info?item_id=${data['parent_rating_key']}">Season ${data['parent_index']}</a></span>
                        <span><i class="fa fa-chevron-right"></i></span>
                        <span><a href="#">${data['title']}</a></span>
                        % endif
                    </div>
                </div>
            </div>
            <div class="summary-content-title-wrapper">
                <div class="col-md-9">
                    <div class="summary-content-poster hidden-xs hidden-sm">
                        % if data['type'] == 'episode':
                        <div class="summary-poster-face-episode" style="background-image: url(pms_image_proxy?img=${data['thumb']}&width=500&height=280&fallback=poster);"></div>
                        % elif data['type'] == 'season':
                        <div class="summary-poster-face" style="background-image: url(pms_image_proxy?img=${data['thumb']}&width=300&height=450&fallback=poster);"></div>
                        % else:
                        <div class="summary-poster-face" style="background-image: url(pms_image_proxy?img=${data['thumb']}&width=300&height=450&fallback=poster);"></div>
                        % endif
                    </div>
                    <div class="summary-content-title">
                        % if data['type'] == 'movie' or data['type'] == 'show':
                        <h1>&nbsp;</h1><h1>${data['title']}</h1>
                        % elif data['type'] == 'season':
                        <h1>&nbsp;</h1><h1><a href="info?item_id=${data['parent_rating_key']}">${data['parent_title']}</a></h1>
                        <h3 class="hidden-xs">S${data['index']}</h3>
                        % elif data['type'] == 'episode':
                        <h1><a href="info?item_id=${data['grandparent_rating_key']}">${data['grandparent_title']}</a></h1>
                        <h2>${data['title']}</h2>
                        <h3 class="hidden-xs">S${data['parent_index']} &middot; E${data['index']}</h3>
                        % endif
                    </div>
                </div>
            </div>
            <div class="summary-content-wrapper">
                <div class="col-md-9">
                    % if data['type'] == 'movie' or data['type'] == 'show' or data['type'] == 'season':
                    <div class="summary-content-padding hidden-xs hidden-sm" style="height: 275px;"></div>
                    % else:
                    <div class="summary-content-padding hidden-xs hidden-sm"></div>
                    % endif
                    <div class="summary-content">
                        <div class="summary-content-details-wrapper">
                            % if (data['type'] == 'movie' or data['type'] == 'show' or data['type'] == 'episode') and data['rating']:
                            <div id="stars" class="rateit hidden-xs hidden-sm" data-rateit-value=""
                                 data-rateit-ispreset="true" data-rateit-readonly="true"></div>
                            % endif
                            <div class="summary-content-director">
                                % if (data['type'] == 'episode' or data['type'] == 'movie') and data['directors']:
                                Directed by <strong> ${data['directors'][0]}</strong>
                                % endif
                            </div>
                            <div class="summary-content-studio">
                                % if (data['type'] == 'show' or data['type'] == 'movie') and data['studio']:
                                Studio <strong> ${data['studio']}</strong>
                                % endif
                            </div>
                            <div class="summary-content-airdate">
                                % if data['type'] == 'movie':
                                Year <strong> ${data['year']}</strong>
                                % elif data['type'] == 'show':
                                Aired <strong> ${data['year']}</strong>
                                % elif data['type'] == 'episode':
                                Aired <strong> <span id="airdate">${data['originally_available_at']}</span></strong>
                                % endif
                            </div>
                            <div class="summary-content-duration">
                                Runtime <strong> <span id="runtime">${data['duration']}</span> mins</strong>
                            </div>
                            <div class="summary-content-content-rating">
                                % if (data['type'] == 'episode' or data['type'] == 'movie' or data['type'] == 'show') and data['content_rating']:
                                Rated <strong> ${data['content_rating']} </strong>
                                % endif
                            </div>
                        </div>
                        <div class="summary-content-summary">
                            <p> ${data['summary']} </p>
                        </div>
                    </div>
                </div>
                <div class="col-md-3">
                    <div class="summary-content-people-wrapper hidden-xs hidden-sm">
                        % if (data['type'] == 'episode' or data['type'] == 'movie') and data['writers']:
                        <div class="summary-content-writers">
                            <strong>Written by</strong>
                            <ul>
                                % for writer in data['writers']:
                                % if loop.index < 5:
                                <li>
                                    ${writer}
                                </li>
                                % endif
                                % endfor
                            </ul>
                        </div>
                        % endif
                        % if (data['type'] == 'movie' or data['type'] == 'show') and data['actors']:
                        <div class="summary-content-actors">
                            <strong>Starring</strong>
                            <ul>
                                % for actor in data['actors']:
                                % if loop.index < 5:
                                <li>
                                    ${actor}
                                </li>
                                % endif
                                % endfor
                            </ul>
                        </div>
                        % endif
                    </div>
                    <div class="summary-content-people-wrapper hidden-xs hidden-sm">
                        % if (data['type'] == 'movie' or data['type'] == 'show') and data['genres']:
                        <div class="summary-content-genres">
                            <strong>Genres</strong>
                            <ul>
                                % for genre in data['genres']:
                                % if loop.index < 5:
                                <li>
                                    ${genre}
                                </li>
                                % endif
                                % endfor
                            </ul>
                        </div>
                        % endif
                    </div>
                </div>
<<<<<<< HEAD
                % if data['type'] == 'show':
                <div class='col-md-12'>
                    <div class='table-card-header'>
                        <div class="header-bar">
                            <span>Season List for <strong>${data['title']}</strong></span>
                        </div>
                    </div>
                    <div class='table-card-back'>
                        <div id="season-list"></div>
                    </div>
=======
                <div class="button-bar">
                    <div class="colvis-button-bar hidden-xs"></div>
                    <button class="btn btn-danger btn-edit" data-toggle="button" aria-pressed="false" autocomplete="off" id="row-edit-mode">
                        <i class="fa fa-trash-o"></i> Delete mode
                    </button>
                    <div class="alert alert-danger alert-edit" role="alert" id="row-edit-mode-alert"><i class="fa fa-exclamation-triangle"></i>&nbspSelect rows to delete. Data is deleted upon exiting delete mode.</div>
>>>>>>> 73125153
                </div>
                % elif data['type'] == 'season':
                <div class='col-md-12'>
                    <div class='table-card-header'>
                        <div class="header-bar">
                            <span>Episode List for <strong>${data['title']}</strong></span>
                        </div>
                    </div>
                    <div class='table-card-back'>
                        <div id="episode-list"></div>
                    </div>
                </div>
                % endif
                % if data['type'] == 'movie' or data['type'] == 'episode' or data['type'] == 'show' or data['type'] == 'season':
                <div class='col-md-12'>
                    <div class='table-card-header'>
                        <div class="header-bar">
                            <span>Watch History for <strong>${data['title']}</strong></span>
                        </div>
                        <div class="button-bar">
                            <div class="colvis-button-bar hidden-xs"></div>
                            <button class="btn btn-danger btn-edit" data-toggle="button" aria-pressed="false" autocomplete="off" id="row-edit-mode">
                                <i class="fa fa-trash-o"></i> Delete mode
                            </button>
                            <div class="alert alert-danger alert-edit" role="alert" id="row-edit-mode-alert"><i class="fa fa-exclamation-triangle"></i>&nbspSelect rows to delete. Data is deleted upon exiting delete mode.</div>
                        </div>
                    </div>
                    <div class="table-card-back">
                        <table class="display" id="history_table" width="100%">
                            <thead>
                                <tr>
                                    <th align='left' id="delete">Delete</th>
                                    <th align='left' id="time">Time</th>
                                    <th align='left' id="friendly_name">User</th>
                                    <th align='left' id="ip_address">IP Address</th>
                                    <th align='left' id="platform">Platform</th>
                                    <th align='left' id="title">Title</th>
                                    <th align='left' id="started">Started</th>
                                    <th align='left' id="paused_counter">Paused</th>
                                    <th align='left' id="stopped">Stopped</th>
                                    <th align='left' id="duration">Duration</th>
                                    <th align='left' id="percent_complete"></th>
                                </tr>
                            </thead>
                            <tbody></tbody>
                        </table>
                    </div>
                    <div id="info-modal" class="modal fade" tabindex="-1" role="dialog" aria-labelledby="info-modal">
                    </div>
                    <div class="modal fade" id="ip-info-modal" tabindex="-1" role="dialog" aria-labelledby="ip-info-modal">
                    </div>
                </div>
                % endif
            </div>
        </div>
    </div>
</div>
% else:
<div class="container-fluid">
    <div class="row">
        <div class="col-md-10">
            <h3>
                Error retrieving item data. This media may not be available in the Plex Media Server database
                anymore.
            </h3>
        </div>
    </div>
</div>
% endif
</%def>

<%def name="javascriptIncludes()">
<script src="interfaces/default/js/jquery.rateit.min.js"></script>
<script src="interfaces/default/js/jquery.dataTables.min.js"></script>
<script src="interfaces/default/js/dataTables.colVis.js"></script>
<script src="interfaces/default/js/dataTables.bootstrap.min.js"></script>
<script src="interfaces/default/js/dataTables.bootstrap.pagination.js"></script>
<script src="interfaces/default/js/moment-with-locale.js"></script>

% if data:
% if data['type'] == 'movie' or data['type'] == 'show' or data['type'] == 'episode':
<script>
    // Convert rating to 5 star rating type
    var starRating = Math.round(${data['rating']} / 2)
    $('#stars').attr('data-rateit-value', starRating)
</script>
% endif
% if data['type'] == 'movie' or data['type'] == 'episode':
<script src="interfaces/default/js/tables/history_table.js"></script>
<script>
    $(document).ready(function () {
        history_table_options.ajax = {
            "url": "get_history",
            type: 'post',
            data: function ( d ) {
                return { 'json_data': JSON.stringify( d ),
                    'rating_key': ${data['rating_key']} };
            }
        }
        history_table = $('#history_table').DataTable(history_table_options);

        var colvis = new $.fn.dataTable.ColVis(history_table, { buttonText: '<i class="fa fa-columns"></i> Select columns', buttonClass: 'btn btn-dark', exclude: [0, 10] });
        $(colvis.button()).appendTo('div.colvis-button-bar');

        clearSearchButton('history_table', history_table);

        $('#row-edit-mode').click(function() {
            if ($(this).hasClass('active')) {
                $('.delete-control').each(function() {
                    $(this).addClass('hidden');
                });
            } else {
                $('.delete-control').each(function() {
                    $(this).removeClass('hidden');
                });
            }
        });
    });
</script>
% elif data['type'] == 'show':
<script src="interfaces/default/js/tables/history_table.js"></script>
<script>
    $(document).ready(function () {
        history_table_options.ajax = {
            "url": "get_history",
            type: 'post',
            data: function ( d ) {
                return { 'json_data': JSON.stringify( d ),
                    'grandparent_rating_key': ${data['rating_key']} };
            }
        }
        history_table = $('#history_table').DataTable(history_table_options);
        var colvis = new $.fn.dataTable.ColVis(history_table, { buttonText: '<i class="fa fa-columns"></i> Select columns', buttonClass: 'btn btn-dark', exclude: [0, 10] });
        $(colvis.button()).appendTo('div.colvis-button-bar');

        clearSearchButton('history_table', history_table);

        $('#row-edit-mode').on('click', function() {
            $('#row-edit-mode-alert').fadeIn(200);

            if ($(this).hasClass('active')) {
                if (history_to_delete.length > 0) {
                    $('#deleteCount').text(history_to_delete.length);
                    $('#confirm-modal').modal();
                    $('#confirm-modal').one('click', '#confirm-delete', function () {
                        for (var i = 0; i < history_to_delete.length; i++) {
                            $.ajax({
                                url: 'delete_history_rows',
                                data: { row_id: history_to_delete[i] },
                                async: true,
                                success: function (data) {
                                    var msg = "History deleted";
                                    showMsg(msg, false, true, 2000);
                                }
                            });
                        }
                        history_table.draw();
                    });
                }

                $('.delete-control').each(function () {
                    $(this).addClass('hidden');
                    $('#row-edit-mode-alert').fadeOut(200);
                });

            } else {
                history_to_delete = [];
                $('.delete-control').each(function() {
                    $(this).find('button.btn-danger').toggleClass('btn-warning').toggleClass('btn-danger');
                    $(this).removeClass('hidden');
                });
            }
        });
    });
    $.ajax({
        url: 'get_show_children',
        type: "GET",
        async: true,
        data: { rating_key : ${data['rating_key']} },
        complete: function(xhr, status) {
        $("#season-list").html(xhr.responseText); }
    });
</script>
% endif
% if data['type'] == 'season':
<script src="interfaces/default/js/tables/history_table.js"></script>
<script>
    $(document).ready(function () {
        history_table_options.ajax = {
            "url": "get_history",
            type: 'post',
            data: function ( d ) {
                return { 'json_data': JSON.stringify( d ),
                    'parent_rating_key': ${data['rating_key']} };
            }
        }
        history_table = $('#history_table').DataTable(history_table_options);
        var colvis = new $.fn.dataTable.ColVis(history_table, { buttonText: '<i class="fa fa-columns"></i> Select columns', buttonClass: 'btn btn-dark', exclude: [0, 10] });
        $(colvis.button()).appendTo('div.colvis-button-bar');

        clearSearchButton('history_table', history_table);

        $('#row-edit-mode').on('click', function() {
            $('#row-edit-mode-alert').fadeIn(200);

            if ($(this).hasClass('active')) {
                if (history_to_delete.length > 0) {
                    $('#deleteCount').text(history_to_delete.length);
                    $('#confirm-modal').modal();
                    $('#confirm-modal').one('click', '#confirm-delete', function () {
                        for (var i = 0; i < history_to_delete.length; i++) {
                            $.ajax({
                                url: 'delete_history_rows',
                                data: { row_id: history_to_delete[i] },
                                async: true,
                                success: function (data) {
                                    var msg = "History deleted";
                                    showMsg(msg, false, true, 2000);
                                }
                            });
                        }
                        history_table.draw();
                    });
                }

                $('.delete-control').each(function () {
                    $(this).addClass('hidden');
                    $('#row-edit-mode-alert').fadeOut(200);
                });

            } else {
                history_to_delete = [];
                $('.delete-control').each(function() {
                    $(this).find('button.btn-danger').toggleClass('btn-warning').toggleClass('btn-danger');
                    $(this).removeClass('hidden');
                });
            }
        });
    });

    $.ajax({
        url: 'get_season_children',
        type: "GET",
        async: true,
        data: { rating_key : ${data['rating_key']} },
        complete: function(xhr, status) {
        $("#episode-list").html(xhr.responseText); }
    });
</script>
% endif
<script>
    $("#airdate").html(moment($("#airdate").text()).format('MMM DD, YYYY'));
    $("#runtime").html(millisecondsToMinutes($("#runtime").text(), true));
</script>
% endif
<script>
    $('div.art-face').animate({ opacity: 0.2 }, { duration: 1000 });
</script>
</%def><|MERGE_RESOLUTION|>--- conflicted
+++ resolved
@@ -197,7 +197,6 @@
                         % endif
                     </div>
                 </div>
-<<<<<<< HEAD
                 % if data['type'] == 'show':
                 <div class='col-md-12'>
                     <div class='table-card-header'>
@@ -208,14 +207,6 @@
                     <div class='table-card-back'>
                         <div id="season-list"></div>
                     </div>
-=======
-                <div class="button-bar">
-                    <div class="colvis-button-bar hidden-xs"></div>
-                    <button class="btn btn-danger btn-edit" data-toggle="button" aria-pressed="false" autocomplete="off" id="row-edit-mode">
-                        <i class="fa fa-trash-o"></i> Delete mode
-                    </button>
-                    <div class="alert alert-danger alert-edit" role="alert" id="row-edit-mode-alert"><i class="fa fa-exclamation-triangle"></i>&nbspSelect rows to delete. Data is deleted upon exiting delete mode.</div>
->>>>>>> 73125153
                 </div>
                 % elif data['type'] == 'season':
                 <div class='col-md-12'>
